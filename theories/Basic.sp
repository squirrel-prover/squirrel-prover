(*------------------------------------------------------------------*)
(* equality *)

axiom [any] eq_iff (x, y : boolean) : (x = y) = (x <=> y).

axiom [any] eq_not (x, y : boolean) : (not(x) = not(y)) = (x = y).

goal [any] eq_sym ['a] (x,y : 'a) : (x = y) = (y = x).
Proof. by rewrite eq_iff. Qed.

goal [any] neq_sym ['a] (x,y : 'a) : (x <> y) = (y <> x).
Proof. by rewrite eq_iff. Qed.

goal [any] eq_refl_e ['a] (x : 'a) : (x = x) = true.
Proof.
  by rewrite eq_iff.
Qed.
hint rewrite eq_refl_e.

goal [any] eq_refl ['a] (x : 'a) : x = x.
Proof. 
  by rewrite eq_refl_e.
Qed.

goal [any] neq_irefl ['a] (x : 'a) : (x <> x) <=> false.
Proof. by split. Qed.
hint rewrite neq_irefl.

(*------------------------------------------------------------------*)
(* true/false *)

axiom [any] true_false : (true = false) = false.
hint rewrite true_false.

goal [any] false_true : (false = true) = false.
Proof. 
  by rewrite (eq_sym false true).
Qed.
hint rewrite false_true.

goal [any] eq_true (b:boolean) : (b = true) = b.
Proof. by case b. Qed.
hint rewrite eq_true.

goal [any] eq_true2 (b:boolean) : (true = b) = b.
Proof. by case b. Qed.
hint rewrite eq_true2.

(*------------------------------------------------------------------*)
(* not *)

axiom [any] not_true : not(true) = false.
hint rewrite not_true.

axiom [any] not_false : not(false) = true.
hint rewrite not_false.


goal [any] not_not (b : boolean): not (not b) = b.
Proof.
  by case b.
Qed.
hint rewrite not_not.

goal [any] not_eq ['a] (x, y : 'a): not (x = y) = (x <> y).
Proof. 
by rewrite eq_iff. 
Qed.
hint rewrite not_eq.

goal [any] not_neq ['a] (x, y : 'a): not (x <> y) = (x = y).
Proof. 
by rewrite eq_iff. 
Qed.
hint rewrite not_neq.

goal [any] not_eqfalse (b:boolean) : (b = false) = not(b).
Proof.
 by case b.
Qed.

goal [any] not_impl (a, b:bool) : not (a => b) = (a && not b).
Proof.
  rewrite eq_iff; split; intro H.
  + split. 
    * rewrite -not_not.
      intro Hna.
      by apply H.
    * intro Hb.
      by apply H.
  + intro Hi.
    destruct H as [Ha Hnb].
    apply Hnb.
    by apply Hi.
Qed.

(*------------------------------------------------------------------*)
(* disequality *)

goal [any] eq_false ['a] (x, y : 'a): ((x = y) = false) = (x <> y).
Proof. 
  rewrite -not_eq. 
  case (x = y) => _. 
  simpl. 
  auto.
  by rewrite eq_iff. 
Qed.
hint rewrite eq_false.

(*------------------------------------------------------------------*)
(* and *)

axiom [any] and_comm (b,b' : boolean) : (b && b') = (b' && b).

axiom [any] and_true_l (b : boolean) : (true && b) = b.
hint rewrite and_true_l.

goal [any] and_true_r (b : boolean) : (b && true) = b.
Proof. by rewrite and_comm and_true_l. Qed.
hint rewrite and_true_r.

axiom [any] and_false_l (b : boolean) : (false && b) = false.
hint rewrite and_false_l.

goal [any] and_false_r (b : boolean) : (b && false) = false.
Proof. by rewrite and_comm and_false_l. Qed.
hint rewrite and_false_r.

(*------------------------------------------------------------------*)
(* or *)
axiom [any] or_comm (b,b' : boolean) : (b || b') = (b' || b).

axiom [any] or_false_l (b : boolean) : (false || b) = b.
hint rewrite or_false_l.

goal [any] or_false_r (b : boolean) : (b || false) = b.
Proof. by rewrite or_comm or_false_l. Qed.
hint rewrite or_false_r.

axiom [any] or_true_l (b : boolean) : (true || b) = true.
hint rewrite or_true_l.

goal [any] or_true_r (b : boolean) : (b || true) = true.
Proof. by rewrite or_comm or_true_l. Qed.
hint rewrite or_true_r.

(*------------------------------------------------------------------*)
(* impl *)
goal [any] impl_charac (b,b' : boolean) : (b => b') = ((not b) || b').
Proof. 
  rewrite eq_iff; split; case b; case b' => //=. 
Qed.

goal [any] impl_false_l (b : boolean) : (false => b) = true.
Proof. by rewrite eq_iff; case b. Qed.
hint rewrite impl_false_l.

goal [any] impl_true_r (b : boolean) : (b => true) = true.
Proof. auto. Qed.
hint rewrite impl_true_r.

goal [any] impl_true_false : (true => false) = false.
Proof. by rewrite impl_charac. Qed.
hint rewrite impl_true_false.

(*------------------------------------------------------------------*)
(* not: more lemmas *)

goal [any] not_and (a, b : boolean): not (a && b) = (not a || not b).
Proof. 
  rewrite eq_iff. 
  case a; case b => //=.
Qed.

goal [any] not_or (a, b : boolean): not (a || b) = (not a && not b).
Proof. 
  rewrite eq_iff. 
  case a; case b => //=.
Qed.

(*------------------------------------------------------------------*)
(* if *)

goal [any] if_true ['a] (b : boolean, x,y : 'a):
 b => if b then x else y = x.
Proof.
  intro *.
  case (if b then x else y).
  + auto.
  + intro [HH _]. by use HH.
Qed.

goal [any] if_true0 ['a] (x,y : 'a):
 if true then x else y = x.
Proof.
  by rewrite if_true. 
Qed.
hint rewrite if_true0.

goal [any] if_false ['a] (b : boolean, x,y : 'a):
 (not b) => if b then x else y = y.
Proof. 
  intro *; case (if b then x else y).
  + intro [H1 H2]. 
    by rewrite H1 in H2. 
  + auto.
Qed.

goal [any] if_false0 ['a] (x,y : 'a):
 if false then x else y = y.
Proof.
  by rewrite if_false.
Qed.
hint rewrite if_false0.

goal [any] if_then_then ['a] (b,b' : boolean, x,y : 'a):
  if b then (if b' then x else y) else y = if (b && b') then x else y.
Proof.  
  by case b; case b'.
Qed.

goal [any] if_then_implies ['a] (b,b' : boolean, x,y,z : 'a):
  if b then (if b' then x else y) else z =
  if b then (if b => b' then x else y) else z.
Proof.
  case b; intro H; case b'; intro H'; simpl; try auto.  
Qed.

goal [any] if_same ['a] (b : boolean, x : 'a):
  if b then x else x = x.
Proof.
  by case b.
Qed.
hint rewrite if_same.

goal [any] if_then ['a] (b,b' : boolean, x,y,z : 'a):
 b = b' => 
 if b then (if b' then x else y) else z = 
 if b then x else z.
Proof.
  by intro ->; case b'.
Qed.
hint rewrite if_then.

goal [any] if_else ['a] (b,b' : boolean, x,y,z : 'a):
 b = b' => 
 if b then x else (if b' then y else z) = 
 if b then x else z.
Proof.
  by intro ->; case b'.
Qed.
hint rewrite if_else.

goal [any] if_then_not ['a] (b,b' : boolean, x,y,z : 'a):
 b = not b' => 
 if b then (if b' then x else y) else z = 
 if b then y else z.
Proof.
  by intro ->; case b'.
Qed.
hint rewrite if_then_not.

goal [any] if_else_not ['a] (b,b' : boolean, x,y,z : 'a):
  b = not b' => 
 if b then x else (if b' then y else z) = 
 if b then x else y.
Proof.  
  by intro ->; case b'.
Qed.
hint rewrite if_else_not.

(*------------------------------------------------------------------*)
(* some functional properties *)

goal [any] fst_pair (x,y : message) : fst (<x,y>) = x.
Proof. auto. Qed.
hint rewrite fst_pair.

goal [any] snd_pair (x,y : message) : snd (<x,y>) = y.
Proof. auto. Qed.
hint rewrite snd_pair.

(*------------------------------------------------------------------*)
(* if-and-only-if *)

goal [any] iff_def (x,y : boolean) : (x <=> y) = ((x => y) && (y => x)).
Proof. 
 rewrite eq_iff; split.
 by intro ->. 
 auto.
Qed.

goal [any] iff_refl (x : boolean) : (x <=> x) = true.
Proof.
 by rewrite eq_iff. 
Qed.
hint rewrite iff_refl.

goal [any] iff_sym (x, y: boolean) : (x <=> y) = (y <=> x).
Proof.
 by rewrite eq_iff !iff_def.
Qed.

goal [any] true_iff_false : (true <=> false) = false.
Proof.
 by rewrite -eq_iff. 
Qed.
hint rewrite true_iff_false.

goal [any] false_iff_true : (false <=> true) = false.
Proof.
 by rewrite -eq_iff. 
Qed.
hint rewrite false_iff_true.


goal [any] contra_iff (x, y : boolean) : ((not x) <=> y) = (x <=> (not y)).
Proof.
  rewrite eq_iff.
  split; by rewrite !-eq_iff -eq_not.
Qed.

(*------------------------------------------------------------------*)
(* exists *)

goal [any] exists_false1 ['a]:
(exists (a:'a), false) = false.
Proof. by rewrite not_eqfalse. Qed.

goal [any] exists_false2 ['a 'b]:
(exists (a:'a, b:'b), false) = false.
Proof. by rewrite not_eqfalse. Qed.

goal [any] exists_false3 ['a 'b 'c]:
(exists (a:'a, b:'b, c:'c), false) = false.
Proof. by rewrite not_eqfalse. Qed.

goal [any] exists_false4 ['a 'b 'c 'd]:
(exists (a:'a, b:'b, c:'c, d:'d), false) = false.
Proof. by rewrite not_eqfalse. Qed.

goal [any] exists_false5 ['a 'b 'c 'd 'e]:
(exists (a:'a, b:'b, c:'c, d:'d, e:'e), false) = false.
Proof. by rewrite not_eqfalse. Qed.

goal [any] exists_false6 ['a 'b 'c 'd 'e 'f]:
(exists (a:'a, b:'b, c:'c, d:'d, e:'e, f:'f), false) = false.
Proof. by rewrite not_eqfalse. Qed.



(*------------------------------------------------------------------*)
(* forall *)


goal [any] forall_true1 ['a]:
(forall (a:'a), true) = true.
Proof. auto. Qed.

goal [any] forall_true2 ['a 'b]:
(forall (a:'a, b:'b), true) = true.
Proof. auto. Qed.

goal [any] forall_true3 ['a 'b 'c]:
(forall (a:'a, b:'b, c:'c), true) = true.
Proof. auto. Qed.

goal [any] forall_true4 ['a 'b 'c 'd]:
(forall (a:'a, b:'b, c:'c, d:'d), true) = true.
Proof. auto. Qed.

goal [any] forall_true5 ['a 'b 'c 'd 'e]:
(forall (a:'a, b:'b, c:'c, d:'d, e:'e), true) = true.
Proof. auto. Qed.

goal [any] forall_true6 ['a 'b 'c 'd 'e 'f]:
(forall (a:'a, b:'b, c:'c, d:'d, e:'e, f:'f), true) = true.
Proof. auto. Qed.


(*------------------------------------------------------------------*)
(* length *)

axiom [any] len_zeroes (x:message) : len(zeroes(x)) = len(x).
hint rewrite len_zeroes.


(*------------------------------------------------------------------*)
(* exec and cond *)

(* Squirrel can only expand exec for specific actions.
   This action allows to go beyond this. It would be provable
   in any system, by performing a case analysis on tau. *)
axiom [any] exec_not_init (tau:timestamp) :
  init < tau => exec@tau = (exec@pred(tau) && cond@tau).

axiom [any] exec_init (tau:timestamp) : tau = init => exec@tau = true.
axiom [any] cond_init (tau:timestamp) : tau = init => cond@tau = true.

goal [any] exec_le (tau,tau':timestamp) : tau' <= tau => exec@tau => exec@tau'.
Proof.
  induction tau => tau IH Hle Hexec.
  case (tau = tau').
  + auto.
  + intro Hneq.
    rewrite exec_not_init // in Hexec.
    by apply IH (pred(tau)).
Qed.

goal [any] exec_cond (tau:timestamp) : happens(tau) => exec@tau => cond@tau.
Proof.
  intro Hap Hexec.
  case (init < tau) => _.
  - by rewrite exec_not_init in Hexec.
  - by rewrite cond_init.
Qed.

(*------------------------------------------------------------------*)

goal [any] f_apply ['a 'b] (f : 'a -> 'b) (x, y : 'a) : x = y => f x = f y.
Proof. by intro ->. Qed.

goal [any] not_exists_1 ['a] (phi:'a -> bool) :
 not (exists (a:'a), phi a) = forall (a:'a), not (phi a).
Proof.
  rewrite eq_iff.
  split.
  + intro H a Hp.
    apply H. 
    by exists a.
  + intro H [a Hp]. 
    by use H with a.
Qed.

goal [any] not_exists_2 ['a 'b] (phi:'a -> 'b -> bool) :
 not (exists (a:'a, b:'b), phi a b) = forall (a:'a, b:'b), not (phi a b).
Proof.
  rewrite eq_iff.
  split.
  + intro H a b Hp.
    apply H. 
    by exists a,b.
  + intro H [a b Hp]. 
    by use H with a, b.
Qed.

goal [any] not_forall_1 ['a] (phi:'a -> bool) :
 not (forall (a:'a), phi a) = exists (a:'a), not (phi a).
Proof.
  rewrite -(not_not (phi _)) -not_exists_1 //.
Qed.

<<<<<<< HEAD
goal [any] not_forall_2 ['a 'b] (phi:'a -> 'b -> bool) :
 not (forall (a:'a, b:'b), phi a b) = exists (a:'a, b:'b), not (phi a b).
Proof.
  rewrite -(not_not (phi _ _)) -not_exists_2 //.
=======
axiom [any] not_forall_2 ['a 'b] (phi:'a -> 'b -> bool) :
 not (forall (a:'a, b:'b), phi a b) = exists (a:'a, b:'b), not (phi a b).

(*------------------------------------------------------------------*)

(** Choose takes a predicate and returns an element that satisfies it,
    if one exists. Otherwise it returns an arbitrary element. This
    is possible because types cannot be empty in our logic.
    Introducing choose gives as a way to denote an inhabitant of
    each type as, namely as (choose (fun _ => false)). *)
abstract choose ['a] : ('a -> bool) -> 'a.

axiom [any] choose_spec ['a] (phi:'a->bool) (x:'a) :
  phi x =>
  phi (choose phi).

(* This axiom should imply the previous one, but the proof is not
   convenient due to limitations of the case tactic. *)
axiom [any] try_carac_1 ['a 'b] (phi:'a->bool) (f:'a->'b) (g:'b) :
  (try find x such that phi x in f x else g) =
  (if exists x, phi x then f (choose phi) else g).

(** The try find construct chooses witnesses following the choose function. *)
goal [any] try_choose ['a 'b] (phi:'a->bool) (f:'a->'b) (g:'b) (x:'a) :
  phi x =>
  (try find x such that phi x in f x else g) =
  (f (choose phi)).
Proof.
  intro H.
  rewrite try_carac_1.
  rewrite if_true => //.
  by exists x.
Qed.

(** Quantifier commutations. *)

goal [any] forall_exists ['a 'b] (phi:'a->'b->bool) :
  (forall x:'a, exists y:'b, phi x y) =
  (exists y':'a->'b, forall x:'a, phi x (y' x)).
Proof.
  rewrite eq_iff; split.
  + intro H.
    exists (fun x => choose (fun y => phi x y)).
    intro x; simpl.
    have [y Hy] := H x.
    (* Perform beta-expansion before applying choose_spec. *)
    assert (phi x (choose (fun y => phi x y)) =
            (fun y => phi x y) (choose (fun y => phi x y)))
      as -> by auto.
    apply choose_spec _ y.
    simpl; assumption.
  + intro [y' H] x.
    exists (y' x).
    by apply H.
Qed.

goal [any] implies_exists ['a] (phi:bool,psi:'a->bool) :
  (phi => exists j:'a, psi(j)) =
  (exists x:'a, phi => psi(x)).
Proof.
  rewrite eq_iff; split.
  + intro H.
    case phi.
    * intro phi.
      assert exists x, psi x as [x _] by apply H.
      by exists x.
    * intro _.
      by exists (choose (fun _ => false)).
  + intro [x H] H'.
    by exists x.
>>>>>>> 25f8f4bd
Qed.<|MERGE_RESOLUTION|>--- conflicted
+++ resolved
@@ -99,11 +99,8 @@
 
 goal [any] eq_false ['a] (x, y : 'a): ((x = y) = false) = (x <> y).
 Proof. 
-  rewrite -not_eq. 
-  case (x = y) => _. 
-  simpl. 
-  auto.
-  by rewrite eq_iff. 
+rewrite -not_eq. case (x = y) => _. simpl. auto.
+by rewrite eq_iff. 
 Qed.
 hint rewrite eq_false.
 
@@ -444,18 +441,9 @@
     by use H with a, b.
 Qed.
 
-goal [any] not_forall_1 ['a] (phi:'a -> bool) :
+axiom [any] not_forall_1 ['a] (phi:'a -> bool) :
  not (forall (a:'a), phi a) = exists (a:'a), not (phi a).
-Proof.
-  rewrite -(not_not (phi _)) -not_exists_1 //.
-Qed.
-
-<<<<<<< HEAD
-goal [any] not_forall_2 ['a 'b] (phi:'a -> 'b -> bool) :
- not (forall (a:'a, b:'b), phi a b) = exists (a:'a, b:'b), not (phi a b).
-Proof.
-  rewrite -(not_not (phi _ _)) -not_exists_2 //.
-=======
+
 axiom [any] not_forall_2 ['a 'b] (phi:'a -> 'b -> bool) :
  not (forall (a:'a, b:'b), phi a b) = exists (a:'a, b:'b), not (phi a b).
 
@@ -526,5 +514,4 @@
       by exists (choose (fun _ => false)).
   + intro [x H] H'.
     by exists x.
->>>>>>> 25f8f4bd
 Qed.