--- conflicted
+++ resolved
@@ -308,20 +308,23 @@
 let andthen ?(cut=false) tac1 tac2 judge sk fk : a =
   let sk =
     if cut then
-      (fun l fk' -> map ~cut tac2 l sk fk)
+      (fun l fk' -> map tac2 l sk fk)
     else
-      (fun l fk' -> map ~cut tac2 l sk fk')
+      (fun l fk' -> map tac2 l sk fk')
   in
   tac1 judge sk fk
+  (* let sk =
+   *   if cut then
+   *     (fun l fk' -> map ~cut tac2 l sk fk)
+   *   else
+   *     (fun l fk' -> map ~cut tac2 l sk fk')
+   * in
+   * tac1 judge sk fk *)
 
 let rec andthen_list ?cut = function
   | [] -> hard_failure (Failure "empty anthen_list")
   | [t] -> t
-<<<<<<< HEAD
   | t::l -> andthen ?cut t (andthen_list ?cut l)
-=======
-  | t::l -> andthen ?cut t (andthen_list l)
->>>>>>> a5da00ae
 
 let andthen_sel tac1 sel_tacs judge sk fk : a =
   let sk l fk' = map_sel sel_tacs l sk fk' in
@@ -350,22 +353,14 @@
   | Tactic_hard_failure (l,e) ->
     raise (Tactic_hard_failure (l, FailWithUnexpected e))
 
-<<<<<<< HEAD
-let repeat ?(cut=false) t j sk fk0 =
-  let rec aux j sk fk =
-    t j
-      (fun l fk -> 
-         let fk = if cut then fk0 else fk in
-=======
 let repeat ?(cut=false) t j sk fk =
   let rec aux j sk fk =
     t j
       (fun l fk' ->
          let fk = if cut then fk else fk' in
->>>>>>> a5da00ae
          map aux l sk fk)
       (fun e -> sk [j] fk)
-  in aux j sk fk0
+  in aux j sk fk
 
 let eval_all (t : 'a tac) x =
   let l = ref [] in
