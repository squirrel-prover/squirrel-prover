open Graph

open Utils

(* - Huet's unification algorithm using union-find.
   See "Unification: A Multidisciplinary Survey" by Kevin Knight.

   - Note that there is difficulty in the handling of names, which is not
   standard. Basically, they should behave as function symbols that dont have
   to be unified, except with other names.

   - Also, note that during the unification and graph-based inequality
   constraints solving, the union-find structure contains an
   *under-approximation* of equality equivalence classes. *)

<<<<<<< HEAD
let dbg s = Printer.prt (if Config.debug_constr () then `Dbg else `Ignore) s


type trace_literal = [`Pos | `Neg] * Term.trace_atom

let pp_trace_literal fmt (pn,at) =
  match pn with
  | `Pos -> Fmt.pf fmt "%a"    Term.pp_trace_atom at
  | `Neg -> Fmt.pf fmt "¬(%a)" Term.pp_trace_atom at
=======
let log_constr = Log.log Log.LogConstr

(* Comment this for debugging *)
let log_constr = ignore
>>>>>>> 0b5910fd

let pp_trace_literals fmt (l : trace_literal list) = 
  let sep fmt () = Fmt.pf fmt " ∧ " in
  (Fmt.list ~sep pp_trace_literal) fmt l

let neg (pn, at) = 
  let pn = match pn with
    | `Pos -> `Neg
    | `Neg -> `Pos in
  (pn, at)

(*------------------------------------------------------------------*)
module Utv : sig
  type uvar = Utv of Vars.timestamp | Uind of Vars.index

  type ut = { hash : int;
              cnt : ut_cnt }

  and ut_cnt = private
    | UVar of uvar
    | UPred of ut
    | UName of Symbols.action Symbols.t * ut list
    | UInit
    | UUndef                    (* (x <> UUndef) iff. (Happens x) *)

  val uvari  : Vars.index -> ut
  val uts    : Term.timestamp -> ut
  val uname  : Symbols.action Symbols.t -> ut list -> ut
  val upred  : ut -> ut
  val uinit  : ut
  val uundef : ut

  module Ut : Hashtbl.HashedType with type t = ut

end = struct
  type uvar = Utv of Vars.timestamp | Uind of Vars.index

  type ut = { hash : int;
              cnt  : ut_cnt; }

  and ut_cnt =
    | UVar of uvar
    | UPred of ut
    | UName of Symbols.action Symbols.t * ut list
    | UInit
    | UUndef

  module Ut = struct
    type t = ut
    let hash t = Hashtbl.hash t.cnt
    let equal t t' =  t.cnt = t'.cnt
  end
  module Hut = Ephemeron.K1.Make(Ut)

  let hcons_cpt = ref 0
  let ht = Hut.create 256 

  let make cnt =
    let ut = { hash = !hcons_cpt ; cnt = cnt } in
    try Hut.find ht ut with
    | Not_found ->
      incr hcons_cpt;
      Hut.add ht ut ut;
      ut

  let uvar tv = UVar (Utv tv) |> make

  let uvari i = UVar (Uind i) |> make

  let uname a us = UName (a, us) |> make

  let uinit = UInit |> make

<<<<<<< HEAD
  let uundef = UUndef |> make              
              
  let upred u =
    if u.cnt = UInit || u.cnt = UUndef then uundef
    else UPred u |> make
=======
  let upred u = if u.cnt = UInit then uinit else UPred u |> make
>>>>>>> 0b5910fd

  let rec uts ts = match ts with
    | Term.Var tv -> uvar tv
    | Term.Pred ts -> upred (uts ts)
    | Term.Action (s,_) when s = Symbols.init_action -> uinit
    | Term.Action (s,l) -> uname s (List.map uvari l)
    | _ -> failwith "Not implemented"
end

open Utv

let pp_uvar ppf = function
  | Utv tv -> Vars.pp ppf tv
  | Uind index -> Vars.pp ppf index

let rec pp_ut_cnt ppf = function
  | UVar uv  -> pp_uvar ppf uv
  | UPred ts -> Fmt.pf ppf "@[<hov>pred(%a)@]" pp_ut_cnt ts.cnt
  | UName (a,is) ->
    Fmt.pf ppf "@[%a[%a]@]"
      Fmt.string (Symbols.to_string a)
      (Fmt.list pp_ut_cnt) (List.map (fun x -> x.cnt) is)
  | UInit  -> Fmt.pf ppf "init"
  | UUndef -> Fmt.pf ppf "⊥"

let pp_ut ppf ut = Fmt.pf ppf "%a" pp_ut_cnt ut.cnt

let ut_equal t t' = t.hash = t'.hash

let ut_compare t t' = Stdlib.compare t.hash t'.hash

module OrdUt = struct
  type t = ut
  let compare t t' = ut_compare t t'

  let print ppf ut = pp_ut ppf ut
end

module Uuf = Uf(OrdUt)


<<<<<<< HEAD
(*------------------------------------------------------------------*)
(** {2 Formulas used in the constraint solving algorithm} *)
module Form = struct
  type ord = [`Eq | `Neq | `Leq]

  (** Literals *)
  type lit = ord * ut * ut
             
  (** Subset of formulas we use. *)
  type form =
    | Lit  of lit
    | Disj of form list        (* of length > 1 *)
    | Conj of form list        (* of length > 1 *)
             
  (** Conjunction of formulas *)
  type conjunction = form list

  (** Disjunction of formulas *)
  type disjunction = form list
      
  (*------------------------------------------------------------------*)
  (** Pretty printers *)

  let pp_lit fmt (od, ut1, ut2 : lit) =
    Fmt.pf fmt "@[<hv 2>(%a %a %a)@]"
      pp_ut ut1 Term.pp_ord (od :> Term.ord) pp_ut ut2

  let rec pp_form fmt = function
    | Lit l -> pp_lit fmt l
    | Disj l -> pp_disj fmt l
    | Conj l -> pp_conj fmt l

  and pp_disj fmt l =
    Fmt.pf fmt "@[<hv 2>%a@]"
      (Fmt.list
         ~sep:(fun fmt () -> Fmt.pf fmt " ||@ ")
         pp_form) l

  and pp_conj fmt l =
    Fmt.pf fmt "@[<hv 2>%a@]"
      (Fmt.list
         ~sep:(fun fmt () -> Fmt.pf fmt " &&@ ")
         pp_form) l

  (*------------------------------------------------------------------*)
  (** Smart constructors *)
      
  let disj = function
    | [] -> assert false
    | [f] -> f
    | l -> Disj l

  let conj = function
    | [] -> assert false
    | [f] -> f
    | l -> Conj l

  (*------------------------------------------------------------------*)
  (** Replace an atom by an equivalent list of atoms using only [`Eq], [`Neq]
      and [`Leq] *)
  let norm_atom (o, l, r) =
    match o with
    | `Eq  -> [(`Eq, l, r)]
    | `Neq -> [(`Neq, l, r)]
    | `Leq -> [(`Leq, l, r)]
    | `Geq -> [(`Leq, r, l)]
    | `Lt  -> (`Leq, l, r) :: [(`Neq, l, r)]
    | `Gt  -> (`Leq, r, l) :: [(`Neq, r, l)]

  
  let not_ord o = match o with
    | `Eq -> `Neq
    | `Neq -> `Eq
    | `Leq -> `Gt
    | `Geq -> `Lt
    | `Lt -> `Geq
    | `Gt -> `Leq

  (*------------------------------------------------------------------*)
  (** Builds a conjunction of clauses form a trace literal *)
  let mk (lit : trace_literal) : conjunction =
    let mk_ts atom =
      List.map (fun (od,t1,t2) ->
          Lit (od, uts t1, uts t2)
        ) (norm_atom atom)
    in

    let mk_idx (od,i1,i2  : [`Eq | `Neq] * Vars.index * Vars.index) =
      let od = (od :> [`Eq | `Neq | `Leq]) in
      [Lit (od, uvari i1, uvari i2)]
    in

    (* Get a normalized trace literal. *)
    let rec doit (lit : trace_literal) = match lit with
      | `Neg, `Happens t -> [Lit (`Eq,  uts t, uundef)]
      | `Pos, `Happens t -> [Lit (`Neq, uts t, uundef)]
                            
      | `Pos, (`Timestamp atom) -> mk_ts atom
      | `Pos, (`Index atom)     -> mk_idx atom

      (* We rewrite the negative literal as a positive literal, and recurse. *)
      | `Neg, (
          (`Index _                        as atom)
        | (`Timestamp (#Term.ord_eq, _, _) as atom)) ->
        let lit = `Pos, (Term.not_trace_eq_atom atom :> Term.trace_atom) in
        doit lit

      (* Here, we need to build a disjunction to account for potentially 
         undefined elements. 
         Indeed, when ⋄ ∈ {≤, <, ≥, >}, we have:
         ¬ (x ⋄ y) ⇔ (undef(x) ∨ undef(y) ∨ (x □ y))
         where □ is not standard negation of ⋄ (e.g. if ⋄ = ≤, then □ = >) *)
      | `Neg, `Timestamp ((`Leq|`Lt|`Geq|`Gt) as ord, u, v) ->
        let nord = not_ord ord in
        let form =
          disj (
            Lit (`Eq, uts u, uundef) ::
            Lit (`Eq, uts v, uundef) ::
            [conj (doit (`Pos, `Timestamp (nord, u, v)))]) in

        [form]
    in
    doit lit
      
  let mk_list l : conjunction = List.map mk l |> List.flatten 
end


(*------------------------------------------------------------------*)
type constr_instance = {
  eqs     : (ut * ut) list;
  neqs    : (ut * ut) list;
  leqs    : (ut * ut) list; 
  clauses : Form.disjunction list;   (* clauses that have not yet been split *)
  uf      : Uuf.t;
}

(*------------------------------------------------------------------*)
let pp_constr_instance ~full fmt inst =
  let pp_el s fmt (ut1, ut2) =
    Fmt.pf fmt "%a %s %a" pp_ut ut1 s pp_ut ut2 in

  let pp_uf fmt =   
    if full then 
      Fmt.pf fmt "@[<hov 2>uf:@ %a@]@;" Uuf.print inst.uf
    else () in

  Fmt.pf fmt "@[<v 0>\
              %t\
              @[<hov 2>eqs:@ %a@]@;\
              @[<hov 2>leqs:@ %a@]@;\
              @[<hov 2>neqs:@ %a@]@;\
              @[<hov 2>clauses:@ %a@]\
              @]"
    pp_uf
    (Fmt.list ~sep:Fmt.comma (pp_el "=")) inst.eqs
    (Fmt.list ~sep:Fmt.comma (pp_el "≤")) inst.leqs
    (Fmt.list ~sep:Fmt.comma (pp_el "≠")) inst.neqs
    (Fmt.list ~sep:Fmt.comma Form.pp_disj) inst.clauses

(*------------------------------------------------------------------*)
let term_lit acc (_,ut1,ut2) = ut1 :: ut2 :: acc 

let rec terms_form acc = function
  | Form.Lit lit -> term_lit acc lit
  | Form.Disj l
  | Form.Conj l -> terms_forms acc l

and terms_forms acc l = List.fold_left terms_form acc l 

let all_terms (inst : constr_instance) =  
  (* init, undef *)
  let terms = [uundef; uinit] in

  (* eqs, neqs, leqs *)
  let terms = List.fold_left (fun acc (a,b) ->
      a :: b :: acc
    ) terms (inst.eqs @ inst.leqs @ inst.neqs) in

  (* formulas *)
  List.fold_left terms_forms terms inst.clauses

let rec subterms acc x = match x.cnt with
  | UName (_,is) -> x :: is @ acc
  | UPred y      -> subterms (x :: acc) y
  | UVar _
  | UInit
  | UUndef -> x :: acc 

(*------------------------------------------------------------------*)
let extends inst uts =
  let uts = List.fold_left subterms [] uts
            |> List.sort_uniq ut_compare in
  let uf = List.fold_left Uuf.extend inst.uf uts in
  { inst with uf = uf }
  
let add_elem el l = if List.mem el l then l else el :: l 

let add_eqs ?(extend=true) inst (ut1,ut2) =
  let inst = if extend then extends inst [ut1;ut2] else inst in
  { inst with eqs  = add_elem (ut1,ut2) inst.eqs  }

let add_neqs ?(extend=true) inst (ut1,ut2) =
  let inst = if extend then extends inst [ut1;ut2] else inst in
  { inst with neqs  = add_elem (ut1,ut2) inst.neqs  }

let add_leqs ?(extend=true) inst (ut1,ut2) =
  let inst = if extend then extends inst [ut1;ut2] else inst in
  { inst with leqs  = add_elem (ut1,ut2) inst.leqs  }

let add_clause ?(extend=true) inst c =
  let uts = terms_forms [] c in
  let inst = if extend then extends inst uts else inst in  
  { inst with clauses = c :: inst.clauses } 

(** Add a formula to a constraint solving instance *)
let rec add_form ?(extend=true) (inst : constr_instance) (form : Form.form) = 

  match form with
  | Form.Lit (`Eq,  ut1, ut2) -> add_eqs  ~extend inst (ut1,ut2)
  | Form.Lit (`Neq, ut1, ut2) -> add_neqs ~extend inst (ut1,ut2)
  | Form.Lit (`Leq, ut1, ut2) -> add_leqs ~extend inst (ut1,ut2)

  | Form.Disj l -> add_clause ~extend inst l

  | Form.Conj l -> List.fold_left (add_form ~extend) inst l

(** Add formulas to a constraint solving instance *)
let add_forms ?(extend=true) inst forms = 
  List.fold_left add_form inst forms

(*------------------------------------------------------------------*)
(** Make the initial constraint solving instance. *)
let mk_instance (l : Form.form list) : constr_instance =
  let inst =
    { uf = Uuf.create [];       (* dummy, real uf build after *)
      eqs = []; leqs = []; neqs = [];
      clauses = []; }
  in
  let l = Form.Lit (`Neq, uinit, uundef) :: l in
  let inst = List.fold_left (add_form ~extend:false) inst l in
  
  let elems = List.fold_left subterms [] (all_terms inst)
              |> List.sort_uniq ut_compare in

  let uf = Uuf.create elems in
  { inst with uf = uf; }

(*------------------------------------------------------------------*)
(** {2 Mgu application} *)

(** [mgu ut uf] applies the mgu represented by [uf] to [ut].
    Return [undef] if it contains a cycle.
    If [ext_support] is [true], add [ut] to [uf]'s support if necessary.
    Note that [mgu] normalizes [pred(init)] and [pred(undef)] into [undef]. *)
let mgu (uf : Uuf.t) (ut : ut) =
=======
  let uf = Uuf.create elems in
  { uf = uf; eqs = eqs; new_eqs = []; leqs = leqs; neqs = neqs; elems = elems }

(* [mgu ut uf] applies the mgu represented by [uf] to [ut].
   Return init if it contains a cycle.
   If [ext_support] is [true], add [ut] to [uf]'s support if necessary.
   Note that [mgu] normalizes pred(init) into init. *)
let mgu ?(ext_support=false) (uf : Uuf.t) (ut : ut) =
>>>>>>> 0b5910fd

  let rec mgu_ uf ut lv =
    let uf, nut = mgu_aux uf ut lv in
    let uf = Uuf.extend uf nut in
    (Uuf.union uf ut nut, nut)

  (* Invariant: returns the representent of [ut] in [uf] *)
  and mgu_aux uf ut lv =
    let uf = Uuf.extend uf ut in

    if List.mem ut lv then (uf, uundef)
    else match ut.cnt with
      | UVar _ | UUndef | UInit ->
        let rut = Uuf.find uf ut in
        
        if ut_equal rut ut then (uf, rut)
        else mgu_ uf rut (ut :: lv)

      | UName (a,is) ->
        let rut = Uuf.find uf ut in
        if ut_equal rut ut then

          (* In that case, we need to apply the mgu on the index variable of
             the name. Since these cannot appear in [lv], we use the empty
             list [] *)
          let uf, nis_rev = List.fold_left (fun (uf,acc) x ->
              let uf, ni = mgu_ uf x [] in
              (uf, ni :: acc))
              (uf,[]) is in

          (uf, uname a (List.rev nis_rev))

        else mgu_ uf rut (ut :: lv)

<<<<<<< HEAD
      | UPred ut' ->
        let uf, nut' = mgu_ uf ut' lv in

        (* the [upred] smart constructor normalizes pred(undef) into undef) *)
        let pnut' = upred nut' in

        (* here, we are not certain that [pnut] is its own representent, so
           we ensure it. *)
        let uf = Uuf.extend uf pnut' in (* even if not ext_support *)
        let rpnut' = Uuf.find uf pnut' in
        if ut_equal rpnut' pnut' then (uf, rpnut')
        else mgu_ uf rpnut' (ut :: lv)
  in 
=======
      | UInit ->
        let uf = if ext_support then Uuf.extend uf ut else uf in
        let rut = Uuf.find uf ut in

        if ut_equal rut ut then uf, uinit else mgu_ uf rut (ut :: lv)

      | UPred ut' ->
        let uf, nut' = mgu_ uf ut' lv in
        (* the [upred] smart constructor normalizes pred(init) into init) *)
        (uf, upred nut') in
>>>>>>> 0b5910fd

  mgu_ uf ut []


let mgus uf uts =
  let uf, nuts_rev =
    List.fold_left
      (fun (uf,acc) ut ->
         let uf,nut = mgu uf ut in uf, nut :: acc)
      (uf,[]) uts
  in
  (uf, List.rev nuts_rev)


(*------------------------------------------------------------------*)
(** {2 Misc} *)

(*------------------------------------------------------------------*)
(** [get_class uf u] returns [u]'s equivalence class. *)
let get_class uf u =
  let uf, u = mgu uf u in

  let classes = Uuf.classes uf in (* remark: [Uuf.classes] uses memoisation *)

  List.find (fun classe ->
      List.exists (ut_equal u) classe
    ) classes
  

(* memoisation *)
let get_class = 
  let module Memo = Uuf.Memo2 (Ut) in
  let memo = Memo.create 256 in
  fun uf (ut : ut) ->
    try Memo.find memo (uf,ut) with
    | Not_found ->
      let res = get_class uf ut in
      Memo.add memo (uf, ut) res;
      res

(*------------------------------------------------------------------*)
(** Returns true if the element cannot be equal to [init] *)
let is_not_init uf neqs (u : ut) =
  let uf, u = mgu uf u in

  (* Looks for an action [A(_)] in the equivalent class of [u].
     Note that, because [Pred _] is larger than [Name _] in [norm_ut_compare], 
     we need to go through [u]'s full class. *)
  let u_class = get_class uf u in
  List.exists (fun u' -> match u'.cnt with
      | UName _ -> true
      | _ -> false
    ) u_class
  ||

  List.exists (fun (ut1,ut2) ->
      let uf,ut1 = mgu uf ut1
      and _, ut2 = mgu uf ut2 in
      (ut_equal ut2 uinit && ut_equal ut1 u) || 
      (ut_equal ut1 uinit && ut_equal ut2 u) 
    ) neqs
  
(*------------------------------------------------------------------*)
(** [decomp u] returns the pair [(k,x]) where [k] is the maximal integer
    such that [u] equals [P^k(x)]. *)
let decomp u =
  let rec fdec i u = match u.cnt with
    | UPred u' -> fdec (i + 1) u'
    | _ -> (i,u) in
  fdec 0 u

(** [is_kpred uf ut] returns [true] if [u] is a k-predecessor of [v] in [uf]
    (for k > 0), i.e. [u = P^(v)]. *)
let is_kpred uf u v =
  let uf,u = mgu uf u
  and _, v = mgu uf v in
  match decomp u, decomp v with
  | (k,y), (k',y') ->
    ut_equal y y' && k > k'

(** [is_undef uf ut] returns [true] if [ut] must be undefined in [uf]. *)
let is_undef uf ut = snd (mgu uf ut) = uundef
(* Remark: [uf] under-approximate equalities, hence any equality it contains 
   is sound. *)

let get_pred ut = match ut.cnt with
  | UPred t -> t
  | _ -> assert false

let is_pred ut = match ut.cnt with
  | UPred _ -> true
  | _ -> false 

(** [is_undef uf ut] returns [true] if [ut] must be defined in [uf], 
    under dis-equalities [neqs]. 
    This does not look for instances of the axiom:
    ∀τ, (happens(τ) ∧ τ ≠ init) ⇒ happens(pred(τ))
*)
let is_def ?explain:(explain=false) uf neqs ut =
  let uf, ut = mgu uf ut in

  let is_init = ut_equal ut uinit in
  if explain && is_init then
    dbg "is_def(%a): is equal to %a" pp_ut ut pp_ut uinit;

  let init_is_kpred = is_kpred uf uinit ut in
  if explain && init_is_kpred then
    dbg "is_def(%a): %a is its k-predecessor" pp_ut ut pp_ut uinit;
  
  (* Remark: we cannot use [uf] alone, as it is an under-approximation.
     Instead, we look for a contradiction in the conjunction of [uf] and 
     known inequalities [neqs]. *)
  let swap u v = if ut_equal u uundef then v, u else u, v in
  let in_neqs = List.exists (fun (u,v) ->
      let uf,u = mgu uf u
      and _, v = mgu uf v in
      let u, v = swap u v in
      let b = (ut_equal v uundef) && (ut_equal ut u || is_kpred uf u ut) in
      (* ∃ k ≥ 0, u = P^k(ut) ∧ u ≠ undef  *)

      if explain && b then
        dbg "is_def(%a): is equal to %a, and %a ≠ %a" 
          pp_ut ut pp_ut u pp_ut u pp_ut uundef;
      b
    ) neqs     

  in is_init || init_is_kpred || in_neqs


(*------------------------------------------------------------------*)
(** {2 Equality handling} *)
(** This is alsmost Huet's unification *)


exception No_unif

 (** Pre-ordering [var > name > pred > init > undef].
     When choosing a representent in the union-find, we take the smallest.
     E.g. the representent of the set [(var x, undef)] is [undef] *)
let norm_ut_compare x y = match x.cnt, y.cnt with
<<<<<<< HEAD
  | UVar _, _      -> true
  | _, UVar _      -> false
  | UName _, _     -> true
  | _, UName _     -> false
  | UPred _, _     -> true
  | _, UPred _     -> false
  | UInit, _       -> true
  | _, UInit       -> false
  | UUndef, UUndef -> true
 
(** [let sx,sy = swap x y] guarantees that [x] is greater than [y] for the 
   ordering [norm_ut_compare]. We use this to choose the representents in
   the union-find. *)
let swap x y = if norm_ut_compare x y then x, y else y, x
                                                    
let no_mgu (x,defx) (y,defy) = match x.cnt, y.cnt with
=======
  | UVar _, _    -> true
  | _, UVar _    -> false
  | UName _, _   -> true
  | _, UName _   -> false
  | UPred _, _   -> true
  | _, UPred _   -> false
  | UInit, UInit -> true

(* [let sx,sy = swap x y] guarantees that [x] is greater than [y] for the
   ordering [norm_ut_compare]. We use this to choose the representents in
   the union-find. *)
let swap x y = if norm_ut_compare x y then x, y else y, x

let no_mgu x y = match x.cnt, y.cnt with
>>>>>>> 0b5910fd
  | UName (a,_), UName (a',_) ->
    if a <> a' && (defx || defy) then raise No_unif else ()
  | UInit, (UUndef | UName _)
  | (UName _ | UUndef), UInit -> raise No_unif
  (* Note that [UName _] can be equal to [UUndef] *)
  | _ -> ()

let unif inst eqs =
  let rec unif uf eqs = match eqs with
    | [] -> uf
    | (x,y) :: eqs ->
      let rx,ry = Uuf.find uf x, Uuf.find uf y in
      if ut_equal rx ry then unif uf eqs 
      else
        let defrx = is_def uf inst.neqs rx
        and defry = is_def uf inst.neqs ry in

        let () = no_mgu (rx,defrx) (ry,defry) in
        let rx,ry = swap rx ry in

        (* Union always uses [ry]'s representant, in that case [ry] itself, as
           representant of the union of [rx] and [ry]'s classes. *)
        let uf = Uuf.union uf rx ry in

        let eqs = match rx.cnt, ry.cnt with
          | UName (_,isx), UName (_,isy) ->
            if defrx || defry
            then List.combine isx isy @ eqs
            else eqs

          | UPred a, UPred b -> (a,b) :: eqs
          | _ -> eqs in

        unif uf eqs
  in
  { inst with uf = unif inst.uf eqs }

(*------------------------------------------------------------------*)
(** Names unification *)

(* Now, it remains to unify name or init equalities that may have been missed. *)
let unif_idx inst =
  let aux_names idx_eqs (ut1,a1,is1) (ut2,a2,is2) =
    let def1 = is_def inst.uf inst.neqs ut1
    and def2 = is_def inst.uf inst.neqs ut2 in
    if not (def1 || def2) then idx_eqs
    else if a1 <> a2 then raise No_unif
    else List.combine is1 is2 @ idx_eqs in

  let rec aux idx_eqs (cl : ut list) = match cl with
    | [] -> idx_eqs
    | { cnt = UInit } :: cl' ->
      List.iter (fun ut -> match ut.cnt with
          | UName _ -> raise No_unif
          | _ -> ()
        ) cl';

      aux idx_eqs cl'

    | ({ cnt = UName (a1,is1) } as ut1) :: cl' ->
      let idx_eqs = List.fold_left (fun idx_eqs ut -> match ut.cnt with
          | UName (a2,is2) -> aux_names idx_eqs (ut1,a1,is1) (ut,a2,is2)
          | UInit -> raise No_unif
          | _ -> idx_eqs
        ) idx_eqs cl' in

      aux idx_eqs cl'

    | _ :: cl' -> aux idx_eqs cl' in

  let idx_eqs = List.fold_left aux [] (Uuf.classes inst.uf) in

  (* Unifies the indices equalities in eqs *)
  let finished = ref true in
  let rec unif_idx uf eqs = match eqs with
    | [] -> uf
    | (x,y) :: eqs ->
      let rx,ry = Uuf.find uf x, Uuf.find uf y in
      if ut_equal rx ry then unif_idx uf eqs
      else begin
        finished := false;
        unif_idx (Uuf.union uf rx ry) eqs end in

  let uf = unif_idx inst.uf idx_eqs in

  (!finished, { inst with uf = uf } )


(* Merges union-find classes with the same mgus. *)
let merge_eq_class uf =
  let reps =
    List.map (fun l -> match l with
        | [] -> raise (Failure "merge_eq_class")
        | x :: _ -> Uuf.find uf x) (Uuf.classes uf) in

  let aux uf cls = match cls with
    | [] -> uf
    | rcl :: cls' -> List.fold_left (fun uf rcl' ->
        let uf, nrcl = mgu uf rcl in
        let uf, nrcl' = mgu uf rcl' in

        if nrcl.cnt = nrcl'.cnt then Uuf.union uf rcl rcl'
        else uf) uf cls' in

  aux uf reps


let fpt_unif_idx inst =
  let rec do_fpt inst =
    let uf = merge_eq_class inst.uf in
    let finished, inst = unif_idx { inst with uf = uf } in
    if finished then inst else do_fpt inst in
  do_fpt inst 
  
(*------------------------------------------------------------------*)
(** {2 Final unification algorithm} *)

let elems uf = List.flatten (Uuf.classes uf)

(** Returns the mgu for [eqs], starting from the mgu [uf] *)
let unify inst eqs =  
  let inst = unif inst eqs |> fpt_unif_idx in
  (* We compute all mgu's, to check for cycles. *)
  let uf,_ = mgus inst.uf (elems inst.uf) in

  (* We check that [init] and [undef] are not equal. *)
  (* FIXME: this check is done in 3 different places *)
  let () =
    let _, rinit = mgu uf uinit in
    let _, rundef = mgu uf uundef in
    if rinit = rundef then raise No_unif
  in
  { inst with uf = uf; }

(** Only compute the mgu for the equality constraints in [l] *)
let mgu_eqs l =
  let instance = mk_instance l in
  unify instance instance.eqs


(*------------------------------------------------------------------*)
(** {2 Order models using graphs} *)

module UtG = Persistent.Digraph.Concrete(struct
    type t = ut
    let compare t t' = ut_compare t t'
    let equal t t' = t.hash = t'.hash
    let hash t = t.hash
  end)

module Scc = Components.Make(UtG)

(** Build the inequality graph. There is a edge from S to S' if there exits
    u in S and v in S' such that:
    i)   u <= v
    ii)  if u = P^{k+1}(t) and v = P^k(t) and u <> undef
    iii) or if u = init and v <> undef
    Remark: we use [mgu uf u] as a representant for the class of u *)
let build_graph (uf : Uuf.t) neqs leqs =
  let rec bg uf leqs g = match leqs with
    | [] -> uf, g
    | (u,v) :: leqs ->
      let uf, nu = mgu uf u in
      let uf, nv = mgu uf v in
      UtG.add_edge g nu nv
      |> bg uf leqs in          (* case i) *)

  let add_preds_and_init g =
    UtG.fold_vertex (fun v g ->
        let g = match v.cnt with
          | UPred u ->
            (* case ii) *)
            if is_def uf neqs u then UtG.add_edge g v u else g
          | _ -> g in

        (* case iii) *)
        if is_def uf neqs v then UtG.add_edge g uinit v else g
      ) g g in

  let uf, g = bg uf leqs UtG.empty in
  (uf, add_preds_and_init g)

(*------------------------------------------------------------------*)
let pp_scc fmt scc =
  Fmt.pf fmt "@[<hv 2>%a@]" 
    (Fmt.list ~sep:(fun fmt () -> Fmt.pf fmt " =@ ") pp_ut) scc
    
let log_cycles sccs =
  let sccs = List.filter (fun scc -> List.length scc > 1) sccs in
  if List.length sccs > 0 then
    dbg "@[<v 2>Adding SCCs equalities:@, %a@]"
      (Fmt.list ~sep:(fun fmt () -> Fmt.pf fmt " &&@ ") pp_scc) sccs

(*------------------------------------------------------------------*)
(** For every SCC (x,x_1,...,x_n) in the graph, we add the equalities
    x=x_1 /\ ... /\ x = x_n   *)
let cycle_eqs g =
  let sccs = Scc.scc_list g in
  
  log_cycles sccs;
  
  List.fold_left (fun acc scc -> match scc with
      | [] -> raise (Failure "Constraints: Empty SCC")
      | x :: scc' -> List.fold_left (fun acc y -> (x,y) :: acc) acc scc')
    [] sccs

(*------------------------------------------------------------------*)
(** [leq_unify uf leqs neqs elems] compute the fixpoint of:
    - compute the inequality graph [g]
    - get [g] SCCs and the corresponding equalities
    - unify the new equalities *)
let rec leq_unify inst =
  let uf, g = build_graph inst.uf inst.neqs inst.leqs in
  let inst = { inst with uf = uf; } in
  let cycles = cycle_eqs g in 
  let inst' = unify inst cycles in
  if Uuf.union_count inst.uf = Uuf.union_count inst'.uf then inst',g
  else leq_unify inst' 


(*------------------------------------------------------------------*)
(** {2 Discrete Order Case Disjunction} *)

(** [min_pred uf g u x] returns [j] where [j] is the smallest integer such
    that [P^j(x) <= u] in the graph [g], if it exists.
    Precond: [g] must be a transitive graph, [u] normalized and [x] basic. *)
let min_pred uf g u x =
  let rec minp uf j cx =
    let uf, ncx = mgu uf cx in
    if UtG.mem_vertex g ncx then
      if UtG.mem_edge g ncx u || ut_equal ncx uinit then Some (uf,j)
      else minp uf (j+1) (upred ncx)
    else None
  in
  minp uf 0 x

<<<<<<< HEAD
(** [max_pred uf g u x] returns [j] where [j] is the largest integer such
   that [u <= P^j(x)] in the graph [g], if it exists, with a particular case 
=======
(* [max_pred uf g u x] returns [j] where [j] is the largest integer such
   that [u <= P^j(x)] in the graph [g], if it exists, with a particular case
>>>>>>> 0b5910fd
   if init occurs.
   Precond: [g] must be a transitive graph, [u] normalized and [x] basic. *)
let max_pred uf g u x =
  let rec maxp uf j cx =
    let uf, ncx = mgu uf cx in
    if ut_equal ncx uinit then
      if UtG.mem_edge g u ncx
      then Some (uf, j)
      else Some (uf, j - 1)
    else if (UtG.mem_vertex g ncx) && (UtG.mem_edge g u ncx) then
      maxp uf (j+1) (upred ncx)
    else
      Some (uf, j - 1)
  in
  let uf, nx = mgu uf x in
  if (UtG.mem_vertex g nx) && (UtG.mem_edge g u nx) then
    maxp uf 0 x
  else
    None

(** [nu] must be normalized and [x] basic *)
let no_case_disj uf nu x minj maxj =
  let nu_i, nu_y = decomp nu in
  ut_equal (snd (mgu uf x)) uinit  ||
  ut_equal (snd (mgu uf x)) uundef ||
  (nu_y = snd (mgu uf x)) && (maxj <= nu_i) && (nu_i <= minj)

module UtGOp = Oper.P(UtG)

(** [kpred x i] return [P^i(x)] *)
let rec kpred x = function
  | 0 -> x
  | i -> kpred (upred x) (i - 1)

(** [g] must be transitive and [x] basic *)
let add_disj uf g u x =
  let uf, nu = mgu uf u in
  obind (fun (uf,minj) ->
      obind (fun (uf,maxj) ->
          assert (minj >= maxj);        (* And not the converse ! *)
          if no_case_disj uf u x minj maxj then None
          else
            let uf, l = List.init (minj - maxj + 1) (fun i ->
                kpred x (maxj + i))
                        |> mgus uf in

            dbg "@[<v 2>Disjunction:@;\
                 to_split:%a@;\
                 minj:%d@;\
                 maxj:%d@;\
                 base:%a@]"
              pp_ut u
              minj maxj pp_ut x;
            Some (uf, List.map (fun x -> (nu,x)) l)
        ) (max_pred uf g nu x)
    ) (min_pred uf g nu x)


let find_map_all (f : UtG.vertex -> UtG.vertex -> 'a option) g : 'a list =
  UtG.fold_edges (fun v v' acc ->
      match f v v' with
      | None -> acc
      | Some x -> x :: acc
    ) g []

let for_all (f : UtG.vertex -> UtG.vertex -> bool) g : bool =
  let exception Found in
  try
    UtG.iter_edges (fun v v' ->
        if not (f v v') then raise Found
      ) g;
    true
  with Found -> false

(** Check that [instance] satisfies the dis-equality constraints and the rule:
    ∀ x, x <= P(x) <=> false
    Precondition: [g] must be transitive. *)
let neq_sat inst g : bool =
  let uf = inst.uf in
  (* All dis-equalities in neqs must hold *)
<<<<<<< HEAD
  List.for_all (fun (u,v) ->
      let violation = ut_equal (mgu uf u |> snd) (mgu uf v |> snd) in

      if violation then 
        dbg "dis-equality %a ≠ %a violated" pp_ut u pp_ut v;
      
      not violation
    ) inst.neqs
  &&

  (* Looks for elements in undef equivalence class that are defined. *)
  (not (is_def ~explain:true uf inst.neqs uundef)) &&

  (* Look for contradiction in [g], i.e. an edge [u ≤ v] such that one of 
     the following holds: 
     - 1) [u = P^k(u)] and [v = P^k'(u)] for [k < k'].
     - 2) *)
  for_all (fun u v ->
      (* FIXME: we are recomputing mgu multiple times below *)
      let uf, u = mgu uf u in
      let uf, v = mgu uf v in 
      
      let violation1 = is_kpred uf v u in

      if violation1 then 
        dbg "contradiction: @[<hov>%a ≤ %a@] and@ \
             @[<hov>is_kpred %a %a@]"
          pp_ut u pp_ut v
          pp_ut v pp_ut u;

      let violation2 = is_undef uf u || is_undef uf v in

      if violation2 then begin
        let x = if is_undef uf u then u else v in
        dbg "contradiction: @[<hov>%a ≤ %a@] and@ \
             @[<hov>is_undef %a@]"
          pp_ut u pp_ut v pp_ut x 
      end;

      not (violation1 || violation2)
    ) g
    
  
(*------------------------------------------------------------------*)
=======
  if List.exists (fun (u,v) ->
      ut_equal (mgu uf u |> snd) (mgu uf v |> snd)
    ) neqs
  then None
  else
    (* If we have P^k(u) >= u, then we must have u = init *)
    Some (find_all (fun v v' -> match decomp v, decomp v' with
        | (k,y), (k',y') ->
          ut_equal y y' && k < k'
      ) g)

>>>>>>> 0b5910fd
let get_basics uf elems =
  List.map (fun x -> mgu uf x |> snd) elems
  |> List.filter (fun x -> match x.cnt with UPred _ -> false | _ -> true)
  |> List.sort_uniq ut_compare
    
(*------------------------------------------------------------------*)
let log_segment_eq eq =
  dbg "@[<v 2>Adding segment equality:@, %a@]"
    (Fmt.pair ~sep:(fun ppf () -> Fmt.pf ppf ", ")
       pp_ut pp_ut) eq

let log_split f =
  dbg "@[<v 2>Splitting clause:@, %a@]" Form.pp_disj f
    
let log_init_eqs eqs =
  let pp_eq fmt (ut1, ut2) =
    Fmt.pf fmt "%a = %a" pp_ut ut1 pp_ut ut2 in
  
  let pp_eqs fmt eqs =    
    Fmt.pf fmt "@[<hv 2>%a@]" 
      (Fmt.list ~sep:Fmt.comma pp_eq) eqs in
      
  dbg "@[<v 2>Adding new init equalities:@, %a@]"
    pp_eqs eqs

let log_new_neqs neqs =
  let pp_neq fmt (ut1, ut2) =
    Fmt.pf fmt "%a ≠ %a" pp_ut ut1 pp_ut ut2 in
  
  let pp_neqs fmt eqs =    
    Fmt.pf fmt "@[<hv 2>%a@]" 
      (Fmt.list ~sep:Fmt.comma pp_neq) eqs in
      
  dbg "@[<v 2>Adding new dis-equalities:@, %a@]"
    pp_neqs neqs

let log_done () = dbg "@[<v 2>Model done@]"

let log_instr inst = 
  dbg "@[<v 2>Solving:@ %a@]" (pp_constr_instance ~full:false) inst

(*------------------------------------------------------------------*)
(** Type of a model, which is a satisfiable and normalized instance, and the
    graph representing the inequalities of the instance (which is always
    transitive). *)
type model = { inst     : constr_instance;
               tr_graph : UtG.t }

let find_segment_disj instance g =
  let exception Found of Uuf.t * (ut * ut) list in

  let basics = get_basics instance.uf (elems instance.uf) in
  try
    let () = UtG.iter_vertex (fun u ->
        List.iter (fun x -> match add_disj instance.uf g u x with
            | None -> ()
            | Some (uf, l) -> raise (Found (uf,l))
          ) basics
      ) g in
    None
  with Found (x,y) -> Some (x, y)


(*------------------------------------------------------------------*)
(** Looks for instances of the rule:
    ∀ τ, (happens(τ) ∧ ¬happens(pred(τ))) ⇒ τ = init *)
let find_eq_init inst =  
  let uf = inst.uf in

  let new_eqs = List.filter_map (fun (ut1, ut2) ->     
      let uf, uts = mgus uf [ut1;ut2] in
      let ut1, ut2 = Utils.as_seq2 uts in

      if ut_equal ut1 uundef || ut_equal ut2 uundef then None
      else
        let ut = if ut_equal ut1 uundef then ut2 else ut1 in
        let _, put = mgu uf (upred ut) in
        
        if ut_equal put uundef &&
           (not (ut_equal put uinit)) &&
           (not (ut_equal ut uinit))
        then Some (ut, uinit)
        else None
    ) inst.neqs in

  if new_eqs = [] then None else Some new_eqs

(*------------------------------------------------------------------*)
(** Check  *)
let undef_is_new inst ut =
  let uf, ut = mgu inst.uf ut in  
  not (is_def uf inst.neqs ut)

let remove_dups inst uts = 
  (* we remove duplicates *)
  let _, uts = List.fold_left (fun (uf,acc) x -> 
      let uf, x = mgu uf x in uf, x :: acc
    ) (inst.uf,[]) uts in
  List.sort_uniq ut_compare uts


(** Looks for new undefined elements. *)
let find_new_undef inst g = 
  let uf = inst.uf in
  let elems = elems uf in

  (** Looks for new instances of the rule:
      ∀τ, (happens(τ) ∧ τ ≠ init) ⇒ happens(pred(τ)) *)
  let undefs0 = 
    List.filter_map (fun ut -> 
        if is_not_init uf inst.neqs ut && 
           is_def uf inst.neqs ut && 
           undef_is_new inst (upred ut)
        then Some (upred ut)
        else None
      ) elems 
  in

  (** Looks for new instances of the rule:
      ∀τ τ', τ ≤ τ' ⇒ happens(τ,τ') *)
  let undefs1 = 
    UtG.fold_edges (fun ut1 ut2 undefs -> 
        (if undef_is_new inst ut1 then [ut1] else []) @
        (if undef_is_new inst ut2 then [ut2] else []) @
        undefs
      ) g []
  in

  remove_dups inst (undefs0 @ undefs1)
  
(*------------------------------------------------------------------*)
(** [split instance] return a disjunction of satisfiable and normalized instances
    equivalent to [instance]. *)
let rec split (instance : constr_instance) : model list =
  try
    log_instr instance;
    
    let instance = unify instance instance.eqs in    
    let instance,g = leq_unify instance in
    
    let g = UtGOp.transitive_closure g in
<<<<<<< HEAD
=======
    begin match neq_sat uf g instance.neqs with
      | None -> []
      | Some [] ->
        let basics = get_basics uf instance.elems in
        let exception Found of Uuf.t * (ut * ut) list in
        begin try
            let () = UtG.iter_vertex (fun u ->
                List.iter (fun x -> match add_disj uf g u x with
                    | None -> ()
                    | Some (uf, l) -> raise (Found (uf,l))
                  ) basics
              ) g in
            let instance = { instance with uf = uf } in

            [ { inst = instance; tr_graph = g } ]
          with Found (uf, new_eqs) ->
            List.map (fun eq ->
                log_constr (fun () -> Printer.prt `Error
                               "@[<v 2>Adding segment equality:@;%a@;@]@."
                               (Fmt.pair ~sep:(fun ppf () -> Fmt.pf ppf ", ")
                                  pp_ut pp_ut) eq);
                split { instance with uf = uf;
                                      eqs = eq :: instance.eqs;
                                      new_eqs = eq :: instance.new_eqs }
              ) new_eqs
            |> List.flatten
        end
>>>>>>> 0b5910fd

    begin match find_eq_init instance with
      | Some new_eqs ->
<<<<<<< HEAD
        log_init_eqs new_eqs;
        split { instance with eqs = new_eqs @ instance.eqs; }
        
      | None -> match find_new_undef instance g with
        | _ :: _ as undefs ->
          let new_neqs = List.map (fun ut -> ut, uundef) undefs in
          log_new_neqs new_neqs;
          split { instance with neqs = new_neqs @ instance.neqs; }
          
        
        | [] -> match neq_sat instance g with
          | false -> [] (* dis-equalities violated *)

          | true -> (* no violations for now *)        
            (* Looking for segment disjunctions, e.g. if
               pred(τ) ≤ τ' ≤ τ
               then we know that (τ' = pred(τ) ∨ τ' = τ) *)
            match find_segment_disj instance g with
            | Some (uf, new_eqs) -> (* found a new segment disjunction *)
              List.map (fun eq ->
                  log_segment_eq eq;
                  split { instance with eqs = eq :: instance.eqs; }
                ) new_eqs
              |> List.flatten

            | None -> (* no new segment disjunction *)

              (* we look whether all initial clauses of the problem have 
                 already been split *)
              match instance.clauses with
              | [] ->             (* no clause left, we are done *)
                log_done ();
                [ { inst = instance; tr_graph = g } ]

              | disj :: clauses -> (* we found a clause to split *)
                log_split disj;

                let inst = { instance with clauses = clauses; } in
                let insts = List.map (fun f -> add_form inst f ) disj in
                List.map split insts
                |> List.flatten
    end
=======
        assert (List.for_all (fun (v,v') ->
            not (ut_equal (snd (mgu uf v)) (snd (mgu uf v')))) new_eqs);

        log_constr (fun () ->
            List.iter (fun eq ->
                Printer.prt `Error
                  "@[<v 2>Adding init equality:@;%a@;@]@."
                  (Fmt.pair ~sep:(fun ppf () -> Fmt.pf ppf ", ")
                     pp_ut pp_ut) eq) new_eqs);

        split { instance with uf = uf;
                              eqs = new_eqs @ instance.eqs;
                              new_eqs = new_eqs @ instance.new_eqs } end

>>>>>>> 0b5910fd
  with
  | No_unif ->
    dbg "@[<v 2>No_unif@]";
    []

(** The minimal models a of constraint.
    Here, minimanility means inclusion w.r.t. the predicates. *)
type models = model list

(** [models_conjunct l] returns the list of minimal models of the conjunct.
    [l] must use only Eq, Neq and Leq. *)
let models_conjunct (l : trace_literal list)
  : models timeout_r =
  let l = Form.mk_list l in
  let instance = mk_instance l in
  Utils.timeout (Config.solver_timeout ())
    split instance

let m_is_sat models = models <> []


(*------------------------------------------------------------------*)
(** [ext_support model ut] adds [ut] to the model union-find, if necessary, and
    return its normal form.
    There is no need to modify the rest of the model, since we are not adding
    an equality, disequality or inequality. *)
let ext_support (model : model) (ut : ut) =
  let uf, ut = mgu model.inst.uf ut in
  { model with inst = { model.inst with uf = uf } }, ut

let query_lit (model : model) (ord, ut1, ut2 : Form.lit) : bool =
  let model, u = ext_support model ut1 in
  let model, v = ext_support model ut2 in
  match ord with
  | `Eq -> ut_equal u v
  | `Leq -> UtG.mem_edge model.tr_graph u v
  | `Neq ->
    (* In that case, we are very unprecise, as we only check whether
       the inequality already appeared, modulo known equalities. *)
    List.exists (fun (a,b) ->
        let na, nb = mgu model.inst.uf a |> snd,
                     mgu model.inst.uf b |> snd in
        ((u = na) && (v = nb))
        || ((v = na) && (u = nb))
      ) model.inst.neqs

(* Note that we could not extend formulas easily to, e.g., negation, because
   we only under-approximate entailed equalities. *)
let rec query_form model (form : Form.form) = match form with
  | Form.Lit lit -> query_lit model lit
  | Form.Disj forms -> List.exists  (query_form model) forms
  | Form.Conj forms -> List.for_all (query_form model) forms

let query_one (model : model) (at : trace_literal) =
  let cnf = Form.mk at in
  List.for_all (query_form model) cnf

let query (models : models) (ats : trace_literal list) =
  (* if the conjunction of trace literals is  *)
  if List.for_all (fun model -> List.for_all (query_one model) ats) models 
  then true
  else 
    let forms = List.map (fun at -> Form.mk (neg at)) ats
                |> List.flatten in   
    let insts = List.map (fun model ->
        add_forms model.inst forms 
      ) models in
    List.for_all (fun inst -> split inst = []) insts

(* adds debugging information *)
let query models ats =
  dbg "query: %a" pp_trace_literals ats;
  let b = query models ats in
  dbg "query result: %a : %a" pp_trace_literals ats Fmt.bool b;
  b

(*------------------------------------------------------------------*)
(** [max_elems_model model elems] returns the maximal elements of [elems]
    in [model], *with* redundancy modulo [model]'s equality relation. *)
let max_elems_model (model : model) elems =
  (* We normalize to obtain the representant of each timestamp. *)
  let model, l = List.fold_left (fun (model, l) ts ->
      let model, ut = ext_support model (uts ts) in
      (model, (ts,ut) :: l)
    ) (model,[]) elems in

  (* We keep elements that are maximal in [model] *)
  let melems = List.filter (fun (_,u) ->
      List.for_all (fun (_,u') ->
          ut_equal u u' || not (UtG.mem_edge model.tr_graph u u')
        ) l ) l
               |> List.map fst
               |> List.sort_uniq Stdlib.compare in

  model, melems

let maximal_elems (models : models) (elems : Term.timestamp list) =
  (* Invariant: [maxs_acc] is sorted and without duplicates. *)
  let rmodels, maxs = List.fold_left (fun (models, maxs_acc) m ->
      let m, m_maxs = max_elems_model m elems in
      (m :: models, List.merge_uniq Stdlib.compare maxs_acc m_maxs)
    ) ([],[]) models in
  let models = List.rev rmodels in

  (* Now, we try to remove duplicates, i.e. elements which are in [maxs]
     and are equal in every model of [models], by picking an arbitrary
     element in each equivalence class. *)
  Utils.classes (fun ts ts' -> query models [`Pos, `Timestamp (`Eq,ts,ts')]) maxs
  |> List.map List.hd

let get_ts_equalities (models : models) ts =
  Utils.classes (fun ts ts' -> query models [`Pos, `Timestamp (`Eq,ts,ts')]) ts

let get_ind_equalities (models : models) inds =
  Utils.classes (fun i j -> query models [`Pos, `Index (`Eq,i,j)]) inds


(*------------------------------------------------------------------*)
(** Tests Suites *)

open Term
open Sorts
let env = ref Vars.empty_env
let tau = Var (Vars.make_fresh_and_update env Timestamp "tau")
and tau' = Var (Vars.make_fresh_and_update env Timestamp "tau")
and tau'' = Var (Vars.make_fresh_and_update env Timestamp "tau")
and tau3 = Var (Vars.make_fresh_and_update env Timestamp "tau")
and tau4 = Var (Vars.make_fresh_and_update env Timestamp "tau")        
and i =  Vars.make_fresh_and_update env Index "i"
and i' = Vars.make_fresh_and_update env Index "i"

let table = Symbols.builtins_table
              
let table, a = Symbols.Action.declare table "a" 1

let pb_eq1 = (`Timestamp (`Eq,tau, Pred tau'))
             :: (`Timestamp (`Eq,tau', Pred tau''))
             :: (`Timestamp (`Eq,tau, Action (a,[i])))
             :: [`Timestamp (`Eq,tau'', Action (a,[i']))]
and pb_eq2 = [`Timestamp (`Eq,tau, Pred tau)]
and pb_eq3 = (`Timestamp (`Eq,tau, Pred tau'))
             :: (`Timestamp (`Eq,tau', Pred tau''))
             :: [`Timestamp (`Eq,tau'', tau)]
and pb_eq4 = (`Timestamp (`Eq,Term.Init, Pred tau))
             :: (`Timestamp (`Eq,tau, Pred tau'))
             :: (`Timestamp (`Eq,tau', Pred tau''))
             :: (`Timestamp (`Eq,tau, Action (a,[i])))
             :: [`Timestamp (`Eq,tau'', Action (a,[i]))]
and pb_eq5 = (`Timestamp (`Eq,Term.Init, Pred tau))
             :: (`Timestamp (`Eq,tau, Pred tau'))
             :: (`Timestamp (`Eq,tau', Action (a,[i'])))
             :: (`Timestamp (`Eq,tau, Action (a,[i])))                 
             :: (`Timestamp (`Eq,tau'', Action (a,[i])))
             :: [`Timestamp (`Eq,tau'', Action (a,[i']))]
and pb_eq6 = (`Timestamp (`Eq,tau, Pred tau'))
             :: (`Timestamp (`Eq,tau', Action (a,[i'])))
             :: (`Timestamp (`Eq,tau, Action (a,[i])))
             :: (`Timestamp (`Eq,tau3, Action (a,[i])))
             :: [`Timestamp (`Eq,tau'', Action (a,[i']))]
and pb_eq7 = (`Timestamp (`Eq,tau, Pred tau'))
             :: (`Timestamp (`Eq,tau', Pred tau''))
             :: (`Timestamp (`Eq,tau, Action (a,[i])))
             :: [`Timestamp (`Eq,tau'', Action (a,[i']))]
and pb_eq8 = (`Timestamp (`Eq,tau, Pred tau'))
             :: (`Timestamp (`Eq,tau', Pred tau''))
             :: [`Timestamp (`Eq,tau'', tau3)]

(* let () = Printexc.record_backtrace true *)

let () =
  let exception Unsat in
  let exception Sat in
  let exception Timeout in
  let test = function
    | Result [] -> raise Unsat
    | Result _ -> raise Sat
    | Timeout -> raise Timeout in

  Checks.add_suite "Constr" [
    ("Cycles", `Quick,
     fun () ->
       let mk l = List.map (fun x -> `Pos, x) l in
       let successes = [pb_eq1; pb_eq2; pb_eq3; pb_eq6; pb_eq7; pb_eq8]
       and failures = [pb_eq4; pb_eq5] in

       List.iteri (fun i pb ->
           Alcotest.check_raises ("sat" ^ string_of_int i) Sat
<<<<<<< HEAD
             (fun () -> test (models_conjunct (mk pb))))
=======
             (fun () -> if models_conjunct pb <> (Result [])
               then raise Sat
               else ()))
>>>>>>> 0b5910fd
         successes;

       List.iteri (fun i pb ->
           Alcotest.check_raises ("unsat" ^ string_of_int i) Unsat
<<<<<<< HEAD
             (fun () -> test (models_conjunct (mk pb))))
=======
             (fun () -> if models_conjunct pb <> (Result [])
               then () else
                 raise Unsat ))
>>>>>>> 0b5910fd
         failures;);

    ("Graph", `Quick,
     fun () ->
       let mk l = List.map (fun x -> `Pos, x) l in
       let successes = [(`Timestamp (`Leq, tau, tau'')) :: pb_eq1;

                        (`Timestamp (`Neq, tau, tau3)) ::
                        (`Timestamp (`Neq, tau3, tau'')) ::
                        (`Timestamp (`Leq, tau, tau3)) ::
                        (`Timestamp (`Leq, tau3, tau'')) ::
                        pb_eq1;

                       (`Timestamp (`Neq, tau, tau3)) ::
                       (`Timestamp (`Neq, tau4, tau'')) ::
                       (`Timestamp (`Leq, tau, tau3)) ::
                       (`Timestamp (`Leq, tau3, tau4)) ::
                       (`Timestamp (`Leq, tau4, tau'')) ::
                       pb_eq1]
       and failures = [(`Timestamp (`Leq, tau'', tau)) :: pb_eq1;

                       (`Happens tau) ::
                       (`Timestamp (`Neq, tau, tau3)) ::
                       (`Timestamp (`Neq, tau3, tau4)) ::
                       (`Timestamp (`Neq, tau4, tau'')) ::
                       (`Timestamp (`Leq, tau, tau3)) ::
                       (`Timestamp (`Leq, tau3, tau4)) ::
                       (`Timestamp (`Leq, tau4, tau'')) ::
                       pb_eq1] in

       List.iteri (fun i pb ->
           Alcotest.check_raises ("graph(sat)" ^ string_of_int i) Sat
             (fun () -> test (models_conjunct (mk pb))))
         successes;

       List.iteri (fun i pb ->
           Alcotest.check_raises ("graph(unsat)" ^ string_of_int i) Unsat
             (fun () -> test (models_conjunct (mk pb))))
         failures;)
  ]<|MERGE_RESOLUTION|>--- conflicted
+++ resolved
@@ -13,7 +13,6 @@
    constraints solving, the union-find structure contains an
    *under-approximation* of equality equivalence classes. *)
 
-<<<<<<< HEAD
 let dbg s = Printer.prt (if Config.debug_constr () then `Dbg else `Ignore) s
 
 
@@ -23,12 +22,6 @@
   match pn with
   | `Pos -> Fmt.pf fmt "%a"    Term.pp_trace_atom at
   | `Neg -> Fmt.pf fmt "¬(%a)" Term.pp_trace_atom at
-=======
-let log_constr = Log.log Log.LogConstr
-
-(* Comment this for debugging *)
-let log_constr = ignore
->>>>>>> 0b5910fd
 
 let pp_trace_literals fmt (l : trace_literal list) = 
   let sep fmt () = Fmt.pf fmt " ∧ " in
@@ -102,15 +95,11 @@
 
   let uinit = UInit |> make
 
-<<<<<<< HEAD
   let uundef = UUndef |> make              
               
   let upred u =
     if u.cnt = UInit || u.cnt = UUndef then uundef
     else UPred u |> make
-=======
-  let upred u = if u.cnt = UInit then uinit else UPred u |> make
->>>>>>> 0b5910fd
 
   let rec uts ts = match ts with
     | Term.Var tv -> uvar tv
@@ -152,7 +141,6 @@
 module Uuf = Uf(OrdUt)
 
 
-<<<<<<< HEAD
 (*------------------------------------------------------------------*)
 (** {2 Formulas used in the constraint solving algorithm} *)
 module Form = struct
@@ -409,17 +397,6 @@
     If [ext_support] is [true], add [ut] to [uf]'s support if necessary.
     Note that [mgu] normalizes [pred(init)] and [pred(undef)] into [undef]. *)
 let mgu (uf : Uuf.t) (ut : ut) =
-=======
-  let uf = Uuf.create elems in
-  { uf = uf; eqs = eqs; new_eqs = []; leqs = leqs; neqs = neqs; elems = elems }
-
-(* [mgu ut uf] applies the mgu represented by [uf] to [ut].
-   Return init if it contains a cycle.
-   If [ext_support] is [true], add [ut] to [uf]'s support if necessary.
-   Note that [mgu] normalizes pred(init) into init. *)
-let mgu ?(ext_support=false) (uf : Uuf.t) (ut : ut) =
->>>>>>> 0b5910fd
-
   let rec mgu_ uf ut lv =
     let uf, nut = mgu_aux uf ut lv in
     let uf = Uuf.extend uf nut in
@@ -453,7 +430,6 @@
 
         else mgu_ uf rut (ut :: lv)
 
-<<<<<<< HEAD
       | UPred ut' ->
         let uf, nut' = mgu_ uf ut' lv in
 
@@ -467,18 +443,6 @@
         if ut_equal rpnut' pnut' then (uf, rpnut')
         else mgu_ uf rpnut' (ut :: lv)
   in 
-=======
-      | UInit ->
-        let uf = if ext_support then Uuf.extend uf ut else uf in
-        let rut = Uuf.find uf ut in
-
-        if ut_equal rut ut then uf, uinit else mgu_ uf rut (ut :: lv)
-
-      | UPred ut' ->
-        let uf, nut' = mgu_ uf ut' lv in
-        (* the [upred] smart constructor normalizes pred(init) into init) *)
-        (uf, upred nut') in
->>>>>>> 0b5910fd
 
   mgu_ uf ut []
 
@@ -619,7 +583,6 @@
      When choosing a representent in the union-find, we take the smallest.
      E.g. the representent of the set [(var x, undef)] is [undef] *)
 let norm_ut_compare x y = match x.cnt, y.cnt with
-<<<<<<< HEAD
   | UVar _, _      -> true
   | _, UVar _      -> false
   | UName _, _     -> true
@@ -636,22 +599,6 @@
 let swap x y = if norm_ut_compare x y then x, y else y, x
                                                     
 let no_mgu (x,defx) (y,defy) = match x.cnt, y.cnt with
-=======
-  | UVar _, _    -> true
-  | _, UVar _    -> false
-  | UName _, _   -> true
-  | _, UName _   -> false
-  | UPred _, _   -> true
-  | _, UPred _   -> false
-  | UInit, UInit -> true
-
-(* [let sx,sy = swap x y] guarantees that [x] is greater than [y] for the
-   ordering [norm_ut_compare]. We use this to choose the representents in
-   the union-find. *)
-let swap x y = if norm_ut_compare x y then x, y else y, x
-
-let no_mgu x y = match x.cnt, y.cnt with
->>>>>>> 0b5910fd
   | UName (a,_), UName (a',_) ->
     if a <> a' && (defx || defy) then raise No_unif else ()
   | UInit, (UUndef | UName _)
@@ -888,13 +835,8 @@
   in
   minp uf 0 x
 
-<<<<<<< HEAD
 (** [max_pred uf g u x] returns [j] where [j] is the largest integer such
    that [u <= P^j(x)] in the graph [g], if it exists, with a particular case 
-=======
-(* [max_pred uf g u x] returns [j] where [j] is the largest integer such
-   that [u <= P^j(x)] in the graph [g], if it exists, with a particular case
->>>>>>> 0b5910fd
    if init occurs.
    Precond: [g] must be a transitive graph, [u] normalized and [x] basic. *)
 let max_pred uf g u x =
@@ -975,7 +917,6 @@
 let neq_sat inst g : bool =
   let uf = inst.uf in
   (* All dis-equalities in neqs must hold *)
-<<<<<<< HEAD
   List.for_all (fun (u,v) ->
       let violation = ut_equal (mgu uf u |> snd) (mgu uf v |> snd) in
 
@@ -1020,19 +961,7 @@
     
   
 (*------------------------------------------------------------------*)
-=======
-  if List.exists (fun (u,v) ->
-      ut_equal (mgu uf u |> snd) (mgu uf v |> snd)
-    ) neqs
-  then None
-  else
-    (* If we have P^k(u) >= u, then we must have u = init *)
-    Some (find_all (fun v v' -> match decomp v, decomp v' with
-        | (k,y), (k',y') ->
-          ut_equal y y' && k < k'
-      ) g)
-
->>>>>>> 0b5910fd
+
 let get_basics uf elems =
   List.map (fun x -> mgu uf x |> snd) elems
   |> List.filter (fun x -> match x.cnt with UPred _ -> false | _ -> true)
@@ -1174,40 +1103,9 @@
     let instance,g = leq_unify instance in
     
     let g = UtGOp.transitive_closure g in
-<<<<<<< HEAD
-=======
-    begin match neq_sat uf g instance.neqs with
-      | None -> []
-      | Some [] ->
-        let basics = get_basics uf instance.elems in
-        let exception Found of Uuf.t * (ut * ut) list in
-        begin try
-            let () = UtG.iter_vertex (fun u ->
-                List.iter (fun x -> match add_disj uf g u x with
-                    | None -> ()
-                    | Some (uf, l) -> raise (Found (uf,l))
-                  ) basics
-              ) g in
-            let instance = { instance with uf = uf } in
-
-            [ { inst = instance; tr_graph = g } ]
-          with Found (uf, new_eqs) ->
-            List.map (fun eq ->
-                log_constr (fun () -> Printer.prt `Error
-                               "@[<v 2>Adding segment equality:@;%a@;@]@."
-                               (Fmt.pair ~sep:(fun ppf () -> Fmt.pf ppf ", ")
-                                  pp_ut pp_ut) eq);
-                split { instance with uf = uf;
-                                      eqs = eq :: instance.eqs;
-                                      new_eqs = eq :: instance.new_eqs }
-              ) new_eqs
-            |> List.flatten
-        end
->>>>>>> 0b5910fd
 
     begin match find_eq_init instance with
       | Some new_eqs ->
-<<<<<<< HEAD
         log_init_eqs new_eqs;
         split { instance with eqs = new_eqs @ instance.eqs; }
         
@@ -1250,22 +1148,6 @@
                 List.map split insts
                 |> List.flatten
     end
-=======
-        assert (List.for_all (fun (v,v') ->
-            not (ut_equal (snd (mgu uf v)) (snd (mgu uf v')))) new_eqs);
-
-        log_constr (fun () ->
-            List.iter (fun eq ->
-                Printer.prt `Error
-                  "@[<v 2>Adding init equality:@;%a@;@]@."
-                  (Fmt.pair ~sep:(fun ppf () -> Fmt.pf ppf ", ")
-                     pp_ut pp_ut) eq) new_eqs);
-
-        split { instance with uf = uf;
-                              eqs = new_eqs @ instance.eqs;
-                              new_eqs = new_eqs @ instance.new_eqs } end
-
->>>>>>> 0b5910fd
   with
   | No_unif ->
     dbg "@[<v 2>No_unif@]";
@@ -1409,12 +1291,12 @@
 and pb_eq3 = (`Timestamp (`Eq,tau, Pred tau'))
              :: (`Timestamp (`Eq,tau', Pred tau''))
              :: [`Timestamp (`Eq,tau'', tau)]
-and pb_eq4 = (`Timestamp (`Eq,Term.Init, Pred tau))
+and pb_eq4 = (`Timestamp (`Eq,Term.init, Pred tau))
              :: (`Timestamp (`Eq,tau, Pred tau'))
              :: (`Timestamp (`Eq,tau', Pred tau''))
              :: (`Timestamp (`Eq,tau, Action (a,[i])))
              :: [`Timestamp (`Eq,tau'', Action (a,[i]))]
-and pb_eq5 = (`Timestamp (`Eq,Term.Init, Pred tau))
+and pb_eq5 = (`Timestamp (`Eq,Term.init, Pred tau))
              :: (`Timestamp (`Eq,tau, Pred tau'))
              :: (`Timestamp (`Eq,tau', Action (a,[i'])))
              :: (`Timestamp (`Eq,tau, Action (a,[i])))                 
@@ -1453,24 +1335,12 @@
 
        List.iteri (fun i pb ->
            Alcotest.check_raises ("sat" ^ string_of_int i) Sat
-<<<<<<< HEAD
              (fun () -> test (models_conjunct (mk pb))))
-=======
-             (fun () -> if models_conjunct pb <> (Result [])
-               then raise Sat
-               else ()))
->>>>>>> 0b5910fd
          successes;
 
        List.iteri (fun i pb ->
            Alcotest.check_raises ("unsat" ^ string_of_int i) Unsat
-<<<<<<< HEAD
              (fun () -> test (models_conjunct (mk pb))))
-=======
-             (fun () -> if models_conjunct pb <> (Result [])
-               then () else
-                 raise Unsat ))
->>>>>>> 0b5910fd
          failures;);
 
     ("Graph", `Quick,
