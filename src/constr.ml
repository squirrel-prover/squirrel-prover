module SE = SystemExpr

(*------------------------------------------------------------------*)
(** - Huet's unification algorithm using union-find.
     See "Unification: A Multidisciplinary Survey" by Kevin Knight.

    - Note that there is difficulty in the handling of names, which is not
    standard. Basically, they should behave as function symbols that dont have
    to be unified, except with other names.

    - Also, note that during the unification and graph-based inequality
    constraints solving, the union-find structure contains an
    *under-approximation* of equality equivalence classes. *)

open Graph
open Utils

module L = Location

(*------------------------------------------------------------------*)
let dbg s = Printer.prt (if Config.debug_constr () then `Dbg else `Ignore) s

(*------------------------------------------------------------------*)
module TraceLits : sig[@warning "-32"]
  type t = Term.literal
  val compare : t -> t -> int
  val equal : t -> t -> bool
  val hash : t -> int
  val mk : Term.literals -> t array
  module Memo : Ephemeron.S with type key = t array
end = struct
  type t = Term.literal

  let mk l = Array.of_list (List.sort_uniq Stdlib.compare l)

  let compare = Stdlib.compare

  let equal t t' = t = t'

  (* FIXME: term hashconsing *)
  let hash ((l,t) : Term.literal) =
    let h = match l with
        | `Neg -> 0
        | `Pos -> 1
    in
    hcombine h (Term.hash (Term.xatom_to_form t))

  module Memo = Ephemeron.Kn.Make(struct
      type _t = t
      type t = _t
      let equal = equal
      let hash = hash
    end)
end


(*------------------------------------------------------------------*)
exception Unsupported
  
module Utv : sig
  type ut = { hash : int;
              cnt  : ut_cnt }

  and ut_cnt = private
    | UVar  of Vars.var
    | UPred of ut
    | UName of Symbols.action * ut list
    | UInit
    | UUndef                    (* (x <> UUndef) iff. (Happens x) *)

  val uts    : Term.term -> ut
  val uname  : Symbols.action -> ut list -> ut
  val upred  : ut -> ut
  val uinit  : ut
  val uundef : ut

  val ut_to_term : ut -> Term.term

  module Ut : Hashtbl.HashedType with type t = ut

end = struct
  type ut = { hash : int;
              cnt  : ut_cnt; }

  and ut_cnt =
    | UVar  of Vars.var
    | UPred of ut
    | UName of Symbols.action * ut list
    | UInit
    | UUndef

  (** Hash-consing.
     In [hash] and [equal], we can assume that strit subterms
     are properly hash-consed (but not the term itself). *)
  module Ut = struct
    type t = ut

    let hash t = match t.cnt with
      | UPred t' -> Utils.hcombine 0 t'.hash
      | UInit -> 1
      | UUndef -> 2
      | UVar uv -> Utils.hcombine 3 (Hashtbl.hash uv)
      | UName (a,ts) ->
        Utils.hcombine_list (fun x -> x.hash) (Hashtbl.hash a) ts

    let equal t t' = match t.cnt, t'.cnt with
      | UPred t, UPred t' -> t.hash = t'.hash
      | UInit, UInit
      | UUndef, UUndef -> true
      | UVar uv, UVar uv' -> uv = uv'
      | UName (a,ts), UName (a',ts') ->
        a = a' &&
        List.for_all2 (fun x y -> x.hash = y.hash) ts ts'
      | _ -> false

  end
  module Hut = Ephemeron.K1.Make(Ut)

  let hcons_cpt = ref 0
  let ht = Hut.create 256

  let make cnt =
    let ut = { hash = !hcons_cpt ; cnt = cnt } in
    try Hut.find ht ut with
    | Not_found ->
      incr hcons_cpt;
      Hut.add ht ut ut;
      ut

  let uvar v = UVar v |> make

  let uname a us = UName (a, us) |> make

  let uinit = UInit |> make

  let uundef = UUndef |> make

  let upred u =
    if u.cnt = UInit || u.cnt = UUndef then uundef
    else UPred u |> make

  let rec uts ts = match ts with
    | Term.Var tv -> uvar tv
    | Term.Fun (fs, _, [ts]) when fs = Term.f_pred -> upred (uts ts)
    | Term.Action (s,_) when s = Symbols.init_action -> uinit
    | Term.Action (s,l) -> uname s (List.map uvar l)
    | _ -> raise Unsupported      

  let ut_to_var (ut : ut) : Vars.var =
    match ut.cnt with
    | UVar v -> v
    | _ -> assert false

  let rec ut_to_term (ut : ut) : Term.term =
    match ut.cnt with
    | UVar v -> Term.mk_var v
    | UName (a, is) ->
      Term.mk_action a (List.map ut_to_var is)
    | UPred ut -> Term.mk_pred (ut_to_term ut)
    | UInit  -> Term.init
    | UUndef -> assert false
end

open Utv

let pp_uvar = Vars.pp

let rec pp_ut_cnt ppf = function
  | UVar uv  -> pp_uvar ppf uv
  | UPred ts -> Fmt.pf ppf "@[<hov>pred(%a)@]" pp_ut_cnt ts.cnt
  | UName (a,is) ->
    Fmt.pf ppf "@[%a[%a]@]"
      Fmt.string (Symbols.to_string a)
      (Fmt.list ~sep:Fmt.comma pp_ut_cnt) (List.map (fun x -> x.cnt) is)
  | UInit  -> Fmt.pf ppf "init"
  | UUndef -> Fmt.pf ppf "⊥"

let pp_ut ppf ut = Fmt.pf ppf "%a" pp_ut_cnt ut.cnt

let ut_equal t t' = t.hash = t'.hash

let ut_compare t t' = Stdlib.compare t.hash t'.hash

module OrdUt = struct
  type t = ut
  let compare t t' = ut_compare t t'

  let print ppf ut = pp_ut ppf ut
end

module Uuf = Uf(OrdUt)


(*------------------------------------------------------------------*)
(** {2 Formulas used in the constraint solving algorithm} *)
module Form = struct
  type ord = [`Eq | `Neq | `Leq]

  (** Literals *)
  type lit = ord * ut * ut

  (** Subset of formulas we use. *)
  type form =
    | Lit  of lit
    | Disj of form list        (* of length > 1 *)
    | Conj of form list        (* of length > 1 *)

  (** Conjunction of formulas *)
  type conjunction = form list

  (** Disjunction of formulas *)
  type disjunction = form list

  (*------------------------------------------------------------------*)
  (** Pretty printers *)

  let pp_lit fmt (od, ut1, ut2 : lit) =
    Fmt.pf fmt "@[<hv 2>(%a %a %a)@]"
      pp_ut ut1 Term.pp_ord (od :> Term.ord) pp_ut ut2

  let rec pp_form fmt = function
    | Lit l -> pp_lit fmt l
    | Disj l -> pp_disj fmt l
    | Conj l -> pp_conj fmt l

  and pp_disj fmt l =
    Fmt.pf fmt "@[<hv 2>%a@]"
      (Fmt.list
         ~sep:(fun fmt () -> Fmt.pf fmt " ||@ ")
         pp_form) l

  and pp_conj fmt l =
    Fmt.pf fmt "@[<hv 2>%a@]"
      (Fmt.list
         ~sep:(fun fmt () -> Fmt.pf fmt " &&@ ")
         pp_form) l

  (*------------------------------------------------------------------*)
  (** Smart constructors *)

  let disj = function
    | [] -> assert false
    | [f] -> f
    | l -> Disj l

  let conj = function
    | [] -> assert false
    | [f] -> f
    | l -> Conj l

  (*------------------------------------------------------------------*)
  (** Replace an atom by an equivalent list of atoms using only [`Eq], [`Neq]
      and [`Leq] *)
  let norm_atom (o, l, r) =
    match o with
    | `Eq  -> [(`Eq, l, r)]
    | `Neq -> [(`Neq, l, r)]
    | `Leq -> [(`Leq, l, r)]
    | `Geq -> [(`Leq, r, l)]
    | `Lt  -> (`Leq, l, r) :: [(`Neq, l, r)]
    | `Gt  -> (`Leq, r, l) :: [(`Neq, r, l)]


  let not_ord o = match o with
    | `Eq  -> `Neq
    | `Neq -> `Eq
    | `Leq -> `Gt
    | `Geq -> `Lt
    | `Lt  -> `Geq
    | `Gt  -> `Leq

  (*------------------------------------------------------------------*)
  (** Builds a conjunction of clauses form a trace literal *)
  let mk (lit : Term.literal) : conjunction =
    let _mk atom =
      List.map (fun (od,t1,t2) ->
          Lit (od, uts t1, uts t2)
        ) (norm_atom atom)
    in

    (* Get a normalized trace literal. *)
    let rec doit (lit : Term.literal) : form list = match lit with
      | `Neg, `Happens t -> [Lit (`Eq,  uts t, uundef)]
      | `Pos, `Happens t -> [Lit (`Neq, uts t, uundef)]

      | `Pos, (`Comp ((_, t, _) as atom)) -> _mk atom

      (* We rewrite the negative literal as a positive literal, and recurse. *)
      | `Neg, (`Comp (`Eq, t1, t2)) ->
        let lit = `Pos, `Comp (`Neq, t1, t2) in
        doit lit

      | `Neg, (`Comp (`Neq, t1, t2)) ->
        let lit = `Pos, `Comp (`Eq, t1, t2) in
        doit lit

      (* Here, we need to build a disjunction to account for potentially
         undefined elements.
         Indeed, when ⋄ ∈ {≤, <, ≥, >}, we have:
         ¬ (x ⋄ y) ⇔ (undef(x) ∨ undef(y) ∨ (x □ y))
         where □ is the standard negation of ⋄ (e.g. if ⋄ = ≤, then □ = >) *)
      | `Neg, `Comp ((`Leq|`Lt|`Geq|`Gt) as ord, u, v)
        when Term.ty u = Type.Timestamp ->
        let nord = not_ord ord in
        let form =
          disj (
            Lit (`Eq, uts u, uundef) ::
            Lit (`Eq, uts v, uundef) ::
            [conj (doit (`Pos, `Comp (nord, u, v)))]) in

        [form]

      (* Type.Index *)
      | `Neg, `Comp ((`Leq|`Lt|`Geq|`Gt), _, _) -> raise Unsupported
    in
    doit lit

  let mk_list l : conjunction =
    List.concat_map (fun t -> try mk t with Unsupported -> []) l
end


(*------------------------------------------------------------------*)
type constr_instance = {
  eqs     : (ut * ut) list;
  neqs    : (ut * ut) list;
  leqs    : (ut * ut) list;
  clauses : Form.disjunction list;   (* clauses that have not yet been split *)
  uf      : Uuf.t;
}

(*------------------------------------------------------------------*)
let pp_constr_instance ~full fmt inst =
  let pp_el s fmt (ut1, ut2) =
    Fmt.pf fmt "%a %s %a" pp_ut ut1 s pp_ut ut2 in

  let pp_uf fmt =
    if full then
      Fmt.pf fmt "@[<hov 2>uf:@ %a@]@;" Uuf.print inst.uf
    else () in

  Fmt.pf fmt "@[<v 0>\
              %t\
              @[<hov 2>eqs:@ %a@]@;\
              @[<hov 2>leqs:@ %a@]@;\
              @[<hov 2>neqs:@ %a@]@;\
              @[<hov 2>clauses:@ %a@]\
              @]"
    pp_uf
    (Fmt.list ~sep:Fmt.comma (pp_el "=")) inst.eqs
    (Fmt.list ~sep:Fmt.comma (pp_el "≤")) inst.leqs
    (Fmt.list ~sep:Fmt.comma (pp_el "≠")) inst.neqs
    (Fmt.list ~sep:Fmt.comma Form.pp_disj) inst.clauses

(*------------------------------------------------------------------*)
let term_lit acc (_,ut1,ut2) = ut1 :: ut2 :: acc

let rec terms_form acc = function
  | Form.Lit lit -> term_lit acc lit
  | Form.Disj l
  | Form.Conj l -> terms_forms acc l

and terms_forms acc l = List.fold_left terms_form acc l

let all_terms (inst : constr_instance) =
  (* init, undef *)
  let terms = [uundef; uinit] in

  (* eqs, neqs, leqs *)
  let terms = List.fold_left (fun acc (a,b) ->
      a :: b :: acc
    ) terms (inst.eqs @ inst.leqs @ inst.neqs) in

  (* formulas *)
  List.fold_left terms_forms terms inst.clauses

let rec subterms acc x = match x.cnt with
  | UName (_,is) -> x :: is @ acc
  | UPred y      -> subterms (x :: acc) y
  | UVar _
  | UInit
  | UUndef -> x :: acc

(*------------------------------------------------------------------*)
let extends inst uts =
  let uts = List.fold_left subterms [] uts
            |> List.sort_uniq ut_compare in
  let uf = List.fold_left Uuf.extend inst.uf uts in
  { inst with uf = uf }

let add_elem el l = if List.mem el l then l else el :: l

let add_eqs ?(extend=true) inst (ut1,ut2) =
  let inst = if extend then extends inst [ut1;ut2] else inst in
  { inst with eqs  = add_elem (ut1,ut2) inst.eqs  }

let add_neqs ?(extend=true) inst (ut1,ut2) =
  let inst = if extend then extends inst [ut1;ut2] else inst in
  { inst with neqs  = add_elem (ut1,ut2) inst.neqs  }

let add_leqs ?(extend=true) inst (ut1,ut2) =
  let inst = if extend then extends inst [ut1;ut2] else inst in
  { inst with leqs  = add_elem (ut1,ut2) inst.leqs  }

let add_clause ?(extend=true) inst c =
  let uts = terms_forms [] c in
  let inst = if extend then extends inst uts else inst in
  { inst with clauses = c :: inst.clauses }

(** Add a formula to a constraint solving instance *)
let rec add_form ?(extend=true) (inst : constr_instance) (form : Form.form) =

  match form with
  | Form.Lit (`Eq,  ut1, ut2) -> add_eqs  ~extend inst (ut1,ut2)
  | Form.Lit (`Neq, ut1, ut2) -> add_neqs ~extend inst (ut1,ut2)
  | Form.Lit (`Leq, ut1, ut2) -> add_leqs ~extend inst (ut1,ut2)

  | Form.Disj l -> add_clause ~extend inst l

  | Form.Conj l -> List.fold_left (add_form ~extend) inst l

(** Add formulas to a constraint solving instance *)
let add_forms ?(extend=true) inst forms =
  List.fold_left add_form inst forms

(*------------------------------------------------------------------*)
(** Make the initial constraint solving instance. *)
let mk_instance (l : Form.form list) : constr_instance =
  let inst =
    { uf = Uuf.create [];       (* dummy, real uf build after *)
      eqs = []; leqs = []; neqs = [];
      clauses = []; }
  in
  let l = Form.Lit (`Neq, uinit, uundef) :: l in
  let inst = List.fold_left (add_form ~extend:false) inst l in

  let elems = List.fold_left subterms [] (all_terms inst)
              |> List.sort_uniq ut_compare in

  let uf = Uuf.create elems in
  { inst with uf = uf; }

(*------------------------------------------------------------------*)
(** {2 Mgu application} *)

(** [mgu ut uf] applies the mgu represented by [uf] to [ut].
    Return [undef] if it contains a cycle.
    If [ext_support] is [true], add [ut] to [uf]'s support if necessary.
    Note that [mgu] normalizes [pred(init)] and [pred(undef)] into [undef]. *)
let mgu (uf : Uuf.t) (ut : ut) =
  let rec mgu_ uf ut lv =
    let uf, nut = mgu_aux uf ut lv in
    let uf = Uuf.extend uf nut in
    (Uuf.union uf ut nut, nut)

  (* Invariant: returns the representent of [ut] in [uf] *)
  and mgu_aux uf ut lv =
    let uf = Uuf.extend uf ut in

    if List.mem ut lv then (uf, uundef)
    else match ut.cnt with
      | UVar _ | UUndef | UInit ->
        let rut = Uuf.find uf ut in

        if ut_equal rut ut then (uf, rut)
        else mgu_ uf rut (ut :: lv)

      | UName (a,is) ->
        let rut = Uuf.find uf ut in
        if ut_equal rut ut then

          (* In that case, we need to apply the mgu on the index variable of
             the name. Since these cannot appear in [lv], we use the empty
             list [] *)
          let uf, nis_rev = List.fold_left (fun (uf,acc) x ->
              let uf, ni = mgu_ uf x [] in
              (uf, ni :: acc))
              (uf,[]) is in

          (uf, uname a (List.rev nis_rev))

        else mgu_ uf rut (ut :: lv)

      | UPred ut' ->
        let uf, nut' = mgu_ uf ut' lv in

        (* the [upred] smart constructor normalizes pred(undef) into undef) *)
        let pnut' = upred nut' in

        (* here, we are not certain that [pnut] is its own representent, so
           we ensure it. *)
        let uf = Uuf.extend uf pnut' in (* even if not ext_support *)
        let rpnut' = Uuf.find uf pnut' in
        if ut_equal rpnut' pnut' then (uf, rpnut')
        else mgu_ uf rpnut' (ut :: lv)
  in

  mgu_ uf ut []


let mgus uf uts =
  let uf, nuts_rev =
    List.fold_left
      (fun (uf,acc) ut ->
         let uf,nut = mgu uf ut in uf, nut :: acc)
      (uf,[]) uts
  in
  (uf, List.rev nuts_rev)


(*------------------------------------------------------------------*)
(** {2 Misc} *)

(*------------------------------------------------------------------*)
(** [get_class uf u] returns [u]'s equivalence class. *)
let get_class uf u =
  let uf, u = mgu uf u in

  let classes = Uuf.classes uf in (* remark: [Uuf.classes] uses memoisation *)

  List.find (fun classe ->
      List.exists (ut_equal u) classe
    ) classes


(* memoisation *)
let get_class =
  let module Memo = Uuf.Memo2 (Ut) in
  let memo = Memo.create 256 in
  fun uf (ut : ut) ->
    try Memo.find memo (uf,ut) with
    | Not_found ->
      let res = get_class uf ut in
      Memo.add memo (uf, ut) res;
      res

(*------------------------------------------------------------------*)
(** Returns true if the element cannot be equal to [init] *)
let is_not_init uf neqs (u : ut) =
  let uf, u = mgu uf u in

  (* Looks for an action [A(_)] in the equivalent class of [u].
     Note that, because [Pred _] is larger than [Name _] in [norm_ut_compare],
     we need to go through [u]'s full class. *)
  let u_class = get_class uf u in
  List.exists (fun u' -> match u'.cnt with
      | UName _ -> true
      | _ -> false
    ) u_class
  ||

  List.exists (fun (ut1,ut2) ->
      let uf,ut1 = mgu uf ut1
      and _, ut2 = mgu uf ut2 in
      (ut_equal ut2 uinit && ut_equal ut1 u) ||
      (ut_equal ut1 uinit && ut_equal ut2 u)
    ) neqs

(*------------------------------------------------------------------*)
(** [decomp u] returns the pair [(k,x]) where [k] is the maximal integer
    such that [u] equals [P^k(x)]. *)
let decomp u =
  let rec fdec i u = match u.cnt with
    | UPred u' -> fdec (i + 1) u'
    | _ -> (i,u) in
  fdec 0 u

(** [is_kpred uf ut] returns [true] if [u] is a k-predecessor of [v] in [uf]
    (for k > 0), i.e. [u = P^(v)]. *)
let is_kpred uf u v =
  let uf,u = mgu uf u
  and _, v = mgu uf v in
  match decomp u, decomp v with
  | (k,y), (k',y') ->
    ut_equal y y' && k > k'

(** [is_undef uf ut] returns [true] if [ut] must be undefined in [uf]. *)
let is_undef uf ut = snd (mgu uf ut) = uundef
(* Remark: [uf] under-approximate equalities, hence any equality it contains
   is sound. *)

(** [is_undef uf ut] returns [true] if [ut] must be defined in [uf],
    under dis-equalities [neqs].
    This does not look for instances of the axiom:
    ∀τ, (happens(τ) ∧ τ ≠ init) ⇒ happens(pred(τ))
*)
let is_def ?explain:(explain=false) uf neqs ut =
  let uf, ut = mgu uf ut in

  let is_init = ut_equal ut uinit in
  if explain && is_init then
    dbg "is_def(%a): is equal to %a" pp_ut ut pp_ut uinit;

  let init_is_kpred = is_kpred uf uinit ut in
  if explain && init_is_kpred then
    dbg "is_def(%a): %a is its k-predecessor" pp_ut ut pp_ut uinit;

  (* Remark: we cannot use [uf] alone, as it is an under-approximation.
     Instead, we look for a contradiction in the conjunction of [uf] and
     known inequalities [neqs]. *)
  let swap u v = if ut_equal u uundef then v, u else u, v in
  let in_neqs = List.exists (fun (u,v) ->
      let uf,u = mgu uf u
      and _, v = mgu uf v in
      let u, v = swap u v in
      let b = (ut_equal v uundef) && (ut_equal ut u || is_kpred uf u ut) in
      (* ∃ k ≥ 0, u = P^k(ut) ∧ u ≠ undef  *)

      if explain && b then
        dbg "is_def(%a): is equal to %a, and %a ≠ %a"
          pp_ut ut pp_ut u pp_ut u pp_ut uundef;
      b
    ) neqs

  in is_init || init_is_kpred || in_neqs


(*------------------------------------------------------------------*)
(** {2 Equality handling} *)
(** This is alsmost Huet's unification *)


exception No_unif

 (** Pre-ordering [var > name > pred > init > undef].
     When choosing a representent in the union-find, we take the smallest.
     E.g. the representent of the set [(var x, undef)] is [undef] *)
let norm_ut_compare x y = match x.cnt, y.cnt with
  | UVar _, _      -> true
  | _, UVar _      -> false
  | UName _, _     -> true
  | _, UName _     -> false
  | UPred _, _     -> true
  | _, UPred _     -> false
  | UInit, _       -> true
  | _, UInit       -> false
  | UUndef, UUndef -> true

(** [let sx,sy = swap x y] guarantees that [x] is greater than [y] for the
   ordering [norm_ut_compare]. We use this to choose the representents in
   the union-find. *)
let swap x y = if norm_ut_compare x y then x, y else y, x

let no_mgu (x,defx) (y,defy) = match x.cnt, y.cnt with
  | UName (a,_), UName (a',_) ->
    if a <> a' && (defx || defy) then raise No_unif else ()
  | UInit, (UUndef | UName _)
  | (UName _ | UUndef), UInit -> raise No_unif
  (* Note that [UName _] can be equal to [UUndef] *)
  | _ -> ()

let unif inst eqs =
  let rec unif uf eqs = match eqs with
    | [] -> uf
    | (x,y) :: eqs ->
      let rx,ry = Uuf.find uf x, Uuf.find uf y in
      if ut_equal rx ry then unif uf eqs
      else
        let defrx = is_def uf inst.neqs rx
        and defry = is_def uf inst.neqs ry in

        let () = no_mgu (rx,defrx) (ry,defry) in
        let rx,ry = swap rx ry in

        (* Union always uses [ry]'s representant, in that case [ry] itself, as
           representant of the union of [rx] and [ry]'s classes. *)
        let uf = Uuf.union uf rx ry in

        let eqs = match rx.cnt, ry.cnt with
          | UName (_,isx), UName (_,isy) ->
            if defrx || defry
            then List.combine isx isy @ eqs
            else eqs

          | UPred a, UPred b -> (a,b) :: eqs
          | _ -> eqs in

        unif uf eqs
  in
  { inst with uf = unif inst.uf eqs }

(*------------------------------------------------------------------*)
(** Names unification *)

(* Now, it remains to unify name or init equalities that may have been missed. *)
let unif_idx inst =
  let aux_names idx_eqs (ut1,a1,is1) (ut2,a2,is2) =
    let def1 = is_def inst.uf inst.neqs ut1
    and def2 = is_def inst.uf inst.neqs ut2 in
    if not (def1 || def2) then idx_eqs
    else if a1 <> a2 then raise No_unif
    else List.combine is1 is2 @ idx_eqs in

  let rec aux idx_eqs (cl : ut list) = match cl with
    | [] -> idx_eqs
    | { cnt = UInit } :: cl' ->
      List.iter (fun ut -> match ut.cnt with
          | UName _ -> raise No_unif
          | _ -> ()
        ) cl';

      aux idx_eqs cl'

    | ({ cnt = UName (a1,is1) } as ut1) :: cl' ->
      let idx_eqs = List.fold_left (fun idx_eqs ut -> match ut.cnt with
          | UName (a2,is2) -> aux_names idx_eqs (ut1,a1,is1) (ut,a2,is2)
          | UInit -> raise No_unif
          | _ -> idx_eqs
        ) idx_eqs cl' in

      aux idx_eqs cl'

    | _ :: cl' -> aux idx_eqs cl' in

  let idx_eqs = List.fold_left aux [] (Uuf.classes inst.uf) in

  (* Unifies the indices equalities in eqs *)
  let finished = ref true in
  let rec unif_idx uf eqs = match eqs with
    | [] -> uf
    | (x,y) :: eqs ->
      let rx,ry = Uuf.find uf x, Uuf.find uf y in
      if ut_equal rx ry then unif_idx uf eqs
      else begin
        finished := false;
        unif_idx (Uuf.union uf rx ry) eqs end in

  let uf = unif_idx inst.uf idx_eqs in

  (!finished, { inst with uf = uf } )


(* Merges union-find classes with the same mgus. *)
let merge_eq_class uf =
  let reps =
    List.map (fun l -> match l with
        | [] -> raise (Failure "merge_eq_class")
        | x :: _ -> Uuf.find uf x) (Uuf.classes uf) in

  let aux uf cls = match cls with
    | [] -> uf
    | rcl :: cls' -> List.fold_left (fun uf rcl' ->
        let uf, nrcl = mgu uf rcl in
        let uf, nrcl' = mgu uf rcl' in

        if nrcl.cnt = nrcl'.cnt then Uuf.union uf rcl rcl'
        else uf) uf cls' in

  aux uf reps


let fpt_unif_idx inst =
  let rec do_fpt inst =
    let uf = merge_eq_class inst.uf in
    let finished, inst = unif_idx { inst with uf = uf } in
    if finished then inst else do_fpt inst in
  do_fpt inst

(*------------------------------------------------------------------*)
(** {2 Final unification algorithm} *)

let elems uf = List.flatten (Uuf.classes uf)

(** Returns the mgu for [eqs], starting from the mgu [uf] *)
let unify inst eqs =
  let inst = unif inst eqs |> fpt_unif_idx in
  (* We compute all mgu's, to check for cycles. *)
  let uf,_ = mgus inst.uf (elems inst.uf) in

  (* We check that [init] and [undef] are not equal. *)
  (* FIXME: this check is done in 3 different places *)
  let () =
    let _, rinit = mgu uf uinit in
    let _, rundef = mgu uf uundef in
    if rinit = rundef then raise No_unif
  in
  { inst with uf = uf; }

(*------------------------------------------------------------------*)
(** {2 Order models using graphs} *)

module UtG = Persistent.Digraph.Concrete(struct
    type t = ut
    let compare t t' = ut_compare t t'
    let equal t t' = t.hash = t'.hash
    let hash t = t.hash
  end)

module Scc = Components.Make(UtG)

(** Build the inequality graph. There is a edge from S to S' if there exits
    u in S and v in S' such that:
    i)   u <= v
    ii)  if u = P^{k+1}(t) and v = P^k(t) and u <> undef
    iii) or if u = init and v <> undef
    Remark: we use [mgu uf u] as a representant for the class of u *)
let build_graph (uf : Uuf.t) neqs leqs =
  let rec bg uf leqs g = match leqs with
    | [] -> uf, g
    | (u,v) :: leqs ->
      let uf, nu = mgu uf u in
      let uf, nv = mgu uf v in
      UtG.add_edge g nu nv
      |> bg uf leqs in          (* case i) *)

  let add_preds_and_init g =
    UtG.fold_vertex (fun v g ->
        let g = match v.cnt with
          | UPred u ->
            (* case ii) *)
            if is_def uf neqs u then UtG.add_edge g v u else g
          | _ -> g in

        (* case iii) *)
        if is_def uf neqs v then UtG.add_edge g uinit v else g
      ) g g in

  let uf, g = bg uf leqs UtG.empty in
  (uf, add_preds_and_init g)

(*------------------------------------------------------------------*)
let pp_scc fmt scc =
  Fmt.pf fmt "@[<hv 2>%a@]"
    (Fmt.list ~sep:(fun fmt () -> Fmt.pf fmt " =@ ") pp_ut) scc

let log_cycles sccs =
  let sccs = List.filter (fun scc -> List.length scc > 1) sccs in
  if List.length sccs > 0 then
    dbg "@[<v 2>Adding SCCs equalities:@, %a@]"
      (Fmt.list ~sep:(fun fmt () -> Fmt.pf fmt " &&@ ") pp_scc) sccs

(*------------------------------------------------------------------*)
(** For every SCC (x,x_1,...,x_n) in the graph, we add the equalities
    x=x_1 /\ ... /\ x = x_n   *)
let cycle_eqs g =
  let sccs = Scc.scc_list g in

  log_cycles sccs;

  List.fold_left (fun acc scc -> match scc with
      | [] -> raise (Failure "Constraints: Empty SCC")
      | x :: scc' -> List.fold_left (fun acc y -> (x,y) :: acc) acc scc')
    [] sccs

(*------------------------------------------------------------------*)
(** [leq_unify uf leqs neqs elems] compute the fixpoint of:
    - compute the inequality graph [g]
    - get [g] SCCs and the corresponding equalities
    - unify the new equalities *)
let rec leq_unify inst =
  let uf, g = build_graph inst.uf inst.neqs inst.leqs in
  let inst = { inst with uf = uf; } in
  let cycles = cycle_eqs g in
  let inst' = unify inst cycles in

  if Uuf.union_count inst.uf = Uuf.union_count inst'.uf then inst',g
  else leq_unify inst'


(*------------------------------------------------------------------*)
(** {2 Discrete Order Case Disjunction} *)

(** [min_pred uf g u x] returns [j] where [j] is the smallest integer such
    that [P^j(x) <= u] in the graph [g], if it exists.
    Precond: [g] must be a transitive graph, [u] normalized and [x] basic. *)
let min_pred uf g u x =
  let rec minp uf j cx =
    let uf, ncx = mgu uf cx in
    if UtG.mem_vertex g ncx then
      if UtG.mem_edge g ncx u || ut_equal ncx uinit then Some (uf,j)
      else minp uf (j+1) (upred ncx)
    else None
  in
  minp uf 0 x

(** [max_pred uf g u x] returns [j] where [j] is the largest integer such
   that [u <= P^j(x)] in the graph [g], if it exists, with a particular case
   if init occurs.
   Precond: [g] must be a transitive graph, [u] normalized and [x] basic. *)
let max_pred uf g u x =
  let rec maxp uf j cx =
    let uf, ncx = mgu uf cx in
    if ut_equal ncx uinit then
      if UtG.mem_edge g u ncx
      then Some (uf, j)
      else Some (uf, j - 1)
    else if (UtG.mem_vertex g ncx) && (UtG.mem_edge g u ncx) then
      maxp uf (j+1) (upred ncx)
    else
      Some (uf, j - 1)
  in
  let uf, nx = mgu uf x in
  if (UtG.mem_vertex g nx) && (UtG.mem_edge g u nx) then
    maxp uf 0 x
  else
    None

(** [nu] must be normalized and [x] basic *)
let no_case_disj uf nu x minj maxj =
  let nu_i, nu_y = decomp nu in
  ut_equal (snd (mgu uf x)) uinit  ||
  ut_equal (snd (mgu uf x)) uundef ||
  (nu_y = snd (mgu uf x)) && (maxj <= nu_i) && (nu_i <= minj)

module UtGOp = Oper.P(UtG)

(** [kpred x i] return [P^i(x)] *)
let rec kpred x = function
  | 0 -> x
  | i -> kpred (upred x) (i - 1)

(** [g] must be transitive and [x] basic *)
let add_disj uf g u x =
  let uf, nu = mgu uf u in
  obind (fun (uf,minj) ->
      obind (fun (uf,maxj) ->
          assert (minj >= maxj);        (* And not the converse ! *)
          if no_case_disj uf u x minj maxj then None
          else
            let uf, l = List.init (minj - maxj + 1) (fun i ->
                kpred x (maxj + i))
                        |> mgus uf in

            dbg "@[<v 2>Disjunction:@;\
                 to_split:%a@;\
                 minj:%d@;\
                 maxj:%d@;\
                 base:%a@]"
              pp_ut u
              minj maxj pp_ut x;
            Some (uf, List.map (fun x -> (nu,x)) l)
        ) (max_pred uf g nu x)
    ) (min_pred uf g nu x)


let for_all (f : UtG.vertex -> UtG.vertex -> bool) g : bool =
  let exception Found in
  try
    UtG.iter_edges (fun v v' ->
        if not (f v v') then raise Found
      ) g;
    true
  with Found -> false

(** Check that [instance] satisfies the dis-equality constraints and the rule:
    ∀ x, x <= P(x) <=> false
    Precondition: [g] must be transitive. *)
let neq_sat inst g : bool =
  let uf = inst.uf in
  (* All dis-equalities in neqs must hold *)
  List.for_all (fun (u,v) ->
      let violation = ut_equal (mgu uf u |> snd) (mgu uf v |> snd) in

      if violation then
        dbg "dis-equality %a ≠ %a violated" pp_ut u pp_ut v;

      not violation
    ) inst.neqs
  &&

  (* Looks for elements in undef equivalence class that are defined. *)
  (not (is_def ~explain:true uf inst.neqs uundef)) &&

  (* Look for contradiction in [g], i.e. an edge [u ≤ v] such that one of
     the following holds:
     - 1) [u = P^k(u)] and [v = P^k'(u)] for [k < k'].
     - 2) *)
  for_all (fun u v ->
      (* FIXME: we are recomputing mgu multiple times below *)
      let uf, u = mgu uf u in
      let uf, v = mgu uf v in

      let violation1 = is_kpred uf v u in

      if violation1 then
        dbg "contradiction: @[<hov>%a ≤ %a@] and@ \
             @[<hov>is_kpred %a %a@]"
          pp_ut u pp_ut v
          pp_ut v pp_ut u;

      let violation2 = is_undef uf u || is_undef uf v in

      if violation2 then begin
        let x = if is_undef uf u then u else v in
        dbg "contradiction: @[<hov>%a ≤ %a@] and@ \
             @[<hov>is_undef %a@]"
          pp_ut u pp_ut v pp_ut x
      end;

      not (violation1 || violation2)
    ) g


(*------------------------------------------------------------------*)

let get_basics uf elems =
  List.map (fun x -> mgu uf x |> snd) elems
  |> List.filter (fun x -> match x.cnt with UPred _ -> false | _ -> true)
  |> List.sort_uniq ut_compare

(*------------------------------------------------------------------*)
let log_segment_eq eq =
  dbg "@[<v 2>Adding segment equality:@, %a@]"
    (Fmt.pair ~sep:(fun ppf () -> Fmt.pf ppf ", ")
       pp_ut pp_ut) eq

let log_split f =
  dbg "@[<v 2>Splitting clause:@, %a@]" Form.pp_disj f

let log_new_eqs eqs =
  let pp_eq fmt (ut1, ut2) =
    Fmt.pf fmt "%a = %a" pp_ut ut1 pp_ut ut2 in

  let pp_eqs fmt eqs =
    Fmt.pf fmt "@[<hv 2>%a@]"
      (Fmt.list ~sep:Fmt.comma pp_eq) eqs in

  dbg "@[<v 2>Adding new equalities:@, %a@]"
    pp_eqs eqs

let log_new_neqs neqs =
  let pp_neq fmt (ut1, ut2) =
    Fmt.pf fmt "%a ≠ %a" pp_ut ut1 pp_ut ut2 in

  let pp_neqs fmt eqs =
    Fmt.pf fmt "@[<hv 2>%a@]"
      (Fmt.list ~sep:Fmt.comma pp_neq) eqs in

  dbg "@[<v 2>Adding new dis-equalities:@, %a@]"
    pp_neqs neqs

let log_done () = dbg "@[<v 2>Model done@]"

let log_instr inst =
  dbg "@[<v 2>Solving:@ %a@]" (pp_constr_instance ~full:false) inst

(*------------------------------------------------------------------*)
(** Type of a model, which is a satisfiable and normalized instance, and the
    graph representing the inequalities of the instance (which is always
    transitive). *)
type model = { inst     : constr_instance;
               tr_graph : UtG.t }

let find_segment_disj instance g =
  let exception Found of Uuf.t * (ut * ut) list in

  let basics = get_basics instance.uf (elems instance.uf) in
  try
    let () = UtG.iter_vertex (fun u ->
        List.iter (fun x -> match add_disj instance.uf g u x with
            | None -> ()
            | Some (uf, l) -> raise (Found (uf,l))
          ) basics
      ) g in
    None
  with Found (x,y) -> Some (x, y)


(*------------------------------------------------------------------*)
(** Looks for instances of the rule:
    ∀ τ, (happens(τ) ∧ ¬happens(pred(τ))) ⇒ τ = init *)
let find_eq_init (inst : constr_instance) =
  let uf = inst.uf in

  List.filter_map (fun (ut1, ut2) ->
      let uf, uts = mgus uf [ut1;ut2] in
      let ut1, ut2 = Utils.as_seq2 uts in

      if ut_equal ut1 uundef || ut_equal ut2 uundef then None
      else
        let ut = if ut_equal ut1 uundef then ut2 else ut1 in
        let _, put = mgu uf (upred ut) in

        if ut_equal put uundef &&
           (not (ut_equal put uinit)) &&
           (not (ut_equal ut uinit))
        then Some (ut, uinit)
        else None
    ) inst.neqs

(*------------------------------------------------------------------*)
(** Looks for instances of the rule:
    ∀ τ τ', τ ≤ τ' ∧ pred(τ') = ⊥ ⇒ τ = τ' *)
let find_pred_undef (inst : constr_instance) graph =
  let uf = inst.uf in

  UtG.fold_edges (fun t t' new_eqs ->
      let uf, uts = mgus uf [t;t'] in
      let t, t' = Utils.as_seq2 uts in

      if is_undef uf (upred t') &&
         not (ut_equal t t')    (* do not add existing equalities *)
      then (t, t') :: new_eqs
      else new_eqs
    ) graph []

let find_new_eqs inst graph =
  let uf = inst.uf in
  let new_eqs = find_eq_init inst @ find_pred_undef inst graph in
  let new_eqs =
    (* we remove already known equalities *)
    List.filter (fun (t,t') ->
      let uf, uts = mgus uf [t;t'] in
      let t, t' = Utils.as_seq2 uts in

        not (ut_equal t t')
      ) new_eqs
  in
  if new_eqs = [] then None else Some new_eqs

(*------------------------------------------------------------------*)
(** Check  *)
let undef_is_new inst ut =
  let uf, ut = mgu inst.uf ut in
  not (is_def uf inst.neqs ut)

let remove_dups inst uts =
  (* we remove duplicates *)
  let _, uts = List.fold_left (fun (uf,acc) x ->
      let uf, x = mgu uf x in uf, x :: acc
    ) (inst.uf,[]) uts in
  List.sort_uniq ut_compare uts


(** Looks for new undefined elements. *)
let find_new_undef inst g =
  let uf = inst.uf in
  let elems = elems uf in

  (* Looks for new instances of the rule:
     ∀τ, (happens(τ) ∧ τ ≠ init) ⇒ happens(pred(τ)) *)
  let undefs0 =
    List.filter_map (fun ut ->
        if is_not_init uf inst.neqs ut &&
           is_def uf inst.neqs ut &&
           undef_is_new inst (upred ut)
        then Some (upred ut)
        else None
      ) elems
  in

  (* Looks for new instances of the rule:
     ∀τ τ', τ ≤ τ' ⇒ happens(τ,τ') *)
  let undefs1 =
    UtG.fold_edges (fun ut1 ut2 undefs ->
        (if undef_is_new inst ut1 then [ut1] else []) @
        (if undef_is_new inst ut2 then [ut2] else []) @
        undefs
      ) g []
  in

  remove_dups inst (undefs0 @ undefs1)

(*------------------------------------------------------------------*)
(** [split instance] return a disjunction of satisfiable and normalized instances
    equivalent to [instance]. *)
let rec split (instance : constr_instance) : model list =
  try
    log_instr instance;

    let instance = unify instance instance.eqs in
    let instance,g = leq_unify instance in

    let g = UtGOp.transitive_closure g in

    begin match find_new_eqs instance g with
      | Some new_eqs ->
        log_new_eqs new_eqs;
        split { instance with eqs = new_eqs @ instance.eqs; }

      | None -> match find_new_undef instance g with
        | _ :: _ as undefs ->
          let new_neqs = List.map (fun ut -> ut, uundef) undefs in
          log_new_neqs new_neqs;
          split { instance with neqs = new_neqs @ instance.neqs; }


        | [] -> match neq_sat instance g with
          | false -> [] (* dis-equalities violated *)

          | true -> (* no violations for now *)
            (* Looking for segment disjunctions, e.g. if
               pred(τ) ≤ τ' ≤ τ
               then we know that (τ' = pred(τ) ∨ τ' = τ) *)
            match find_segment_disj instance g with
            | Some (uf, new_eqs) -> (* found a new segment disjunction *)
              List.map (fun eq ->
                  log_segment_eq eq;
                  split { instance with eqs = eq :: instance.eqs; }
                ) new_eqs
              |> List.flatten

            | None -> (* no new segment disjunction *)

              (* we look whether all initial clauses of the problem have
                 already been split *)
              match instance.clauses with
              | [] ->             (* no clause left, we are done *)
                log_done ();
                [ { inst = instance; tr_graph = g } ]

              | disj :: clauses -> (* we found a clause to split *)
                log_split disj;

                let inst = { instance with clauses = clauses; } in
                let insts = List.map (fun f -> add_form inst f ) disj in
                List.map split insts
                |> List.flatten
    end
  with
  | No_unif ->
    dbg "@[<v 2>No_unif@]";
    []

let split_models instance =
  let models = split instance in

  dbg "@[<v 1>final models (%d models):@;%a@]"
    (List.length models)
    (Fmt.list (pp_constr_instance ~full:false))
    (List.map (fun x -> x.inst) models);

  models

(** The minimal models a of constraint.
    Here, minimanility means inclusion w.r.t. the predicates. *)
type models = model list

(*------------------------------------------------------------------*)
let models_conjunct (l : Term.literals) : models =
  let l = Form.mk_list l in
  let instance = mk_instance l in
  split_models instance

(** Memoisation *)
let models_conjunct =
  let memo = TraceLits.Memo.create 256 in
  fun (l : Term.literals) ->
    let lits = TraceLits.mk l in
    try TraceLits.Memo.find memo lits with
    | Not_found ->
      let res = models_conjunct l in
      TraceLits.Memo.add memo lits res;
      res

(** Time-out information *)
let models_conjunct
    ?(exn = Tactics.Tactic_hard_failure (None, TacTimeout))
    (l : Term.terms) : models
  =
  let lits =
    List.fold_left (fun acc f ->
        match Term.form_to_literals f with
        | `Entails lits | `Equiv lits -> lits @ acc
      ) [] l 
  in
  
  Utils.timeout exn (Config.solver_timeout ()) models_conjunct lits


(*------------------------------------------------------------------*)
let m_is_sat models = models <> []


(*------------------------------------------------------------------*)
(** [ext_support model ut] adds [ut] to the model union-find, if necessary, and
    return its normal form.
    There is no need to modify the rest of the model, since we are not adding
    an equality, disequality or inequality. *)
let ext_support (model : model) (ut : ut) =
  let uf, ut = mgu model.inst.uf ut in
  { model with inst = { model.inst with uf = uf } }, ut

let query_lit (model : model) (ord, ut1, ut2 : Form.lit) : bool =
  let model, u = ext_support model ut1 in
  let model, v = ext_support model ut2 in
  match ord with
  | `Eq -> ut_equal u v
  | `Leq -> UtG.mem_edge model.tr_graph u v
  | `Neq ->
    if ut_equal ut1 uundef || ut_equal ut2 uundef then
      (* when querying a happens, use the more precise [is_def] function *)
      let ut = if ut_equal ut1 uundef then ut2 else ut1 in
      is_def model.inst.uf model.inst.neqs ut

    else
      (* In that case, we are very unprecise, as we only check whether
         the inequality already appeared, modulo known equalities. *)
      List.exists (fun (a,b) ->
          let na, nb = mgu model.inst.uf a |> snd,
                       mgu model.inst.uf b |> snd in
          ((u = na) && (v = nb))
          || ((v = na) && (u = nb))
        ) model.inst.neqs

(* Note that we could not extend formulas easily to, e.g., negation, because
   we only under-approximate entailed equalities. *)
let rec query_form model (form : Form.form) = match form with
  | Form.Lit lit -> query_lit model lit
  | Form.Disj forms -> List.exists  (query_form model) forms
  | Form.Conj forms -> List.for_all (query_form model) forms

let query_one (model : model) (at : Term.literal) =
  let cnf = Form.mk at in
  List.for_all (query_form model) cnf

let query ~precise (models : models) (ats : Term.literals) =
  assert (List.for_all (fun lit ->
      let ty = Term.ty_lit lit in
      ty = Type.Index || ty = Type.Timestamp
    ) ats);

  (* if the conjunction of trace literals is  *)
  if List.for_all (fun model -> List.for_all (query_one model) ats) models
  then true
  else if not precise then false
  else
    let forms = List.map (fun at -> Form.mk (Term.neg_lit at)) ats
                |> List.flatten in
    let insts = List.map (fun model ->
        add_forms model.inst forms
      ) models in
    List.for_all (fun inst -> split_models inst = []) insts

(* adds debugging information *)
let query ~precise models ats =
  dbg "%squery: %a"
    (if precise then "precise " else "") Term.pp_literals ats;
  let b = query ~precise models ats in
  dbg "query result: %a : %a" Term.pp_literals ats Fmt.bool b;
  b

(*------------------------------------------------------------------*)
(** [max_elems_model model elems] returns the maximal elements of [elems]
    in [model], *with* redundancy modulo [model]'s equality relation. *)
let max_elems_model (model : model) elems =
  (* We normalize to obtain the representant of each timestamp. *)
  let model, l = List.fold_left (fun (model, l) ts ->
      let model, ut = ext_support model (uts ts) in
      (model, (ts,ut) :: l)
    ) (model,[]) elems in

  (* We keep elements that are maximal in [model] *)
  let melems = List.filter (fun (_,u) ->
      List.for_all (fun (_,u') ->
          ut_equal u u' || not (UtG.mem_edge model.tr_graph u u')
        ) l ) l
               |> List.map fst
               |> List.sort_uniq Stdlib.compare in

  model, melems

let maximal_elems ~precise (models : models) (elems : Term.term list) =
  (* Invariant: [maxs_acc] is sorted and without duplicates. *)
  let rmodels, maxs = List.fold_left (fun (models, maxs_acc) m ->
      let m, m_maxs = max_elems_model m elems in
      (m :: models, List.merge_uniq Stdlib.compare maxs_acc m_maxs)
    ) ([],[]) models in
  let models = List.rev rmodels in

  (* Now, we try to remove duplicates, i.e. elements which are in [maxs]
     and are equal in every model of [models], by picking an arbitrary
     element in each equivalence class. *)
  Utils.classes (fun ts ts' ->
      query ~precise models [`Pos, `Comp (`Eq,ts,ts')]
    ) maxs
  |> List.map List.hd

let get_ts_equalities ~precise (models : models) ts =
  Utils.classes (fun ts ts' ->
      query ~precise models [`Pos, `Comp (`Eq,ts,ts')]
    ) ts

let get_ind_equalities ~precise (models : models) inds =
  Utils.classes (fun i j ->
      query  ~precise models [`Pos, `Comp (`Eq,Term.mk_var i,Term.mk_var j)]
    ) inds


let find_eq_action (models : models) (t : Term.term) =
  (* [action_model model t] returns an action equal to [t] in [model] *)
  let action_model model =
    let model, ut = ext_support model (uts t) in
    let uf = model.inst.uf in
    let classe = get_class uf ut in
    List.find_map (fun ut -> match ut.cnt with
        | UInit
        | UName _ -> Some (ut_to_term ut)
        | _ -> None
      ) classe
  in

  match t with
  | Term.Action _ -> Some t     (* already an action *)
  | _ ->
    (* compute an action equal to [t] in one model. *)
    match List.find_map action_model models with
    | None -> None
    | Some term ->
      (* check that [t] = [term] in all models. *)
      if query ~precise:true models [`Pos, `Comp (`Eq,t,term)]
      then Some term
      else None


(*------------------------------------------------------------------*)
(** Context of an trace model *)
type trace_cntxt = {
  table  : Symbols.table;
  system : SE.fset;
  models : models option;
}

<<<<<<< HEAD

(*------------------------------------------------------------------*)

(** Print information for each nodes in [g] in JSON *)
let dump_nodes ppf cntxt g =
  let get_strict_succ g v =
    let l = UtG.succ g v in
    List.filter (fun w -> w <> v) l
  in
  let get_children g v =
    let succ_of_succ = List.concat_map (fun w -> get_strict_succ g w) (get_strict_succ g v) in
    List.filter (fun w -> not (List.mem w succ_of_succ) && w <> v) (UtG.succ g v)
  in
  let rec pp_child ppf l =
    match l with
    | [] -> ()
    | v :: l' -> 
      Format.fprintf ppf "\'n%d\'" v.hash;
      pp_childs ppf l'
  and pp_childs ppf l =
    match l with
    | [] -> ()
    | v :: l' -> 
      Format.fprintf ppf ", \'n%d\'" v.hash;
      pp_childs ppf l'
  in
  let pp_vertex ppf v =
    (*DEBUG*) (*Printer.pr "%a\n" pp_ut v;*)
    Format.fprintf ppf "\"id\": 'n%d',@;\"children\": [%a]"
      v.hash
      pp_child (get_children g v);
    match find_eq_action (Utils.oget cntxt.models) (ut_to_term v) with
    | Some Term.Action (asymb, idx) ->
      let action = Action.of_term asymb idx cntxt.table in
      let descr = SystemExpr.descr_of_action cntxt.table cntxt.system action in
      let pp_states = Format.pp_print_list 
        ~pp_sep:(fun ppf () -> Format.fprintf ppf "@;")
        (fun ppf (state,term) -> Format.fprintf ppf "%a := %a" Term.pp_msymb state Term.pp term) in
      Format.fprintf ppf ",@;\"name\": \'%a\'" (Printer.html Action.pp_descr_short) descr;
      if not (Term.f_triv (snd descr.condition)) then
        Format.fprintf ppf ",@;\"cond\": \'%a\'" (Printer.html Term.pp) (snd descr.condition);
      if descr.updates <> [] then
        Format.fprintf ppf ",@;\"state\": \'%a\'"
          (Printer.html pp_states) descr.updates;
      if fst descr.output <> Symbols.dummy_channel then
        Format.fprintf ppf ",@;\"output\": \'%a\'"
          (Printer.html Term.pp) (snd descr.output)
    | _ -> Format.fprintf ppf ",@;\"name\": \'%a\'" (Printer.html Term.pp) (ut_to_term v);
    
  in
  let pp_vertexes = Format.pp_print_list
    ~pp_sep:(fun ppf () -> Format.fprintf ppf ",@;")
    (fun ppf v -> Format.fprintf ppf "@[<v 2>{@;%a@]@;}" pp_vertex v)
  in
  let l = UtG.fold_vertex (fun v l -> v :: l) g [] in
  Format.fprintf ppf "@[<v 2>\"nodes\": [@;%a@]@;]," pp_vertexes l

(** Compute and print in JSON a layout for [g] *)
let dump_layout ppf g =
  (*Return [true] if [v] has no predecessor, execpt possibly itself*)
  let top_layer g v =
    let degree = UtG.in_degree g v in
    degree = 0 || (degree = 1 && UtG.mem_edge g v v)
  in
  (*Return the list of vertex in top layer*)
  let get_top_layer g =
    UtG.fold_vertex 
      (fun v l -> if top_layer g v then v :: l else l)
      g
      []
  in
  (*Get the list of all layers*)
  let rec get_layers g =
    if UtG.is_empty g then
      []
    else
      let layer = get_top_layer g in
      let new_g = List.fold_left (fun g v -> UtG.remove_vertex g v) g layer in
      layer :: (get_layers new_g)
  in
  (*Printer of one layer*)
  let pp_layer = Format.pp_print_list
    ~pp_sep:(fun ppf () -> Format.fprintf ppf ", ")
    (fun ppf v -> Format.fprintf ppf "{\"id\": \"n%d\"}" v.hash)
  in
  (*Printer of a list of layers*)
  let pp_layers = Format.pp_print_list
    ~pp_sep:(fun ppf () -> Format.fprintf ppf ",@;")
    (fun ppf layer -> Format.fprintf ppf "[%a]" pp_layer layer)
  in
  Format.fprintf ppf "@[<v 2>\"layout\": [@;%a@]@;]" pp_layers (get_layers g)
  
(** Print the model in JSON format if there is one non-empty model *)
let dump ppf cntxt =
  match cntxt.models with
  | Some [model] -> 
    let g = model.tr_graph in
    if UtG.is_empty g then
      (*DEBUG*) Printer.kw `Error (Printer.get_std()) "Empty model"
    else begin
      (*DEBUG*) Printer.kw `Error (Printer.get_std()) "MODEL %d" (UtG.nb_vertex g);
      Format.fprintf ppf "@[<v 2>json = {@;";
      dump_nodes ppf cntxt g;
      Format.fprintf ppf "@;";
      dump_layout ppf g;
      Format.fprintf ppf "@]@;}@.";
    end
  | Some _ -> (*DEBUG*) Printer.kw `Error (Printer.get_std()) "Several models"
  | None -> (*DEBUG*) Printer.kw `Error (Printer.get_std()) "Don't know this case"
=======
let make_context ~table ~system =
  { table ; system ; models = None }
>>>>>>> 98915221

(*------------------------------------------------------------------*)
(** Tests Suites *)

open Term

let env = ref Vars.empty_env

let mk_var   v = Term.mk_var (Vars.make_r `Approx env Timestamp v)
let mk_var_i v = Vars.make_r `Approx env Index     v

let tau   = mk_var "tau"
and tau'  = mk_var "tau"
and tau'' = mk_var "tau"
and tau3  = mk_var "tau"
and tau4  = mk_var "tau"
and i     = mk_var_i "i"
and i'    = mk_var_i "i"

let _, a = Symbols.Action.declare Symbols.builtins_table (L.mk_loc L._dummy "a") 1

let pb_eq1 = (`Comp (`Eq,tau, mk_pred tau'))
             :: (`Comp (`Eq,tau', mk_pred tau''))
             :: (`Comp (`Eq,tau, mk_action a [i]))
             :: [`Comp (`Eq,tau'', mk_action a [i'])]
and pb_eq2 = [`Comp (`Eq,tau, mk_pred tau)]
and pb_eq3 = (`Comp (`Eq,tau, mk_pred tau'))
             :: (`Comp (`Eq,tau', mk_pred tau''))
             :: [`Comp (`Eq,tau'', tau)]
and pb_eq4 = (`Comp (`Eq,Term.init, mk_pred tau))
             :: (`Comp (`Eq,tau, mk_pred tau'))
             :: (`Comp (`Eq,tau', mk_pred tau''))
             :: (`Comp (`Eq,tau, mk_action a [i]))
             :: [`Comp (`Eq,tau'', mk_action a [i])]
and pb_eq5 = (`Comp (`Eq,Term.init, mk_pred tau))
             :: (`Comp (`Eq,tau, mk_pred tau'))
             :: (`Comp (`Eq,tau', mk_action a [i']))
             :: (`Comp (`Eq,tau, mk_action a [i]))
             :: (`Comp (`Eq,tau'', mk_action a [i]))
             :: [`Comp (`Eq,tau'', mk_action a [i'])]
and pb_eq6 = (`Comp (`Eq,tau, mk_pred tau'))
             :: (`Comp (`Eq,tau', mk_action a [i']))
             :: (`Comp (`Eq,tau, mk_action a [i]))
             :: (`Comp (`Eq,tau3, mk_action a [i]))
             :: [`Comp (`Eq,tau'', mk_action a [i'])]
and pb_eq7 = (`Comp (`Eq,tau, mk_pred tau'))
             :: (`Comp (`Eq,tau', mk_pred tau''))
             :: (`Comp (`Eq,tau, mk_action a [i]))
             :: [`Comp (`Eq,tau'', mk_action a [i'])]
and pb_eq8 = (`Comp (`Eq,tau, mk_pred tau'))
             :: (`Comp (`Eq,tau', mk_pred tau''))
             :: [`Comp (`Eq,tau'', tau3)]

let () =
  let exception Unsat in
  let exception Sat in
  let test = function
    | [] -> raise Unsat
    | _ -> raise Sat in
  let mk (l : Term.xatom list) =
    List.map (fun x -> lit_to_form (`Pos, x)) l
  in

  Checks.add_suite "Constr" [
    ("Cycles", `Quick,
     fun () ->
       let successes = [pb_eq1; pb_eq2; pb_eq3; pb_eq6; pb_eq7; pb_eq8]
       and failures = [pb_eq4; pb_eq5] in

       List.iteri (fun i pb ->
           Alcotest.check_raises ("sat" ^ string_of_int i) Sat
             (fun () -> test (models_conjunct (mk pb))))
         successes;

       List.iteri (fun i pb ->
           Alcotest.check_raises ("unsat" ^ string_of_int i) Unsat
             (fun () -> test (models_conjunct (mk pb))))
         failures;);

    ("Graph", `Quick,
     fun () ->
       let successes = [(`Comp (`Leq, tau, tau'')) :: pb_eq1;

                        (`Comp (`Neq, tau, tau3)) ::
                        (`Comp (`Neq, tau3, tau'')) ::
                        (`Comp (`Leq, tau, tau3)) ::
                        (`Comp (`Leq, tau3, tau'')) ::
                        pb_eq1;

                       (`Comp (`Neq, tau, tau3)) ::
                       (`Comp (`Neq, tau4, tau'')) ::
                       (`Comp (`Leq, tau, tau3)) ::
                       (`Comp (`Leq, tau3, tau4)) ::
                       (`Comp (`Leq, tau4, tau'')) ::
                       pb_eq1]
       and failures = [(`Comp (`Leq, tau'', tau)) :: pb_eq1;

                       (`Happens tau) ::
                       (`Comp (`Neq, tau, tau3)) ::
                       (`Comp (`Neq, tau3, tau4)) ::
                       (`Comp (`Neq, tau4, tau'')) ::
                       (`Comp (`Leq, tau, tau3)) ::
                       (`Comp (`Leq, tau3, tau4)) ::
                       (`Comp (`Leq, tau4, tau'')) ::
                       pb_eq1] in

       List.iteri (fun i pb ->
           Alcotest.check_raises ("graph(sat) " ^ string_of_int i) Sat
             (fun () -> test (models_conjunct (mk pb))))
         successes;

       List.iteri (fun i pb ->
           Alcotest.check_raises ("graph(unsat) " ^ string_of_int i) Unsat
             (fun () -> test (models_conjunct (mk pb))))
         failures;)
  ]<|MERGE_RESOLUTION|>--- conflicted
+++ resolved
@@ -1411,10 +1411,11 @@
   models : models option;
 }
 
-<<<<<<< HEAD
-
-(*------------------------------------------------------------------*)
-
+let make_context ~table ~system =
+  { table ; system ; models = None }
+
+
+(*------------------------------------------------------------------*)
 (** Print information for each nodes in [g] in JSON *)
 let dump_nodes ppf cntxt g =
   let get_strict_succ g v =
@@ -1521,10 +1522,7 @@
     end
   | Some _ -> (*DEBUG*) Printer.kw `Error (Printer.get_std()) "Several models"
   | None -> (*DEBUG*) Printer.kw `Error (Printer.get_std()) "Don't know this case"
-=======
-let make_context ~table ~system =
-  { table ; system ; models = None }
->>>>>>> 98915221
+  
 
 (*------------------------------------------------------------------*)
 (** Tests Suites *)
