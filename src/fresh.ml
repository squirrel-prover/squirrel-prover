(** Utilities for tactics exploiting a name's freshness. *)

open Utils

module Sv = Vars.Sv
<<<<<<< HEAD

(** Exception raised when a forbidden occurrence of a name is found. *)
=======
module Sp = Match.Pos.Sp
              
>>>>>>> 862fe726
exception Name_found

(** Exception raised when a forbidden occurrence of a message variable
    is found. *)
exception Var_found

(** Exception raised when attempting to apply a tactic on something
    that should be a name but isn't. *)
exception Not_name

class find_name ~(cntxt:Constr.trace_cntxt) exact name = object (self)
  inherit Iter.iter_approx_macros ~exact ~cntxt as super

  method visit_message t = match t with
    | Term.Name ns -> if ns.s_symb = name then raise Name_found
    | Term.Var m
        when Vars.ty m <> Type.Timestamp && Vars.ty m <> Type.Index -> 
        raise Var_found
    | _ -> super#visit_message t
end

class get_name_indices ~(cntxt:Constr.trace_cntxt) exact name = object (self)
  inherit Iter.iter_approx_macros ~exact ~cntxt as super

  val mutable indices : (Vars.var list) list = []
  method get_indices = List.sort_uniq Stdlib.compare indices

  method visit_message t = match t with
    | Term.Name ns ->
      if ns.s_symb = name then indices <- ns.s_indices :: indices

    | Term.Var m -> raise Var_found

    | _ -> super#visit_message t
end

class get_actions ~(cntxt:Constr.trace_cntxt) = object (self)
  inherit Iter.iter_approx_macros ~exact:false ~cntxt as super

  val mutable actions : Term.term list = []
  method get_actions = actions

  method visit_macro mn a =
    let cleara, a' = match Symbols.Macro.get_def mn.s_symb cntxt.table with
      | Symbols.Input -> true,  Term.mk_pred a
      | _             -> false, a
    in
    if not (List.mem a' actions) then
      actions <- a' :: actions;

    (* remove [(a,false)] if it appeared in [actions] *)
    if cleara then
      actions <- List.filter (fun a0 -> a0 <> a) actions
 end

(*------------------------------------------------------------------*)
(** occurrence of a name [n(i,...,j)] *)
type name_occ = Vars.var list Iter.occ

type name_occs = name_occ list

let pp_name_occ fmt (occ : name_occ) : unit =
  Iter.pp_occ (Fmt.list ~sep:Fmt.comma Vars.pp) fmt occ

(** Looks for indices at which a name occurs.
    @raise Var_found if a term variable occurs in the term. *)
let get_name_indices_ext 
    ?(fv=[])
    (constr : Constr.trace_cntxt)
    (nsymb : Symbols.name)
    (t : Term.term)
  : name_occs
  =
  let rec get (t : Term.term) ~(fv : Vars.vars) ~(cond : Term.terms) : name_occs =
    match t with
    | Term.Var v when not (Type.is_finite (Vars.ty v)) ->
      raise Var_found

    | Term.Name ns when ns.s_symb = nsymb ->
      let occ = Iter.{
          occ_cnt  = ns.s_indices;
          occ_vars = List.rev fv;
          occ_cond = cond;
          occ_pos  = Sp.empty; }
      in
      [occ]

    | _ ->
      Iter.tfold_occ ~mode:(`Delta constr)
        (fun ~fv ~cond t occs ->
           get t ~fv ~cond @ occs
        ) ~fv ~cond t []
  in
  get t ~fv ~cond:[]

(*------------------------------------------------------------------*)
type ts_occ = Term.term Iter.occ

type ts_occs = ts_occ list

let pp_ts_occ fmt (occ : ts_occ) : unit = Iter.pp_occ Term.pp fmt occ


(** remove duplicates from occs for some subsuming relation. *)
let clear_dup_mtso_le (occs : ts_occs) : ts_occs =
  let subsumes (occ1 : ts_occ) (occ2 : ts_occ) =
    (* for now, positions not allowed here *)
    assert (Sp.is_empty occ1.occ_pos && Sp.is_empty occ2.occ_pos);
    
    (* TODO: alpha-renaming *)
    List.length occ1.occ_vars = List.length occ2.occ_vars &&
    List.for_all2 (=) occ1.occ_vars occ2.occ_vars &&
    occ1.occ_cond = occ2.occ_cond &&
    (occ1.occ_cnt = occ2.occ_cnt || occ1.occ_cnt = Term.mk_pred occ2.occ_cnt)
  in
  let occs =
    List.fold_left (fun acc occ ->
        let acc = List.filter (fun occ' -> not (subsumes occ occ')) acc in
        if List.exists (fun occ' -> subsumes occ' occ) acc
        then acc
        else occ :: acc
      ) [] occs
  in
  List.rev occs

(** Looks for timestamps at which macros occur in a term. *)
let get_actions_ext (constr : Constr.trace_cntxt) (t : Term.term) : ts_occs =

  let rec get (t : Term.term) ~(fv:Vars.vars) ~(cond:Term.terms) : ts_occs =
    match t with
    | Term.Macro (m, l, ts) ->
      if l <> [] then failwith "Not implemented" ;

      let get_macro_default () =
        let ts = match Symbols.Macro.get_def m.s_symb constr.table with
          | Symbols.Input -> Term.mk_pred ts
          | _             -> ts
        in
        let occ = Iter.{
            occ_cnt  = ts;
            occ_vars = List.rev fv;
            occ_cond = cond;
            occ_pos  = Sp.empty; }
        in
        [occ] @ get ~fv ~cond ts
      in

      begin match Macros.get_definition constr m ts with
        | `Def t -> get ~fv ~cond t
        | `Undef | `MaybeDef -> get_macro_default ()
      end

    | _ ->
      (* Remark: we use [`NoDelta] because we want to have a different
         behavior depending on whether the macro can be expended or not. *)
      Iter.tfold_occ ~mode:`NoDelta
        (fun ~fv ~cond t occs ->
           get t ~fv ~cond @ occs
        ) ~fv ~cond t []
  in
  get t ~fv:[] ~cond:[]


(*------------------------------------------------------------------*)
(** Macro occurrence utility functions *)

(** Return timestamps occuring in macros in a set of terms *)
let get_macro_actions
    (cntxt : Constr.trace_cntxt)
    (sources : Term.terms) : ts_occs
  =
  let actions =
    List.concat_map (get_actions_ext cntxt) sources
  in
  clear_dup_mtso_le actions

(** [mk_le_ts_occ env ts0 occ] build a condition stating that [ts0] occurs
    before the macro timestamp occurrence [occ]. *)
let mk_le_ts_occ
    (env : Vars.env)
    (ts0 : Term.term)
    (occ : ts_occ) : Term.term
  =
  let occ_vars = occ.Iter.occ_vars in
  let occ_vars, occ_subst = Term.refresh_vars (`InEnv (ref env)) occ_vars in
  let subst = occ_subst in
  let ts   = Term.subst subst occ.occ_cnt  in

  let cond = List.map (Term.subst subst) occ.occ_cond in
  let cond = List.rev cond in
  
  Term.mk_exists ~simpl:true occ_vars
    (Term.mk_and
       (Term.mk_timestamp_leq ts0 ts)
       (Term.mk_ands cond))

let mk_le_ts_occs
    (env : Vars.env)
    (ts0 : Term.term)
    (occs : ts_occs) : Term.terms
  =
  List.map (mk_le_ts_occ env ts0) occs |>
  List.remove_duplicate (=)<|MERGE_RESOLUTION|>--- conflicted
+++ resolved
@@ -3,13 +3,10 @@
 open Utils
 
 module Sv = Vars.Sv
-<<<<<<< HEAD
-
+module Sp = Match.Pos.Sp
+
+(*------------------------------------------------------------------*)
 (** Exception raised when a forbidden occurrence of a name is found. *)
-=======
-module Sp = Match.Pos.Sp
-              
->>>>>>> 862fe726
 exception Name_found
 
 (** Exception raised when a forbidden occurrence of a message variable
@@ -20,6 +17,7 @@
     that should be a name but isn't. *)
 exception Not_name
 
+(*------------------------------------------------------------------*)
 class find_name ~(cntxt:Constr.trace_cntxt) exact name = object (self)
   inherit Iter.iter_approx_macros ~exact ~cntxt as super
 
