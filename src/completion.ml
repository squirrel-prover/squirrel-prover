--- conflicted
+++ resolved
@@ -318,7 +318,6 @@
 
 
 (*------------------------------------------------------------------*)
-<<<<<<< HEAD
 let term_of_cterm (table : Symbols.table) (c : cterm) : Term.term =
   let rec term_of_cterm (c : cterm) : Term.term = 
     match c.cnt with 
@@ -373,15 +372,6 @@
 
   in
   term_of_cterm c
-=======
-let i_or_ts_of_cterm i = 
-  match i.cnt with
-  | Ccst (Cst.Cmvar m) ->
-    assert (Type.equal (Vars.ty m) Type.tindex ||
-            Type.equal (Vars.ty m) Type.ttimestamp);
-    m
-  | _ -> assert false
->>>>>>> 56205dfd
 
 (*------------------------------------------------------------------*)
 let pp_gsymb ppf = function
