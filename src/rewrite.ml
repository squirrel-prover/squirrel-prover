open Utils

module Args = TacticsArgs
module Pos  = Match.Pos
module Sv   = Vars.Sv

(*------------------------------------------------------------------*)
include LowRewrite

(*------------------------------------------------------------------*)
let hard_failure = Tactics.hard_failure
let soft_failure = Tactics.soft_failure

(*------------------------------------------------------------------*)
(** An instance been found:
    - [pat]: pattern of the instance found (no free variables left)
    - [right]: right term instantiated with the instance found
    - [system]: systems applying to the instance found 
    - [cond] and [vars]: conditions and variables applying at the subterm 
      where the instance was found.

    Type unification environments has already been closed. *) 
type found = { 
  pat    : Term.term Term.pat_op; 
  right  : Term.term;
  system : SE.t; 
  conds  : Term.terms;
  vars   : Vars.vars;
  subgs  : Term.term list;      (* [vars] and [conds] not yet added *)
}

(** Build the final subgoals associated to a instance found. *)
let subgoals_of_found (f : found) : (SE.t * Term.term) list =
  List.map (fun subg ->
      let goal =
        Term.mk_forall ~simpl:true f.vars 
          (Term.mk_impls ~simpl:true f.conds subg)
      in 
      f.system, goal
    ) f.subgs

(*------------------------------------------------------------------*)
(** Rewrite internal state, propagated downward. *)
type rw_state = { 
  rl_system  : SE.t;
  init_pat   : Term.term Term.pat_op;
  init_subs  : Term.term list;
  init_right : Term.term;
  
  ty_env : Type.Infer.env;

  found_instance : [ `False | `Found of found ];
}

(*------------------------------------------------------------------*)
(** Rewrite error *)
type error = 
  | NothingToRewrite
  | MaxNestedRewriting
  | RuleBadSystems of string

(*------------------------------------------------------------------*)
(** Recast a rewrite error as a [Tactic] error *)
let recast_error ~loc = function
  | NothingToRewrite -> soft_failure ~loc Tactics.NothingToRewrite

  | MaxNestedRewriting ->
    hard_failure ~loc (Failure "max nested rewriting reached (1000)")

  | RuleBadSystems s ->
    soft_failure ~loc (Tactics.Failure ("rule bad systems: " ^ s))

(*------------------------------------------------------------------*)
(** Not exported *)
exception Failed of error

(*------------------------------------------------------------------*)
(** Build the rewrite state corresponding to a rewrite rule.

    - [systems] are the systems applying to the term we are rewriting in

    Tries to rename the projections of [rule] in a way which is 
    compatible with [systems]. 
    Raise [Failed `RuleBadSystems] if it failed  *)
let mk_state
    (rule : rw_rule)
    (systems : SE.t) 
  : rw_state
  = 
  let left, right = rule.rw_rw in

  let projs, psubst = 
    SE.mk_proj_subst ~strict:false ~src:rule.rw_system ~dst:systems 
  in

  if projs = Some [] then
    raise (Failed (RuleBadSystems "no system of the rule applies"));

  (* check that all projection of [rule] on [projs] are valid *)
  let () = match projs with
    | None -> ()
    | Some projs ->
      let left  = Term.subst_projs psubst left in
      let right = Term.subst_projs psubst right in
      List.iter (fun proj ->
          let left = Term.project1 proj left in
          let right = Term.project1 proj right in
          check_rule { rule with rw_rw = left, right }
        ) projs
  in

  (* open an type unification environment *)
  let ty_env = Type.Infer.mk_env () in
  let univars, tsubst = Type.Infer.open_tvars ty_env rule.rw_tyvars in

  let mk_form f =
    Term.project_opt projs (Term.subst_projs psubst f) |>
    Term.tsubst tsubst
  in

  let init_pat : Term.term Term.pat_op = { 
    pat_op_tyvars = univars; 
    pat_op_vars   = 
      List.map (fun (v,tag) -> (Vars.tsubst tsubst v, tag)) rule.rw_vars; 
    pat_op_term   = mk_form left;
  } in
  
  { rl_system = rule.rw_system;
    init_pat;
    init_right = mk_form right;
    init_subs  = List.map mk_form rule.rw_conds;
    ty_env;
    found_instance = `False; } 

(*------------------------------------------------------------------*)
let hyps_add_conds hyps (conds : Term.terms) =
  Lazy.map (fun hyps ->
      List.fold_left (fun hyps cond ->
          Hyps.TraceHyps.add AnyName (Local cond) hyps
        ) hyps conds
    ) hyps

(*------------------------------------------------------------------*)
(** If there is a match (with [mv]), substitute [occ] by [right] where
    free variables are instantiated according to [mv], and variables
    bound above the matched occurrences are universally quantified in
    the generated sub-goals. *)
let rw_inst
    (expand_context : Macros.expand_context)
    (table : Symbols.table) (env : Vars.env) (hyps : Hyps.TraceHyps.hyps Lazy.t) 
  : rw_state Pos.f_map_fold 
  = 
  let doit
      (occ : Term.term)
      (se : SE.t) (vars : Vars.vars) (conds : Term.terms) _p
      (s : rw_state) 
    =
    (* adds [conds] in [hyps] *)
    let hyps = hyps_add_conds hyps conds in
    let ty_env = s.ty_env in
    let projs : Term.projs option = 
      if SE.is_fset se then Some (SE.to_projs (SE.to_fset se)) else None
    in

    if not (SE.subset table se s.rl_system) then 
      s, `Continue
    else 
      match s.found_instance with
      | `Found inst -> 
        (* we already found the rewrite instance earlier *)

        (* check if the same system apply to the subterm *)
        if not (SE.subset table se inst.system) then 
          s, `Continue 
        else
          let context = SE.reachability_context se in
          begin
            match 
              Match.T.try_match
                ~expand_context ~ty_env ~hyps ~env table context occ inst.pat 
            with
            | NoMatch _ -> s, `Continue
            | Match _mv -> 
              (* When we found another occurrence of the same rewrite
<<<<<<< HEAD
                 instance, we clear the conditions, as they may not be
                 the same than for the first instance found. 
                 We could be less strict and look whether there are common 
                 conditions, but this is probably not worth the effort. *)
              let s = { s with found_instance = `Found { inst with conds = []; }; } in
=======
                 instance, we clear the conditions that are not shared by 
                 both occurrences (i.e. we keep only common conditions) *)
              let conds = List.filter (fun cond -> List.mem cond conds) inst.conds in
              let s = { s with found_instance = `Found { inst with conds } } in
>>>>>>> cf6be3b0

              (* project the already found instance with the projections
                 applying to the current subterm *)
              s, `Map (Term.project_opt projs inst.right)
          end

      | `False ->
        (* project the pattern *)
        let pat_proj = Term.project_tpat_op_opt projs s.init_pat in

        let context = SE.reachability_context se in
        match 
          Match.T.try_match
            ~expand_context ~ty_env ~hyps ~env table context occ pat_proj 
        with
        | NoMatch _ -> s, `Continue

        (* Check that all type variables have been infered.
           Remark: type unification environments are stateful *)
        | Match _ when not (Type.Infer.is_closed ty_env) -> s, `Continue

        (* head matches *)
        | Match mv -> 
          (* we found the rewrite instance *)
          let subst =
            let pat_vars =
              Vars.add_vars pat_proj.pat_op_vars env
              (* vars in the pattern are restricted according to what the pattern 
                 specifies *)

              |> Vars.add_vars (Vars.Tag.local_vars vars)
              (* vars above the current position are unrestricted, i.e. local vars*)
            in
            match Match.Mvar.to_subst ~mode:`Match table pat_vars mv with
            | `Subst subst -> subst
            | `BadInst pp_err ->
              soft_failure (Failure (Fmt.str "@[<hv 2>rewrite failed:@ @[%t@]@]" pp_err))
          in
          
          let tsubst = Type.Infer.close s.ty_env in

          (* Substitute [mv] and [tsubst] *)
          let do_subst t = Term.tsubst tsubst (Term.subst subst t) in
          
          let left = do_subst pat_proj.pat_op_term in
          let right = 
            let right_proj = Term.project_opt projs s.init_right in
            do_subst right_proj
          in
          let found_conds = List.map do_subst conds in
          let found_subs =
            List.map (fun rsub ->
                let rsub = Term.project_opt projs rsub in
                do_subst rsub
              ) s.init_subs
          in

          let found_pat = Term.{ 
              pat_op_term   = left;
              pat_op_tyvars = [];
              pat_op_vars   = []; 
            } in

          let found_instance = `Found {
              pat    = found_pat;
              right;
              system = se;
              vars; 
              conds  = found_conds;
              subgs  = found_subs;
            } in

          { s with found_instance }, `Map right
  in
  doit

(*------------------------------------------------------------------*)
(** {2 Rewrite at head position} *)

(** Exported *)
let rewrite_head
    (table : Symbols.table)
    (env : Vars.env)
    (expand_context : Macros.expand_context)
    (hyps  : Hyps.TraceHyps.hyps Lazy.t)
    (sexpr : SE.t)
    (rule  : rw_rule)
    (t     : Term.term) : (Term.term * (SE.arbitrary * Term.term) list) option
  =
  let s = mk_state rule sexpr in
  match rw_inst expand_context table env hyps t sexpr [] [] Pos.root s with
  | _, `Continue -> None
  | { found_instance = `Found inst }, `Map t ->
    Some (t, subgoals_of_found inst)
  | _ -> assert false

(*------------------------------------------------------------------*)
(** {2 Whole-term rewriting} *)

type rw_res = Equiv.any_form * (SE.context * Term.term) list

type rw_res_opt = 
  | RW_Result of rw_res
  | RW_Failed of error

(*------------------------------------------------------------------*)
(** Internal *)
let do_rewrite
    (table  : Symbols.table)
    (env    : Vars.env)
    (system : SE.context)
    (expand_context : Macros.expand_context)
    (hyps   : Hyps.TraceHyps.hyps)
    (mult   : Args.rw_count)
    (rule   : rw_rule)
    (target : Equiv.any_form) : rw_res
  =
  let check_max_rewriting : unit -> unit =
    let cpt_occ = ref 0 in
    fun () ->
      if !cpt_occ > 1000 then   (* hard-coded *)
        raise (Failed MaxNestedRewriting);
      incr cpt_occ;
  in

  let hyps = lazy hyps in

  (* Attempt to find an instance of [left], and rewrites all occurrences of
     this instance.
     Return: (f, subs) *)
  let rec _rewrite (mult : Args.rw_count) (f : Equiv.any_form) 
    : Equiv.any_form * (SE.t * Term.term) list
    =
    check_max_rewriting ();

    (* Build the rewrite state corresponding to the rewrite rule [rule] and the 
       systems applying to [target].
       This may require renaming projections in [rule], and removing some
       projections from [rule]. 

       Rebuild at each application of [_rewrite], to have a new 
       ty_env. *)
    let s = 
      let target_systems : SE.t =
        match target with
        | Global _ -> (oget system.pair :> SE.t)
        | Local _ -> system.set
      in
      mk_state rule target_systems
    in

    let s, f = match f with
      | Global f ->
        let s, _, f = 
          Pos.map_fold_e (rw_inst expand_context table env hyps) system s f 
        in
        s, Equiv.Global f

      | Local f ->
        let s, _, f = 
          Pos.map_fold (rw_inst expand_context table env hyps) system.set s f 
        in
        s, Equiv.Local f
    in

    match mult, s.found_instance with
    | (Args.Any | Args.Exact 0), `False -> f, []

    | (Args.Once | Args.Many | Args.Exact _), `False -> 
      raise (Failed NothingToRewrite)

    | Args.Once, `Found inst -> f, subgoals_of_found inst

    | Args.Exact i, `Found inst ->
      let inst_subgs = subgoals_of_found inst in
      if i = 1 then f, inst_subgs 
      else
        let f, rsubs' = _rewrite Args.(Exact (i - 1)) f in
        f, List.rev_append inst_subgs rsubs'

    | (Args.Many | Args.Any), `Found inst  ->
      let inst_subgs = subgoals_of_found inst in
      let f, rsubs' = _rewrite Args.Any f in
      f, List.rev_append inst_subgs rsubs'
  in

  let f, subs = 
    if mult = Args.Exact 0 then (target, []) else _rewrite mult target 
  in
  let subs = List.rev_map (fun (se, t) -> { system with set = se; }, t) subs in
  f, subs

(*------------------------------------------------------------------*)
(** Exported *)
let rewrite
    (table  : Symbols.table)
    (env    : Vars.env)
    (system : SE.context)
    (expand_context : Macros.expand_context)
    (hyps   : Hyps.TraceHyps.hyps)
    (mult   : Args.rw_count)
    (rule   : rw_rule)
    (target : Equiv.any_form) : rw_res_opt
  =
  try
    let r =
      do_rewrite table env system expand_context hyps mult rule target
    in
    RW_Result r
  with
  | Failed e -> RW_Failed e

(** Exported *)
let rewrite_exn   
    ~(loc   : L.t)
    (table  : Symbols.table)
    (env    : Vars.env)
    (system : SE.context)
    (expand_context : Macros.expand_context)
    (hyps   : Hyps.TraceHyps.hyps)
    (mult   : Args.rw_count)
    (rule   : rw_rule)
    (target : Equiv.any_form) : rw_res
  =
  try
    do_rewrite table env system expand_context hyps mult rule target
  with
  | Failed e -> recast_error ~loc e

(*------------------------------------------------------------------*)
(** {2 Higher-level rewrite} *)

let high_rewrite
    ~(mode   : [`TopDown of bool | `BottomUp])
    ~(strict : bool)
    (table   : Symbols.table)
    (env     : Vars.env)
    (system  : SE.t)
    (mk_rule : Vars.vars -> Pos.pos -> rw_rule option) 
    (t       : Term.term)
  : Term.term 
  =
  let hyps = lazy Hyps.TraceHyps.empty in

  let rw_inst : Pos.f_map = 
    fun occ se vars conds p ->
      (* build the rule to apply at position [p] using mk_rule *)
      match mk_rule vars p with
      | None -> `Continue
      | Some rule ->
        assert (rule.rw_conds = []);
        
        let state = mk_state rule se in
        match rw_inst InSequent table env hyps occ se vars conds p state with
        | _, `Continue -> assert (not strict); `Continue
        | _, `Map t -> `Map t
  in

  let _, f = Pos.map ~mode rw_inst system t in
  f<|MERGE_RESOLUTION|>--- conflicted
+++ resolved
@@ -182,18 +182,10 @@
             | NoMatch _ -> s, `Continue
             | Match _mv -> 
               (* When we found another occurrence of the same rewrite
-<<<<<<< HEAD
-                 instance, we clear the conditions, as they may not be
-                 the same than for the first instance found. 
-                 We could be less strict and look whether there are common 
-                 conditions, but this is probably not worth the effort. *)
-              let s = { s with found_instance = `Found { inst with conds = []; }; } in
-=======
                  instance, we clear the conditions that are not shared by 
                  both occurrences (i.e. we keep only common conditions) *)
               let conds = List.filter (fun cond -> List.mem cond conds) inst.conds in
               let s = { s with found_instance = `Found { inst with conds } } in
->>>>>>> cf6be3b0
 
               (* project the already found instance with the projections
                  applying to the current subterm *)
