--- conflicted
+++ resolved
@@ -28,20 +28,11 @@
   let reduce_term (param : red_param) (s : S.t) (t : Term.term) : Term.term = 
     let exception NoExp in
     
-<<<<<<< HEAD
     (* Invariant: we must ensure that fv(reduce(u)) ⊆ fv(t)
-       Return: reduced term, reduction occurred *)
+        Return: reduced term, reduction occurred *)
     (* TODO: memoisation *)
-    let rec reduce : type a. state -> a Term.term -> a Term.term * bool = 
-      fun st t ->
-        let t, has_red = reduce_head_once st t in
-=======
-    (** Invariant: we must ensure that fv(reduce(u)) ⊆ fv(t)
-        Return: reduced term, reduction occurred *)
-    (** TODO: memoisation *)
     let rec reduce (st : state) (t : Term.term) : Term.term * bool = 
       let t, has_red = reduce_head_once st t in
->>>>>>> bf4a96c8
 
       if has_red then fst (reduce st t), true
       else
@@ -49,130 +40,13 @@
         if has_red then fst (reduce st t), true
         else t, false
 
-<<<<<<< HEAD
     (* Reduce once at head position *)
-    and reduce_head_once : type a. state -> a Term.term -> a Term.term * bool = 
-      fun st t ->
-        let t, has_red = expand_head_once st t in
-        let t, has_red' = rewrite_head_once st t in
-        t, has_red || has_red'
-
-    (* Expand once at head position *)
-    and expand_head_once : type a. state -> a Term.term -> a Term.term * bool = 
-      fun st t ->
-        if not st.param.delta 
-        then t, false 
-        else try _expand_head_once st t with NoExp -> t, false
-
-    and _expand_head_once : type a. state -> a Term.term -> a Term.term * bool = 
-      fun st t ->
-        match t with
-        | Term.Macro (ms, l, ts) ->
-          assert (l = []);
-          let models = 
-            match Constr.models_conjunct st.trace_lits with
-            | Utils.Timeout -> raise NoExp
-            | Utils.Result models -> models 
-          in 
-          
-          if Constr.query ~precise:true models [`Pos, `Happens ts] then
-            match Macros.get_definition (S.mk_trace_cntxt s) ms ts with
-            | `Def mdef -> mdef, true
-            | _ -> raise NoExp
-          else raise NoExp
-
-        | _ -> raise NoExp
-
-    (* Rewrite once at head position *)
-    and rewrite_head_once : type a. state -> a Term.term -> a Term.term * bool = 
-      fun st t ->
-        let rule = List.find_map (fun (_, rule) ->
-            match Rewrite.rewrite_head st.table st.system rule t with
-            | None -> None
-            | Some (red_t, subs) ->
-              let subs_valid =  
-                List.for_all (fun sub -> 
-                    fst (reduce { st with param = rp_full } sub) = Term.mk_true
-                  ) subs 
-              in              
-              if subs_valid then Some red_t else None            
-          ) (Hint.get_rewrite_db st.hint_db)
-        in
-        
-        match rule with
-        | None -> t, false
-        | Some red_t -> red_t, true
-
-    (* Reduce all strict subterms *)
-    and reduce_subterms : type a. state -> a Term.term -> a Term.term * bool = 
-      fun st t -> 
-        match t with
-        | Term.Exists (evs, t0) 
-        | Term.ForAll (evs, t0) -> 
-          let _, subst = Term.erefresh_vars `Global evs in
-          let t0 = Term.subst subst t0 in
-          (* let st = { st with subst = subst @ st.subst; } in *)
-          let red_t0, has_red = reduce st t0 in
-
-          if not has_red then t, false
-          else
-            let r_subst = rev_subst subst in
-            let red_t0 = Term.subst r_subst red_t0 in
-            let red_t : Term.message = 
-              match t with
-              | Term.Exists _ -> Term.mk_exists ~simpl:false evs red_t0 
-              | Term.ForAll _ -> Term.mk_forall ~simpl:false evs red_t0 
-              | _ -> assert false
-            in
-            Term.cast (Term.kind t) red_t, true
-
-        | Term.Seq (is, t0) ->
-          let _, subst = Term.erefresh_vars `Global is in
-          let t0 = Term.subst subst t0 in
-          (* let st = { st with subst = subst @ st.subst; } in *)
-          let red_t0, has_red = reduce st t0 in
-
-          if not has_red then t, false
-          else
-            let r_subst = rev_subst subst in
-            let red_t0 = Term.subst r_subst red_t0 in
-            let red_t = Term.mk_seq0 is red_t0 in
-            Term.cast (Term.kind t) red_t, true
-
-        | Term.Fun (fs, _, [c;t;e]) when fs = Term.f_ite -> 
-          let c, has_red0 = reduce st c in
-
-          let conds_t = c :: st.conds in
-          let conds_f = (Term.mk_not ~simpl:true c) :: st.conds in
-
-          let t, has_red1 = reduce { st with conds = conds_t } t in
-          let e, has_red2 = reduce { st with conds = conds_f } e in
-
-          Term.mk_ite ~simpl:false c t e,
-          has_red0 || has_red1 || has_red2
-
-        | Term.Find (is, c, t, e) -> 
-          let _, subst = Term.refresh_vars `Global is in
-          let c, t = Term.subst subst c, Term.subst subst t in
-          (* let st1 = { st with subst = subst @ st.subst; } in *)
-          let st1 = st in
-
-          let c, has_red0 = reduce st1 c in
-
-          let conds_t = c :: st.conds in
-          let conds_f = (Term.mk_not ~simpl:true c) :: st.conds in
-
-          let t, has_red1 = reduce { st1 with conds = conds_t } t in
-          let e, has_red2 = reduce { st  with conds = conds_f } e in
-
-=======
-    (** Reduce once at head position *)
     and reduce_head_once (st : state) (t : Term.term) : Term.term * bool = 
       let t, has_red = expand_head_once st t in
       let t, has_red' = rewrite_head_once st t in
       t, has_red || has_red'
 
-    (** Expand once at head position *)
+    (* Expand once at head position *)
     and expand_head_once (st : state) (t : Term.term) : Term.term * bool = 
       if not st.param.delta 
       then t, false 
@@ -196,7 +70,7 @@
 
       | _ -> raise NoExp
 
-    (** Rewrite once at head position *)
+    (* Rewrite once at head position *)
     and rewrite_head_once (st : state) (t : Term.term) : Term.term * bool = 
       let db = Hint.get_rewrite_db st.hint_db in
       let hints = Match.Hm.find_dflt [] (Match.get_head t) db in
@@ -218,7 +92,7 @@
       | None -> t, false
       | Some red_t -> red_t, true
 
-    (** Reduce all strict subterms *)
+    (* Reduce all strict subterms *)
     and reduce_subterms (st : state) (t : Term.term) : Term.term * bool = 
       match t with
       | Term.Exists (evs, t0) 
@@ -230,7 +104,6 @@
 
         if not has_red then t, false
         else
->>>>>>> bf4a96c8
           let r_subst = rev_subst subst in
           let red_t0 = Term.subst r_subst red_t0 in
           let red_t : Term.term = 
