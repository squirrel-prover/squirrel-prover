module L = Location
type lsymb = Theory.lsymb

(*------------------------------------------------------------------*)
(** Type of a crypto assumption space (e.g. plaintext, ciphertext, key). *)
type c_ty = {
  cty_space : lsymb;
  cty_ty    : Theory.p_ty;
}

type c_tys = c_ty list

(*------------------------------------------------------------------*)
type macro_decl = lsymb * Theory.bnds * Theory.p_ty * Theory.term

(*------------------------------------------------------------------*)
type abstract_decl = {
  name      : lsymb;
  symb_type : Symbols.symb_type;
  ty_args   : lsymb list;          (** type variables *)
  abs_tys   : Theory.p_ty list;
}

(*------------------------------------------------------------------*)
type name_decl = {
  n_name : lsymb ;
  n_ty   : Theory.p_ty list;
}

(*------------------------------------------------------------------*)
type bty_decl = {
  bty_name  : lsymb ;
  bty_infos : Symbols.bty_info list ;
}

(*------------------------------------------------------------------*)
type system_decl = {
  sname    : Theory.lsymb option;
  sprocess : Process.process;
}

let pp_system_decl fmt sys =
  let name = match sys.sname with
    | Some s -> L.unloc s
    | None -> "default" in
  Fmt.pf fmt "@[<hov 2>system %s =@ %a@]"
    name
    Process.pp_process sys.sprocess

(*------------------------------------------------------------------*)
type global_rule =
  | Rename of Theory.global_formula
  | PRF    of Theory.bnds * Theory.term
  | PRFt   of Theory.bnds * Theory.term (* gPRF, with time *)
  | CCA    of Theory.bnds * Theory.term

<<<<<<< HEAD
type system_decl_modifier = { 
  from_sys : SystemExpr.parsed_t;
  modifier : system_modifier;
=======
type system_modifier = { 
  from_sys : SystemExpr.p_system_expr;
  modifier : global_rule;
>>>>>>> 862fe726
  name     : Theory.lsymb
}
            

(*------------------------------------------------------------------*)
type operator_decl = { 
  op_name   : Theory.lsymb;
  op_tyargs : lsymb list;
  op_args   : Theory.bnds;
  op_tyout  : Theory.p_ty option;
  op_body   : Theory.term;
}

(*------------------------------------------------------------------*)
type orcl_tag_info = Theory.formula

let pp_orcl_tag_info = Theory.pp

(*------------------------------------------------------------------*)
type declaration_i =
  | Decl_channel of lsymb
  | Decl_process of lsymb * Theory.bnds * Process.process
  | Decl_axiom   of Goal.Parsed.t
  | Decl_system  of system_decl
  | Decl_system_modifier  of system_modifier

  | Decl_dh of Symbols.dh_hyp list * lsymb * (lsymb * Symbols.symb_type) * (lsymb * Symbols.symb_type) option * c_tys

  | Decl_hash of int option * lsymb * orcl_tag_info option * c_tys

  | Decl_aenc of lsymb * lsymb * lsymb * c_tys

  | Decl_senc             of lsymb * lsymb * c_tys
  | Decl_senc_w_join_hash of lsymb * lsymb * lsymb

  | Decl_sign of lsymb * lsymb * lsymb * orcl_tag_info option * c_tys

  | Decl_name     of lsymb * Theory.p_ty list
  | Decl_state    of macro_decl
  | Decl_operator of operator_decl
  | Decl_abstract of abstract_decl
  | Decl_bty      of bty_decl

type declaration = declaration_i Location.located

type declarations = declaration list<|MERGE_RESOLUTION|>--- conflicted
+++ resolved
@@ -54,15 +54,9 @@
   | PRFt   of Theory.bnds * Theory.term (* gPRF, with time *)
   | CCA    of Theory.bnds * Theory.term
 
-<<<<<<< HEAD
-type system_decl_modifier = { 
+type system_modifier = { 
   from_sys : SystemExpr.parsed_t;
-  modifier : system_modifier;
-=======
-type system_modifier = { 
-  from_sys : SystemExpr.p_system_expr;
   modifier : global_rule;
->>>>>>> 862fe726
   name     : Theory.lsymb
 }
             
