--- conflicted
+++ resolved
@@ -55,13 +55,9 @@
 
 val pp_ord : Format.formatter -> ord -> unit
 
-<<<<<<< HEAD
 val trace_atoms_ts : trace_atom list -> Term.timestamp list
 
-val trace_atom_vars : trace_atom -> Vars.var list
-=======
 val trace_atom_vars : trace_atom -> Vars.evar list
->>>>>>> 6d6106c0
 
 val pp_trace_atom : Format.formatter -> trace_atom -> unit
 
