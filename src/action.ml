type 'a item = {
  par_choice : int * 'a ; (** position in parallel compositions *)
  sum_choice : int * 'a   (** position in conditionals *)
}

type 'a t = 'a item list

(** Strict dependency [a < b]. *)
let depends a b =
  let rec aux a b = match a, b with
    | [], _::_ -> true
    | hda::tla, hdb::tlb when hda = hdb -> aux tla tlb
    | _ -> false
  in aux a b

(** Distance in control-flow graph. Return [None] when there is no
  * dependency, and [Some 0] when the actions are equal. *)
let distance a b =
  let rec aux a b = match a, b with
    | [], _ -> Some (List.length b)
    | hda::tla, hdb::tlb when hda = hdb -> aux tla tlb
    | _ -> None
  in aux a b

type shape = int t

type action = (Vars.index list) t

let rec get_shape = function
  | [] -> []
  | { par_choice = (p,lp) ; sum_choice = (s,ls) } :: l ->
    { par_choice = (p, List.length lp) ;
      sum_choice = (s, List.length ls) }
    :: get_shape l

let rec get_indices = function
  | [] -> []
  | a :: l ->
    snd a.par_choice @ snd a.sum_choice @ get_indices l

let fv_action a = Vars.Sv.of_list1 (get_indices a)

let same_shape a b : Term.subst option =
  let rec same acc a b = match a,b with
  | [],[] -> Some acc
  | [], _ | _, [] -> None
  | i :: l, i' :: l' ->
    let p,lp = i.par_choice and p',lp' = i'.par_choice in
    let s,ls = i.sum_choice and s',ls' = i'.sum_choice in
    if p = p' && List.length lp = List.length lp' &&
       s = s' && List.length ls = List.length ls'
    then
      let acc' =
        List.map2 (fun i i' -> Term.ESubst (Term.mk_var i,Term.mk_var i')) lp lp'
      in
      let acc'' =
        List.map2 (fun i i' -> Term.ESubst (Term.mk_var i,Term.mk_var i')) ls ls'
      in
      same (acc'' @ acc' @ acc) l l'
    else None in
  same [] a b

(** Action symbols *)

type Symbols.data += Data of Vars.index list * action

let fresh_symbol table ~exact name =
  if exact
  then Symbols.Action.reserve_exact table name
  else Symbols.Action.reserve       table name

let define_symbol table symb args action =
  let data = Data (args,action) in
  Symbols.Action.define table symb ~data (List.length args)

let find_symbol s table =
  match Symbols.Action.data_of_lsymb s table with
    | Data (x,y) -> x,y
    | _ -> assert false

let of_symbol s table =
  match Symbols.Action.get_data s table with
    | Data (x,y) -> x,y
    | _ -> assert false

let arity s table =
  let l,_ = of_symbol s table in
  List.length l

let iter_table f table =
  Symbols.Action.iter
    (fun s _ -> function
       | Data (args,action) -> f s args action
       | _ -> assert false)
    table

(** Pretty-printing *)

(** Print integers in action shapes. *)
let pp_int ppf i =
  if i <> 0 then Fmt.pf ppf "(%d)" i

(** Print list of indices in actions. *)
let pp_indices ppf l =
  if l <> [] then Fmt.pf ppf "(%a)" Vars.pp_list l

(** Print list of strings in actions. *)
let pp_strings ppf l =
  let pp_list = Fmt.list ~sep:(fun ppf () -> Fmt.pf ppf ",") Fmt.string in
  if l <> [] then Fmt.pf ppf "(%a)" pp_list l

(** [pp_par_choice_f f] formats [int*'a] as parallel choices,
  * relying on [f] to format ['a]. *)
let pp_par_choice_f f ppf (k,a) =
  Fmt.pf ppf "%d%a" k f a

(** [pp_sum_choice_f f d] formats [int*'a] as sum choices,
  * relying on [f] to format ['a]. It does not format
  * the default choice [d]. *)
let pp_sum_choice_f f d ppf (k,a) =
  if (k,a) <> d then Fmt.pf ppf "/%d%a" k f a

(** [pp_action_f f d] is a formatter for ['a action],
  * relying on the formatter [f] for ['a], and ignoring
  * the default sum choice [d]. *)
let pp_action_f f d ppf a =
  Fmt.list
    ~sep:(fun fmt () -> Fmt.pf fmt "_")
    (fun ppf {par_choice;sum_choice} ->
       Fmt.pf ppf "%a%a"
         (pp_par_choice_f f) par_choice
         (pp_sum_choice_f f d) sum_choice)
    ppf
    a

let pp_action_structure ppf a =
  Fmt.styled `Green (pp_action_f pp_indices (0,[])) ppf a

let pp_shape ppf a = pp_action_f pp_int (0,0) ppf a

let rec subst_action (s : Term.subst) (a : action) : action =
  match a with
  | [] -> []
  | a :: l ->
    let p,lp = a.par_choice in
    let q,lq = a.sum_choice in
    { par_choice = p, List.map (Term.subst_var s) lp ;
      sum_choice = q, List.map (Term.subst_var s) lq }
    :: subst_action s l

let of_term (s:Symbols.action Symbols.t) (l:Vars.index list) table : action =
  let l',a = of_symbol s table in
  let subst =
    List.map2 (fun x y -> Term.ESubst (Term.mk_var x,Term.mk_var y)) l' l
  in
  subst_action subst a

let pp_parsed_action ppf a = pp_action_f pp_strings (0,[]) ppf a

(** An action description features an input, a condition (which sums up
  * several [Exist] constructs which might have succeeded or not) and
  * subsequent updates and outputs.
  * The condition binds variables in the updates and output.
  * An action description may feature free index variables, that are
  * in a sense bound by the corresponding action. We also include a list of
  * all used indices, since they are not explicitly declared as part of
  * the action or current condition (they could be introduced by previous
  * conditions). *)

type descr = {
  name      : Symbols.action Symbols.t ;
  action    : action ;
  input     : Channel.t * string ;
  indices   : Vars.index list ;
  condition : Vars.index list * Term.message ;
  updates   : (Term.state * Term.message) list ;
  output    : Channel.t * Term.message;
  globals   : Symbols.macro Symbols.t list;
  (** list of global macros declared at [action] *)
}


(** Apply a substitution to an action description.
  * The domain of the substitution must contain all indices
  * occurring in the description. *)
let subst_descr subst descr =
  let action = subst_action subst descr.action in
  let subst_term = Term.subst subst in
  let indices = List.map (Term.subst_var subst) descr.indices  in
  let condition =
    (* FIXME: do we need to substitute ? *)
     fst descr.condition,
     Term.subst subst (snd descr.condition) in
  let updates =
    List.map (fun (ss,t) ->
        Term.subst_isymb subst ss, subst_term t
      ) descr.updates
  in
  let output = fst descr.output, subst_term (snd descr.output) in
  { name = descr.name;
    input = descr.input;
    globals = descr.globals;
    action; indices; condition; updates; output;  }


(* Apply an iterator to all terms of the descr. *)
let apply_descr iter descr =
  let condition =
     fst descr.condition,
     iter (snd descr.condition) in
  let updates =
    List.map (fun (ss,t) ->
        ss, iter t
      ) descr.updates
  in
  let output = fst descr.output, iter (snd descr.output) in
  { name = descr.name;
    input = descr.input;
    globals = descr.globals;
    action = descr.action;
    indices = descr.indices;
    condition; updates; output;  }



let refresh_descr descr =
  let _, s = Term.refresh_vars `Global descr.indices in
  subst_descr s descr

let pp_descr_short ppf descr =
  let t = Term.mk_action descr.name descr.indices in
  Term.pp ppf t

let pp_descr ppf descr =
  let e = ref (Vars.of_list []) in
  let _, s = Term.refresh_vars (`InEnv e) descr.indices in
  let descr = subst_descr s descr in

  Fmt.pf ppf "@[<v 0>name: @[<hov>%a@]@;\
              %a\
              @[<hv 2>condition:@ @[<hov>%a@]@]@;\
              %a\
              @[<hv 2>output:@ @[<hov>%a@]@]@]"
    pp_descr_short descr
    (Utils.pp_ne_list "@[<hv 2>indices:@ @[<hov>%a@]@]@;" Vars.pp_list)
    descr.indices
    Term.pp (snd descr.condition)
    (Utils.pp_ne_list "@[<hv 2>updates:@ @[<hv>%a@]@]@;"
       (Fmt.list
          ~sep:(fun ppf () -> Fmt.pf ppf ";@ ")
          (fun ppf (s, t) ->
             Fmt.pf ppf "@[%a :=@ %a@]" Term.pp_msymb s Term.pp t)))
    descr.updates
    Term.pp (snd descr.output)

let pi_descr s d =
  let pi_term t = Term.pi_term ~projection:s t in
  { d with
    condition = (let is,t = d.condition in is, pi_term t);
    updates = List.map (fun (st, m) -> st, pi_term m) d.updates;
    output = (let c,m = d.output in c, pi_term m) }

(*------------------------------------------------------------------*)
let debug = false

let pp_actions ppf table =
  Fmt.pf ppf "@[<v 2>Available action shapes:@;@;@[" ;
  let comma = ref false in
  iter_table
    (fun symbol indices action ->
       if !comma then Fmt.pf ppf ",@;" ;
       comma := true ;
       if debug then
         Fmt.pf ppf "%s%a=%a"
           (Symbols.to_string symbol)
           pp_indices indices
           pp_action_structure action
       else
         Fmt.pf ppf "%s%a"
           (Symbols.to_string symbol)
           pp_indices indices)
    table;
  Fmt.pf ppf "@]@]@."

let rec dummy (shape : shape) : action =
  match shape with
  | [] -> []
  | { par_choice = (p,lp) ; sum_choice = (s,ls) } :: l ->
    { par_choice = (p, List.init lp (fun _ -> Vars.make_new Type.Index "i")) ;
      sum_choice = (s, List.init ls (fun _ -> Vars.make_new Type.Index "i")) }
    :: dummy l

(*------------------------------------------------------------------*)
(** {2 FA-DUP } *)

let is_dup_match
    (is_match : Term.eterm -> Term.eterm -> 'a -> 'a option)
    (st    : 'a)
    (table : Symbols.table)
    (elem  : Term.message)
<<<<<<< HEAD
    (elems : Term.message list)
  : 'a option =
=======
    (elems : Term.message list) : 'a option 
  =
>>>>>>> 2cca6cf5
  (* try to match [t] and [t'] modulo ≤ *)
  let is_dup_leq table st t t' : 'a option =
    let rec leq t t' =
      match is_match (ETerm t) (ETerm t') st with
      | Some st -> Some st
      | None ->
        match t,t' with
        | Pred t, Pred t' -> leq t t'
        | Pred t,      t' -> leq t t'

        | Action (n,is), Action (n',is') ->
          (* FIXME: allow to match [is] with (a prefix of) [is'] *)
          if depends (of_term n is table) (of_term n' is' table)
          then Some st
          else None

        | _ -> None
    in
    leq t t'
  in

  let direct_match =
    List.find_map (fun t' ->
        is_match (ETerm elem) (ETerm t') st
      ) elems
  in
  match direct_match with
  | Some res -> Some res
  | None ->
    match elem with
    | Macro (im,[],t) when im = Term.in_macro ->
      List.find_map (function
          | Term.Macro (fm,[],t') when fm = Term.frame_macro ->
            is_dup_leq table st (Term.mk_pred t) t'
          | _ -> None
        ) elems

    | Macro (em,[],t) when em = Term.frame_macro ->
      List.find_map (function
          | Term.Macro (fm,[],t')
            when fm = Term.frame_macro -> is_dup_leq table st t t'
          | _ -> None
        ) elems

    | Macro (em,[],t) when em = Term.exec_macro ->
      List.find_map (function
          | Term.Macro (fm,[],t')
            when fm = Term.frame_macro -> is_dup_leq table st t t'
          | _ -> None
        ) elems

    | _ -> None

let is_dup table t t' : bool =
  let is_match (Term.ETerm t) (Term.ETerm t') () =
    match Type.equalk_w (Term.kind t) (Term.kind t') with
    | None -> None
    | Some Type.Type_eq ->
      if t = t' then Some () else None
  in
  match is_dup_match is_match () table t t' with
  | None    -> false
  | Some () -> true<|MERGE_RESOLUTION|>--- conflicted
+++ resolved
@@ -298,13 +298,8 @@
     (st    : 'a)
     (table : Symbols.table)
     (elem  : Term.message)
-<<<<<<< HEAD
-    (elems : Term.message list)
-  : 'a option =
-=======
-    (elems : Term.message list) : 'a option 
+    (elems : Term.message list) : 'a option
   =
->>>>>>> 2cca6cf5
   (* try to match [t] and [t'] modulo ≤ *)
   let is_dup_leq table st t t' : 'a option =
     let rec leq t t' =
