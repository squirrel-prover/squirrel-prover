--- conflicted
+++ resolved
@@ -76,20 +76,20 @@
 (** High-level system cloning function. *)
 let clone_system_map
     (table    : Symbols.table)
-    (system   : SE.t)
-    (s_system : SE.single_system)
+    (system   : System.Single.t)
+    (s_system : _)
     (new_name : Theory.lsymb)
     (fmap     :
        ( system_map_arg ->
          Symbols.macro ->
          Term.term ->
          Term.term ))
-  : Symbols.table * SE.t * Symbols.system 
+  : Symbols.table * SE.pair 
   =
   (* We declare the system *)
-  let table, new_system_name =
-    SystemExpr.clone_system_map
-      table system new_name
+  let table, new_system =
+    SystemExpr.clone_system
+      table (SE.singleton system) new_name
       (fun descr -> 
          (* description with clean variable names *)
          let venv, _, s  = 
@@ -100,26 +100,25 @@
          Action.descr_map (fun _ -> fmap (ADescr descr)) descr)
   in
 
-  let new_s_system, old_s_system, old_system_name =
-    match system with
-    | Single (Left  s as old) -> SE.Left  new_system_name, old, s
-    | Single (Right s as old) -> SE.Right new_system_name, old, s
-    |  _ -> assert false
-  in
+  let new_single_system =
+    match System.projections table new_system with
+      | [p] -> System.Single.make table new_system p
+      | _ -> assert false
+  in
+
+  let old_new_pair = SE.make_pair system new_single_system in
 
   let global_macro_fold
       (ns : Symbols.macro) (dec_def : Symbols.macro_def) 
       (_ : Symbols.data) (table : Symbols.table)
     : Symbols.table 
     =
-    Macros.update_global_data table ns dec_def s_system new_s_system fmap
+    Macros.update_global_data table ns dec_def system new_single_system fmap
   in
 
   let table = Symbols.Macro.fold global_macro_fold table table in
 
-  let new_system_e = SystemExpr.pair table old_s_system new_s_system in
-
-  table, new_system_e, old_system_name
+  table, old_new_pair
 
 (*------------------------------------------------------------------*)
 let parse_single_system_name table sdecl : SE.fset * System.Single.t =
@@ -154,42 +153,29 @@
   env.vars, is, t
 
 (*------------------------------------------------------------------*)
-<<<<<<< HEAD
-(** Return type for [global_*] functions below. *)
-type ret_t =
-  string *
-  Term.term list *
-  (Equiv.global_form -> Equiv.any_form) *
-  SystemExpr.pair *
-  Symbols.table
-=======
 let mk_equiv_statement
     table hint_db
     new_axiom_name enrich make_conclusion new_system
   : Goal.statement
   =
+  let context = SE.update ~pair:new_system SE.context_any in
   let `Equiv formula, _ =
-    Goal.make_obs_equiv ~enrich table hint_db new_system 
+    Goal.make_obs_equiv ~enrich table hint_db context
   in
   let formula = make_conclusion formula in
   Goal.{ name    = new_axiom_name; 
-         system  = new_system; 
+         system  = context; 
          ty_vars = []; 
          formula }
->>>>>>> 862fe726
+
 
 (*------------------------------------------------------------------*)
 (** {2 Renaming} *)
 
-<<<<<<< HEAD
-let global_rename table sdecl (gf : Theory.global_formula) : ret_t =
-
-=======
 let global_rename
     (table : Symbols.table) (hint_db : Hint.hint_db)
     sdecl (gf : Theory.global_formula)
   =
->>>>>>> 862fe726
   let old_system, old_single_system =
     parse_single_system_name table sdecl
   in
@@ -224,24 +210,14 @@
   in
 
   (* We check that n2 does not occur in the old system using fresh. *)
-<<<<<<< HEAD
   let cntxt =
     Constr.make_context ~table ~system:(SE.singleton old_single_system)
-=======
-  let cntxt = Constr.{ table;
-                       system = old_system;
-                       models = None; }
->>>>>>> 862fe726
   in
   let iter = new Fresh.find_name ~cntxt true ns2.s_symb in
   let () =
     try
       SystemExpr.iter_descrs
-<<<<<<< HEAD
         table (SE.singleton old_single_system)
-=======
-        table old_system
->>>>>>> 862fe726
         (fun action_descr ->
            iter#visit_message (snd action_descr.output) ;
            iter#visit_message (snd action_descr.condition) ;
@@ -263,49 +239,16 @@
       rw_rw     = n1', n2';
     }
   in
-<<<<<<< HEAD
-  let map cenv t : Term.term =
-    rewrite_norec table (old_system:>SE.t) env.vars rw_rule t
-  in
-  let global_macro_iterator system table ns dec_def _ : unit =
-    table :=
-      Macros.update_global_data
-        !table ns dec_def
-        old_single_system system (map ())
-  in
-
-  (* We now declare the system. *)
-  let table, new_system =
-    SystemExpr.clone_system
-      table (SE.singleton old_single_system)
-      sdecl.name (Action.descr_map map)
-  in
-  let new_single_system =
-    match System.projections table new_system with
-      | [p] -> System.Single.make table new_system p
-      | _ -> assert false
-  in
-  let aux_table = ref table in
-  Symbols.Macro.iter (global_macro_iterator new_single_system aux_table) table;
-  let table = !aux_table in
-
-  (* We finally put as axiom the equivalence between the old and the
-     new system. *)
-  let old_new_pair =
-    SE.make_pair old_single_system new_single_system
-  in
-=======
 
   let fmap _ _ms t : Term.term =
-    rewrite_norec table old_system env.vars rw_rule t
+    rewrite_norec table (old_system :> SE.t) env.vars rw_rule t
   in
   
-  let table, new_system_e, old_system_name =
+  let table, old_new_pair =
     clone_system_map
-      table old_system old_single_system sdecl.Decl.name fmap
+      table old_single_system old_single_system sdecl.Decl.name fmap
   in 
   
->>>>>>> 862fe726
   let axiom_name =
     let old_system_name = Symbols.to_string old_single_system.system in
     "rename_from_" ^ old_system_name ^ "_to_" ^ Location.unloc sdecl.name
@@ -325,26 +268,17 @@
     in
     `Equiv (Equiv.mk_forall [fresh_x_var] fimpl)
   in
-<<<<<<< HEAD
-  (axiom_name, enrich, make_conclusion, old_new_pair, table)
-=======
-
   let lemma =
     mk_equiv_statement
       table hint_db
-      axiom_name enrich make_conclusion new_system_e
+      axiom_name enrich make_conclusion old_new_pair
   in
   (Some lemma, table)
->>>>>>> 862fe726
 
 
 (*------------------------------------------------------------------*)
 (** {2 PRF} *)
 
-<<<<<<< HEAD
-let global_prf table sdecl bnds hash : ret_t =
-
-=======
 let global_prf
     (table : Symbols.table)
     (hint_db : Hint.hint_db)
@@ -353,7 +287,6 @@
     (hash  : Theory.term)
   : Goal.statement option * Symbols.table
   =
->>>>>>> 862fe726
   let old_system, old_single_system =
     parse_single_system_name table sdecl
   in
@@ -372,11 +305,7 @@
   in
 
   let param = Prf.prf_param hash in
-<<<<<<< HEAD
-
-=======
-  
->>>>>>> 862fe726
+
   (* Check syntactic side condition. *)
   let errors =
     Euf.key_ssc ~globals:false
@@ -427,43 +356,15 @@
     }
   in
 
-<<<<<<< HEAD
-  let map _ t =
-    rewrite_norec table (old_system:>SE.t) venv rw_rule t
-=======
   let fmap _ _ms t =
-    rewrite_norec table old_system venv rw_rule t
->>>>>>> 862fe726
-  in
-
-<<<<<<< HEAD
-  (* We now declare the system. *)
-  let table, new_system =
-    SystemExpr.clone_system
-      table (SE.singleton old_single_system)
-      sdecl.Decl.name (Action.descr_map map)
-  in
-  let new_single_system =
-    match System.projections table new_system with
-      | [p] -> System.Single.make table new_system p
-      | _ -> assert false
-  in
-  let aux_table = ref table in
-  Symbols.Macro.iter (global_macro_iterator new_single_system aux_table) table;
-  let table = !aux_table in
-
-  (* We finally put as axiom the equivalence between the old
-     and the new system. *)
-  let old_new_pair =
-    SE.make_pair old_single_system new_single_system
-  in
-=======
-  let table, new_system_e, old_system_name =
+    rewrite_norec table (old_system :> SE.t) venv rw_rule t
+  in
+
+  let table, old_new_pair =
     clone_system_map
-      table old_system old_single_system sdecl.Decl.name fmap
+      table old_single_system old_single_system sdecl.Decl.name fmap
   in 
   
->>>>>>> 862fe726
   let axiom_name =
     let old_system_name = Symbols.to_string old_single_system.system in
     "prf_from_" ^ old_system_name ^ "_to_" ^ Location.unloc sdecl.name
@@ -486,33 +387,25 @@
     in
     `Equiv concl
   in
-<<<<<<< HEAD
-  (axiom_name, enrich, make_conclusion, old_new_pair, table)
-=======
 
   let lemma =
     mk_equiv_statement
       table hint_db
-      axiom_name enrich make_conclusion new_system_e
+      axiom_name enrich make_conclusion old_new_pair
   in
 
   Some lemma, table
->>>>>>> 862fe726
+
 
 
 (*------------------------------------------------------------------*)
 (** {2 CCA} *)
 
   
-<<<<<<< HEAD
-let global_cca table sdecl bnds (p_enc : Theory.term) : ret_t =
-
-=======
 let global_cca
     (table : Symbols.table) (hint_db : Hint.hint_db)
     sdecl bnds (p_enc : Theory.term)
   =
->>>>>>> 862fe726
   let old_system, old_single_system =
     parse_single_system_name table sdecl
   in
@@ -632,44 +525,16 @@
     }
   in
 
-<<<<<<< HEAD
-  let map cenv t =
-    rewrite_norec table (old_system:>SE.t) venv enc_rw_rule t |>
-    rewrite_norec table (old_system:>SE.t) venv dec_rw_rule
-=======
   let fmap _ _ms t =
-    rewrite_norec table old_system venv enc_rw_rule t |>
-    rewrite_norec table old_system venv dec_rw_rule 
->>>>>>> 862fe726
-  in
-
-<<<<<<< HEAD
-  let table, new_system =
-    SystemExpr.clone_system
-      table (SE.singleton old_single_system)
-      sdecl.Decl.name (Action.descr_map map)
-  in
-  let new_single_system =
-    match System.projections table new_system with
-      | [p] -> System.Single.make table new_system p
-      | _ -> assert false
-  in
-  let aux_table = ref table in
-  Symbols.Macro.iter (global_macro_iterator new_single_system aux_table) table;
-  let table = !aux_table in
-
-  (* We finally put as axiom the equivalence between the old and
-     the new system. *)
-  let old_new_pair =
-    SE.make_pair old_single_system new_single_system
-  in
-=======
-  let table, new_system_e, old_system_name =
+    rewrite_norec table (old_system :> SE.t) venv enc_rw_rule t |>
+    rewrite_norec table (old_system :> SE.t) venv dec_rw_rule
+  in
+
+  let table, old_new_pair =
     clone_system_map
-      table old_system old_single_system sdecl.Decl.name fmap
-  in
-
->>>>>>> 862fe726
+      table old_single_system old_single_system sdecl.Decl.name fmap
+  in
+
   let axiom_name =
     let old_system_name = Symbols.to_string old_single_system.system in
     "cca_from_" ^ old_system_name ^ "_to_" ^ Location.unloc sdecl.name
@@ -702,15 +567,11 @@
     let concl = Equiv.Impl (Equiv.mk_forall is atom, equiv) in      
     `Equiv (Equiv.mk_forall [fresh_x_var] concl)
   in
-<<<<<<< HEAD
-  (axiom_name, enrich, make_conclusion, old_new_pair, table)
-=======
->>>>>>> 862fe726
 
   let lemma =
     mk_equiv_statement
       table hint_db
-      axiom_name enrich make_conclusion new_system_e
+      axiom_name enrich make_conclusion old_new_pair
   in
   Some lemma, table
 
@@ -825,7 +686,7 @@
 (** Strict pre-ordering over hash occurrences, resulting from the 
     pre-order underlying the protocol well-foundness *)
 let xo_lt
-    (table : Symbols.table) (system : SE.t)
+    (table : Symbols.table) (system : SE.fset)
     (x : XO.t) (y : XO.t)
   : bool
   =
@@ -965,7 +826,14 @@
     parse_single_system_name table sdecl
   in
 
-  let venv, is, hash = conv_term ~pat:true table old_system ~bnds hash in
+  let venv, is, hash =
+    let context =
+      SystemExpr.update
+        ~set:(SE.singleton old_single_system)
+        SystemExpr.context_any
+    in
+    conv_term ~pat:true table context ~bnds hash 
+  in
 
   let cntxt = Constr.{
       table;
@@ -1277,12 +1145,12 @@
        Indeed, this ensures that a rewriting does not modify the positions
        of the sub-terms above the position the rewriting occurs at. *)
     rewrite ~mode:`BottomUp
-      table old_system venv (mk_rw_rule arg ms) t
-  in
-
-  let table, _new_system_e, _old_system_name =
+      table (old_system :> SE.t) venv (mk_rw_rule arg ms) t
+  in
+
+  let table, _new_system_e =
     clone_system_map
-      table old_system old_single_system sdecl.Decl.name fmap
+      table old_single_system old_single_system sdecl.Decl.name fmap
   in 
   None, table
 
