--- conflicted
+++ resolved
@@ -401,13 +401,9 @@
       (Sequent.get_all_terms s)
   in
   let s =
-<<<<<<< HEAD
-    List.fold_left (fun judge c ->
+    List.fold_left (fun _ c ->
         Sequent.add_formula c s
-=======
-    List.fold_left (fun _ c ->
-        Sequent.add_trace_formula c s
->>>>>>> 6d6106c0
+
       ) s cnstrs
   in
   sk [s] fk
@@ -514,17 +510,10 @@
   let le_cnstr =
     List.map
       (function
-<<<<<<< HEAD
-         | TPred ts ->
+         | Pred ts ->
              Formula.Atom (`Timestamp (`Lt, action_descr_ts, ts))
          | ts ->
              Formula.Atom (`Timestamp (`Leq, action_descr_ts, ts)))
-=======
-         | Pred ts ->
-             Bformula.Atom (`Timestamp (`Lt, action_descr_ts, ts))
-         | ts ->
-             Bformula.Atom (`Timestamp (`Leq, action_descr_ts, ts)))
->>>>>>> 6d6106c0
       (Sequent.maximal_elems sequent (precise_ts s @ precise_ts m))
     |> mk_or_cnstr
   in
@@ -538,11 +527,7 @@
      [dcase.d_key_indices]. *)
   let eq_cnstr =
     List.map2
-<<<<<<< HEAD
       (fun i i' -> Formula.Atom (`Index (`Eq, i, i')))
-=======
-      (fun i i' -> Bformula.Atom (`Index (`Eq, i, i')))
->>>>>>> 6d6106c0
       key_is dcase.d_key_indices
     |> mk_and_cnstr
   in
