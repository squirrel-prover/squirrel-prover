--- conflicted
+++ resolved
@@ -466,7 +466,6 @@
     let table  = EquivSequent.table s in
     let system = EquivSequent.system s in
     let subst = [Term.ESubst (ts, Pred ts)] in
-<<<<<<< HEAD
     let goal = EquivSequent.goal s in
 
     let ind_hyp = Equiv.subst_form subst goal in
@@ -476,63 +475,35 @@
     (* rename the inducition hypothesis *)
     let induc_s = do_naming_pat (`Hyp id_ind) Args.AnyName induc_s in
 
-    let init_goal = Equiv.subst_form [Term.ESubst(ts,Init)] goal in
+    let init_goal = Equiv.subst_form [Term.ESubst(ts,Term.init)] goal in
     let init_s = EquivSequent.set_goal s init_goal in
     let init_s = intro_back init_s in
 
-=======
-    let goal = EquivSequent.get_biframe s in
-    let hypothesis = EquivSequent.(apply_subst_frame subst goal) in
-    let induc_goal = EquivSequent.set_hypothesis_biframe s hypothesis in
-    let init_goal =
-      EquivSequent.(set_biframe
-                      s (apply_subst_frame [Term.ESubst(ts,Action(Symbols.init_action,[]))] goal))
-    in
->>>>>>> 0b5910fd
     let goals = ref [] in
     (** [add_action _action descr] adds to goals the goal corresponding to the
       * case where [t] is instantiated by [descr]. *)
     let add_action descr =
-<<<<<<< HEAD
-      let env = ref @@ EquivSequent.env induc_s in
-      let subst =
-        List.map
-          (fun i ->
-             let i' = Vars.make_fresh_from_and_update env i in
-             Term.ESubst (Term.Var i, Term.Var i'))
-          descr.Action.indices
-      in
-      let name =
-        SystemExpr.action_to_term table system
-          (Action.subst_action subst descr.Action.action)
-      in
-      let ts_subst = [Term.ESubst(ts,name)] in
-      goals := (EquivSequent.subst ts_subst induc_s
-                |> EquivSequent.set_env !env)
-               ::!goals
-=======
       if descr.Action.name = Symbols.init_action
       then ()
       else
         begin
-        let env = ref @@ EquivSequent.env induc_goal in
-        let subst =
-          List.map
-            (fun i ->
-               let i' = Vars.make_fresh_from_and_update env i in
-               Term.ESubst (Term.Var i, Term.Var i'))
-            descr.Action.indices
-        in
-        let name =
-          SystemExpr.action_to_term table system
-            (Action.subst_action subst descr.Action.action)
-        in
-        let ts_subst = [Term.ESubst(ts,name)] in
-        goals := (EquivSequent.apply_subst ts_subst induc_goal
-                  |> EquivSequent.set_env !env)
-                 ::!goals
+          let env = ref @@ EquivSequent.env induc_s in
+          let subst =
+            List.map
+              (fun i ->
+                 let i' = Vars.make_fresh_from_and_update env i in
+                 Term.ESubst (Term.Var i, Term.Var i'))
+              descr.Action.indices
+          in
+          let name =
+            SystemExpr.action_to_term table system
+              (Action.subst_action subst descr.Action.action)
+          in
+          let ts_subst = [Term.ESubst(ts,name)] in
+          goals := (EquivSequent.subst ts_subst induc_s
+                    |> EquivSequent.set_env !env)
+                   ::!goals 
         end
->>>>>>> 0b5910fd
     in
 
     SystemExpr.iter_descrs table system add_action ;
