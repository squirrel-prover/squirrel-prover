(** All equivalence tactics.
   Tactics are organized in three classes:
    - Logical -> relies on the logical properties of the sequent.
    - Strucutral -> relies on properties of protocols, or of equality over
      messages,...
    - Cryptographic -> relies on a cryptographic assumptions, that must be
      assumed.
*)

open Utils

module T    = Prover.ProverTactics
module Args = HighTacticsArgs
module L    = Location
module SE   = SystemExpr

module ES   = EquivSequent
module Hyps = ES.Hyps

<<<<<<< HEAD
module NO = NameOccs

type sequent = ES.sequent

=======
module LT = LowTactics
  
>>>>>>> 3cf8b728
type lsymb = Theory.lsymb

(*------------------------------------------------------------------*)
open LowTactics

(*------------------------------------------------------------------*)
(** {2 Utilities} *)

let split_equiv_goal = LT.split_equiv_goal

(*------------------------------------------------------------------*)
let wrap_fail = EquivLT.wrap_fail

let hard_failure = Tactics.hard_failure
let soft_failure = Tactics.soft_failure

(*------------------------------------------------------------------*)
let mk_pair_trace_cntxt (s : ES.t) : Constr.trace_cntxt =
  let se = (Utils.oget ((ES.env s).system.pair) :> SE.fset) in
  ES.mk_trace_cntxt ~se s 

let check_goal_is_equiv (s : ES.t) : unit =
  if not (Equiv.is_equiv (ES.goal s)) then
    Tactics.soft_failure (Tactics.GoalBadShape "expected an equivalence")

(*------------------------------------------------------------------*)
(** {2 Logical Tactics} *)

(** Build the sequent showing that a timestamp happens. *)
let[@warning "-32"] happens_premise (s : ES.t) (a : Term.term) =
  let s = ES.(to_trace_sequent (set_reach_goal (Term.mk_happens a) s)) in
  Goal.Trace s

(*------------------------------------------------------------------*)
let check_no_macro_or_var t =
  let exception Failed in

  let rec check t =
    match t with
    | Term.Var _ | Term.Macro _ -> raise Failed
    | _ -> Term.titer check t
  in
  try check t; true with Failed -> false

(** Closes the goal if it is an equivalence
  * where the two frames are identical. *)
let refl (e : Equiv.equiv) (s : ES.t) =
  let refl_system =
    let pair = Utils.oget ((ES.env s).system.pair) in
    snd (SE.fst pair) = snd (SE.snd pair)
  in
  let l_proj, r_proj = ES.get_system_pair_projs s in
  (* TODO do we really need to check for variables?
     They could be an issue since they can currently
     be instantiated by terms containing diff operators. *)
  if not refl_system && not (List.for_all check_no_macro_or_var e)
  then `NoReflMacroVar
  else if ES.get_frame l_proj s = ES.get_frame r_proj s
  then `True
  else `NoRefl


(** Tactic that succeeds (with no new subgoal) on equivalences
  * where the two frames are identical. *)
let refl_tac (s : ES.t) =
  match refl (ES.goal_as_equiv s) s with
    | `True           -> []
    | `NoRefl         -> soft_failure (Tactics.NoRefl)
    | `NoReflMacroVar -> soft_failure (Tactics.NoReflMacroVar)

let () =
  T.register "refl"
    ~tactic_help:{general_help = "Closes a reflexive goal.";
                  detailed_help = "A goal is reflexive when the left and right \
                                   frame corresponding to the bi-terms are \
                                   identical. This of course needs to be the \
                                   case also for macros expansions.";
                  usages_sorts = [Sort None];
                  tactic_group = Logical}
    ~pq_sound:true
    (LT.genfun_of_efun refl_tac)

(*------------------------------------------------------------------*)
let sym_tac (s : ES.t) : Goal.t list =
  check_goal_is_equiv s;

  let l_proj, r_proj = ES.get_system_pair_projs s in
  
  let equiv_left = ES.get_frame l_proj s |> Utils.oget in
  let equiv_right = ES.get_frame r_proj s |> Utils.oget in
  let old_context = (ES.env s).system in
  let old_pair = Utils.oget old_context.pair in
  let new_pair =
    SE.make_pair (snd (SE.snd old_pair)) (snd (SE.fst old_pair)) in
  let new_context = { old_context with pair = Some new_pair } in
  let diff l r = Term.combine [l_proj,l; r_proj,r] in
  [ Goal.Equiv
      (ES.set_goal_in_context
         new_context
         (Atom (Equiv (List.map2 diff equiv_right equiv_left)))
         s) ]

let () =
  let tactic_help = Prover.{
      general_help = "Prove an equivalence by symmetry.";
      detailed_help =
        "Turn a goal whose conclusion is an equivalence \
         into a subgoal whose conclusion is the symmetric equivalence.\
         \n\n\
         As a side effect the system annotation must be changed, \
         which might cause the dropping of some hypotheses.";
      usages_sorts = [Sort None];
      tactic_group = Logical }
  in
  T.register "sym" ~tactic_help ~pq_sound:true
    (LT.genfun_of_efun sym_tac)

(*------------------------------------------------------------------*)

(** Prove a sequent s whose conclusion is an equivalence
    from s1,s2,s3 where:

     - s1 shows that the left projections of the equivalence
       are equivalent for the old and new left systems;

     - s3 shows that the right projections of the equivalence
       are equivalent for the old and new right systems;

     - s2 proves the same equivalence as s1 but for the new systems.

    For convenience a new context is passed and not just a new pair.
    This allows to change the set annotations for s2 by the way. *)
let transitivity_systems new_context s =
  check_goal_is_equiv s;

  let l_proj, r_proj = ES.get_system_pair_projs s in
  
  (* Extract data from initial sequent. *)
  let equiv_left = ES.get_frame l_proj s |> Utils.oget in
  let equiv_right = ES.get_frame r_proj s |> Utils.oget in
  let old_context = (ES.env s).system in
  let old_pair = Utils.oget old_context.pair in

  let new_pair = Utils.oget new_context.SE.pair in

  (* Extract data from new context. *)
  let _, new_left = SE.fst new_pair in
  let _, new_right = SE.snd new_pair in

  (* Create new system annotations for s1 and s3.
     The order of single systems in {left,right}_systems does not
     matter for soundness but the choice below seems most natural
     to understand the chain of transitivities, and it also maximizes
     the chances that the context does not change in new sequents,
     which will allow set_goal_in_context to keep a maximum of hypotheses. *)
  let left_systems = SE.make_pair (snd (SE.fst old_pair)) new_left in
  let right_systems = SE.make_pair new_right (snd (SE.snd old_pair)) in

  let s1 =
    ES.set_goal_in_context
      { old_context with pair = Some left_systems }
      (Atom (Equiv equiv_left))
      s
  in
  let s3 =
    ES.set_goal_in_context
      { old_context with pair = Some right_systems }
      (Atom (Equiv equiv_right))
      s
  in
  let s2 = ES.set_goal_in_context new_context (ES.goal s) s in

  [Goal.Equiv s1;Goal.Equiv s2;Goal.Equiv s3]

let () =

  let tactic_help = Prover.{
    general_help = "Prove an equivalence by transitivity.";
    detailed_help =
      "When trying to prove an equivalence with respect to an initial \
       pair of systems, the tactic `trans [new_annotation]` will reduce \
       the goal to three new subgoals. Each subgoal will have as conclusion \
       an equivalence, and by transitivity the three equivalences imply \
       the initial equivalence. \
       The second subgoal will establish an equivalence that is syntactically \
       identical to the initial one, but understood with respect to \
       the new system annotation.\
       \n\n\
       The three subgoals will in general have different system annotations \
       than the initial goal. This change might force the dropping \
       of some hypotheses. Other than that, hypotheses are unchanged.";
    usages_sorts = [];
    tactic_group = Logical }
  in

  T.register_general "trans"
    ~tactic_help ~pq_sound:true
    (LT.genfun_of_efun_arg
       (fun args s -> match args with
          | [TacticsArgs.SystemAnnot annot] ->
              let context = annot (ES.env s).table in
                fun sk fk ->
                  begin match transitivity_systems context s with
                    | l -> sk l fk
                    | exception Tactics.Tactic_soft_failure e -> fk e
                  end
          | _ -> Tactics.(hard_failure (Failure "invalid arguments"))))

(*------------------------------------------------------------------*)
let do_case_tac (args : Args.parser_arg list) s : ES.t list =
  match Args.convert_as_lsymb args with
  | Some str when Hyps.mem_name (L.unloc str) s ->
    let id, _ = Hyps.by_name str s in
    List.map
      (fun (EquivLT.CHyp _, ss) -> ss)
      (EquivLT.hypothesis_case ~nb:`Any id s)

  | _ ->
    match EquivLT.convert_args s args Args.(Sort Term) with
    | Args.Arg (Term (ty, f, _)) ->
      begin
        match ty with
        | Type.Timestamp -> EquivLT.timestamp_case f s
        | _ -> bad_args ()
      end
    | _ -> bad_args ()


let case_tac (args : Args.parser_args) : LT.etac =
  wrap_fail (do_case_tac args)

(*------------------------------------------------------------------*)
(** For each element of the biframe, checks that it is a member of the
  * hypothesis biframe. If so, close the goal. *)
let assumption s =
  let goal = ES.goal s in

  let in_atom =
    (* For equivalence goals, we look for inclusion of the goal in
       an existing equivalence hypothesis *)
    if ES.goal_is_equiv s then
      let goal = ES.goal_as_equiv s in
      (function
        | Equiv.Equiv equiv  ->
          List.for_all (fun elem -> List.mem elem equiv) goal
        | Equiv.Reach _ -> false)

    else (fun at -> Equiv.Atom at = goal)
  in

  let in_hyp _ = function
    | Equiv.Atom at -> in_atom at
    | _ as f -> f = goal
  in

  if Hyps.exists in_hyp s
  then []
  else Tactics.soft_failure Tactics.NotHypothesis

(*------------------------------------------------------------------*)
let byequiv s = Goal.Trace (ES.to_trace_sequent s)

let byequiv_tac s = [byequiv s]

let () =
  T.register "byequiv"
    ~tactic_help:{general_help = "transform an equivalence goal into a \
                                  reachability goal.";
                  detailed_help = "";
                  usages_sorts = [Sort None];
                  tactic_group = Logical}
    (LT.genfun_of_efun byequiv_tac)


(*------------------------------------------------------------------*)
(** [tautology f s] tries to prove that [f] is always true in [s]. *)
let rec tautology f s = match f with
  | Equiv.Impl (f0,f1) ->
    let s = Hyps.add Args.AnyName f0 s in
    tautology f1 s

  | Equiv.And (f0,f1) ->
    tautology f0 s && tautology f1 s

  | Equiv.Or (f0,f1) ->
    tautology f0 s || tautology f1 s

  | Equiv.Quant _ -> false
  | Equiv.(Atom (Equiv e)) -> refl e s = `True
  | Equiv.(Atom (Reach _)) ->
    let s = ES.set_goal f s in
    let trace_s = ES.to_trace_sequent s in
    (* TODO: improve automation by doing more than just constraint solving ? *)
    TraceTactics.constraints trace_s

(** [form_simpl_impl f s] simplifies the formula [f] in [s], by trying to
    prove [f]'s hypotheses in [s]. *)
let rec form_simpl_impl f s = match f with
  | Equiv.Impl (f0, f1) ->
    if tautology f0 s then form_simpl_impl f1 s else f
  | _ -> f

let simpl_impl s =
  Hyps.mapi (fun id f ->
      let s_minus = Hyps.remove id s in
      form_simpl_impl f s_minus
    ) s


(*------------------------------------------------------------------*)
(* Simplification function doing nothing. *)
let simpl_ident : LT.f_simpl = fun ~red_param ~strong ~close s sk fk ->
  if close then fk (None, GoalNotClosed) else sk [s] fk

(*------------------------------------------------------------------*)
(** [generalize ts s] reverts all hypotheses that talk about [ts] in [s],
    by introducing them in the goal.
    Also returns a function that introduces back the generalized hypothesis.*)
let generalize (ts : Term.term) s =
  let ts = match ts with
    | Var t -> t
    | _ -> hard_failure (Failure "timestamp is not a var") in

  let gen_hyps = Hyps.fold (fun id f gen_hyps ->
      if Sv.mem ts (Equiv.fv f)
      then id :: gen_hyps
      else gen_hyps
    ) s [] in

  (* Generalized sequent *)
  let s = List.fold_left (fun s id -> EquivLT.revert id s) s gen_hyps in

  (* Function introducing back generalized hypotheses *)
  let intro_back (s : ES.t) : ES.t =
    let ips = List.rev_map (fun id ->
        let ip = Args.Named (Ident.name id) in
        Args.(Simpl (SNamed ip))
      ) gen_hyps
    in
    match LT.do_intros_ip simpl_ident ips (Goal.Equiv s) with
    | [Goal.Equiv s] -> s
    | _ -> assert false
  in

  intro_back, s


(*------------------------------------------------------------------*)
(** Given a judgement [s] of the form Γ ⊢ E, and a timestamp τ,
    produce the judgments
    [Γ ⊢ E{ts → init}] and [(Γ, E{ts → pred τ}) ⊢ E].
    The second one is then direclty simplified by a case on all possible
    values of τ, producing a judgement for each one.
    Generalizes Γ ⊢ E over τ if necessary. *)
let induction Args.(Message (ts,_)) s =
  let env = ES.vars s in
  match ts with
  | Var t as ts ->
    (* Generalizes over [ts]. *)
    let intro_back, s = generalize ts s in

    (* Remove ts from the sequent, as it will become unused. *)
    let s = ES.set_vars (Vars.rm_var t env) s in
    let table  = ES.table s in
    let system =
      match SE.get_compatible_expr (ES.env s).system with
        | Some expr -> expr
        | None -> soft_failure (Failure "underspecified system")
    in
    let subst = [Term.ESubst (ts, Term.mk_pred ts)] in
    let goal = ES.goal s in

    let ind_hyp = Equiv.subst subst goal in
    (* Introduce back generalized hypotheses. *)
    let induc_s = intro_back s in
    (* Introduce induction hypothesis. *)
    let id_ind, induc_s = Hyps.add_i (Args.Named "IH") ind_hyp induc_s in

    let init_goal = Equiv.subst [Term.ESubst(ts,Term.init)] goal in
    let init_s = ES.set_goal init_goal s in
    let init_s = intro_back init_s in

    (* Creates the goal corresponding to the case
       where [t] is instantiated by [action]. *)
    let case_of_action (action,symbol,indices) =
      let env = ref @@ ES.vars induc_s in
      let subst =
        List.map
          (fun i ->
             let i' = Vars.fresh_r env i in
             Term.ESubst (Term.mk_var i, Term.mk_var i'))
          indices
      in
      let name =
        SE.action_to_term table system
          (Action.subst_action subst action)
      in
      let ts_subst = [Term.ESubst(ts,name)] in
      ES.subst ts_subst induc_s |> ES.set_vars !env
    in
    let case_of_action (action,symbol,indices) =
      if symbol = Symbols.init_action then None else
        Some (case_of_action (action,symbol,indices))
    in

    let goals =
      List.filter_map case_of_action (SE.actions table system) in

    List.map simpl_impl (init_s :: goals)

  | _  ->
    soft_failure
      (Tactics.Failure "expected a timestamp variable")

(*------------------------------------------------------------------*)
(** Induction *)

let old_or_new_induction args : etac =
  if Config.new_ind () then
    (EquivLT.induction_tac ~dependent:false) args
  else
    (fun s sk fk ->
       match EquivLT.convert_args s args (Args.Sort Args.Timestamp) with
       | Args.Arg (Args.Message (ts,ty)) ->
         let ss = induction (Args.Message (ts,ty)) s in
         sk ss fk
       | _ -> hard_failure (Failure "ill-formed arguments")
    )

(*------------------------------------------------------------------*)
let enrich ty f l (s : ES.t) =
  ES.set_equiv_goal (f :: ES.goal_as_equiv s) s

let enrich_a arg s =
  match 
    Args.convert_args (ES.env s) [arg] Args.(Sort Term) (Global (ES.goal s)) 
  with
  | Args.Arg (Term (ty, t, l)) -> enrich ty t l s
  | _ -> bad_args ()

let enrichs args s =
  List.fold_left (fun s arg -> enrich_a arg s) s args

let enrich_tac args s sk fk =
  try sk [enrichs args s] fk with
  | Tactics.Tactic_soft_failure e -> fk e

let () =
  T.register_general "enrich"
    ~tactic_help:{
      general_help  = "Enrich the goal with the given term.";
      detailed_help = "This is usually called before the induction, to enrich the \
                       induction hypothesis, and then allow to solve multiple cases \
                       more simply.";
      tactic_group  = Logical;
      usages_sorts  = [Sort Args.Message; Sort Args.Boolean]; }
    ~pq_sound:true
    (LT.gentac_of_etac_arg enrich_tac)


(*------------------------------------------------------------------*)
(** {2 Structural Tactics} *)

(*------------------------------------------------------------------*)
(** Function application *)

(** Select a frame element matching a pattern. *)
let fa_select_felems (pat : Term.term Term.pat) (s : ES.t) : int option =
  let option = { Match.default_match_option with allow_capture = true; } in
  let system = match (ES.system s).pair with
    | None -> soft_failure (Failure "underspecified system")
    | Some p -> SE.reachability_context p
  in
  List.find_mapi (fun i e ->
      match Match.T.try_match ~option (ES.table s) system e pat with
      | NoMatch _ | FreeTyv -> None
      | Match _             -> Some i
    ) (ES.goal_as_equiv s)


exception No_FA of [`HeadDiff | `HeadNoFun]

let fa_expand (t:Term.t) =
  let l = match Term.head_normal_biterm t with
    | Fun (f,_,l) -> l
    | Diff _      -> raise (No_FA `HeadDiff)
    | _           -> raise (No_FA `HeadNoFun)
  in
  (* Remove of_bool(b) coming from expansion of frame macro. *)
  List.map
    (function
       | Term.Fun (f,_,[c]) when f = Term.f_of_bool -> c
       | x -> x)
    l

(** Applies Function Application on a given frame element *)
let do_fa_felem (i : int L.located) (s : ES.t) : ES.t =
  let before, e, after = split_equiv_goal i s in
  (* Special case for try find, otherwise we use fa_expand *)
  match e with
  | Find (vars,c,t,e) ->
    let env = ref (ES.vars s) in
    let vars' = List.map (Vars.fresh_r env) vars in
    let subst =
      List.map2
        (fun i i' -> Term.ESubst (Term.mk_var i, Term.mk_var i'))
        vars vars'
    in
    let c' = Term.mk_seq0 vars c in
    let t' = Term.subst subst t in
    let biframe =
      List.rev_append before
        ([ c' ; t' ; e ] @ after)
    in
    ES.set_vars !env (ES.set_equiv_goal biframe s) 

  | Seq(vars,t) ->
    let terms = fa_expand t in
    let biframe =
      List.rev_append
        before
        ((List.map (fun t' -> Term.mk_seq0 ~simpl:true vars t') terms) @ after)
    in
    ES.set_equiv_goal biframe s 

  | _ ->
    let biframe = List.rev_append before (fa_expand e @ after) in
    ES.set_equiv_goal biframe s 

(** [do_fa_felem] with user-level errors *)
let fa_felem (i : int L.located) (s : ES.t) : ES.t list =
  try [do_fa_felem i s] with
  | No_FA `HeadDiff ->
    soft_failure ~loc:(L.loc i) (Tactics.Failure "No common construct")
  | No_FA `HeadNoFun ->
    soft_failure ~loc:(L.loc i) (Tactics.Failure "FA not applicable")

let do_fa_tac (args : Args.fa_arg list) (s : ES.t) : ES.t list =
  let args =
    let env =
      let env = ES.env s in
      let pair = Utils.oget env.system.pair in
      Env.set_system env
        SE.{ set = (pair:>SE.arbitrary) ; pair = None }
    in
    let cntxt = Theory.{ env; cntxt = InGoal; } in
    List.map (fun (mult, tpat) ->
        let t, ty = Theory.convert ~pat:true cntxt tpat in
        let pat_vars =
          Vars.Sv.filter (fun v -> Vars.is_pat v) (Term.fv t)
        in
        let pat = Term.{
            pat_tyvars = [];
            pat_vars;
            pat_term = t; }
        in
        (mult, L.loc tpat, pat)
      ) args 
  in

  let rec do1 
      (s : ES.t) 
      ((mult, loc, pat) : Args.rw_count * L.t * Term.term Term.pat)
    : ES.t 
    =
    match fa_select_felems pat s with
    | None -> 
      if mult = `Any 
      then s
      else soft_failure ~loc (Failure "FA not applicable")
    | Some i ->
      (* useless loc, as we know [i] is in range *)
      let i = L.mk_loc L._dummy i in

      let s =
        try do_fa_felem i s with
        | No_FA _ ->
          soft_failure ~loc (Failure "bad FA pattern")
      in
      match mult with
      | `Once -> s
      | `Any | `Many -> do1 s (`Any, loc, pat)
  in
  [List.fold_left do1 s args]

let fa_tac args = match args with
  | [Args.Int_parsed i] -> wrap_fail (fa_felem i)
  | [Args.Fa args] -> wrap_fail (do_fa_tac args)
  | _ -> bad_args ()


(*------------------------------------------------------------------*)
(** This function goes over all elements inside elems.  All elements that can be
   seen as duplicates, or context of duplicates, are removed. All elements that
   can be seen as context of duplicates and assumptions are removed, but
   replaced by the assumptions that appear as there subterms. *)
let rec filter_fa_dup table res assump (elems : Equiv.equiv) =
  let rec is_fa_dup acc elems e =
    (* if an element is a duplicate wrt. elems, we remove it directly *)
    if Action.is_dup table e elems then
      (true,[])
    (* if an element is an assumption, we succeed, but do not remove it *)
    else if List.mem e assump then
      (true,[e])
    (* otherwise, we go recursively inside the sub-terms produced by function
       application *)
    else try
      let new_els = fa_expand e in
      List.fold_left
        (fun (aux1,aux2) e ->
          let (fa_succ,fa_rem) = is_fa_dup acc elems e in
          fa_succ && aux1, fa_rem @ aux2)
        (true,[]) new_els
    with No_FA _ -> (false,[])
  in
  match elems with
  | [] -> res
  | e :: els ->
    let (fa_succ,fa_rem) =  is_fa_dup [] (res@els) e in
    if fa_succ then filter_fa_dup table (fa_rem@res) assump els
    else filter_fa_dup table (e::res) assump els

(** This tactic filters the biframe through filter_fa_dup, passing the set of
   hypotheses to it.  This is applied automatically, and essentially leaves only
   assumptions, or elements that contain a subterm which is neither a duplicate
   nor an assumption. *)
let fa_dup s =
  let table = ES.table s in

  (* TODO: allow to choose the hypothesis through its id *)
  let hyp = Hyps.find_map (fun _id hyp -> match hyp with
      | Equiv.(Atom (Equiv e)) -> Some e
      | _ -> None) s in

  let hyp = Utils.odflt [] hyp in

  let biframe = ES.goal_as_equiv s
                |> List.rev
                |> filter_fa_dup table [] hyp
  in
  [ES.set_equiv_goal biframe s]

exception Not_FADUP_formula
exception Not_FADUP_iter

class check_fadup ~(cntxt:Constr.trace_cntxt) tau = object (self)

  inherit [Term.term list] Iter.fold ~cntxt as super

  method check_formula f = ignore (self#fold_message [Term.mk_pred tau] f)
 
  method extract_ts_atoms phi =
    List.partition (fun t ->
        match Term.form_to_xatom t with
        | Some at when Term.ty_xatom at = Type.Timestamp -> true
        | _ -> false
      ) (Term.decompose_ands phi)

  method add_atoms atoms timestamps =
    List.fold_left (fun acc at -> 
        match Term.form_to_xatom at with
        | Some (`Comp (`Leq,tau_1,tau_2)) ->
          if List.mem tau_2 acc
          then tau_1 :: acc
          else acc
        | Some (`Comp (`Lt,tau_1,tau_2)) ->
          if (List.mem (Term.mk_pred tau_2) acc || List.mem tau_2 acc)
          then tau_1 :: acc
          else acc
        | _ -> raise Not_FADUP_iter)
      timestamps
      atoms

  method fold_message timestamps t = match t with
    | Macro (ms,[],a)
      when (ms = Term.in_macro && (a = tau || List.mem a timestamps)) ||
           (ms = Term.out_macro && List.mem a timestamps) ->
      timestamps

    | Fun (f,_, [Macro (ms,[],a);then_branch; else_branch])
      when f = Term.f_ite && ms = Term.exec_macro && List.mem a timestamps
           && Term.Smart.is_zero else_branch ->
      self#fold_message timestamps then_branch
    (* Remark: the condition that the else_branch is zero is for the
       post-quantum condition.
       It could probably be removed if
       needed, cf the issue of the CS rule in the PQ paper.*)
    | Fun (f, _, [phi_1;phi_2]) when f = Term.f_impl ->
      let atoms,l = self#extract_ts_atoms phi_1 in
      let ts' = self#add_atoms atoms timestamps in
      List.iter
        (fun phi -> ignore (self#fold_message ts' phi))
        (phi_2::l) ;
      timestamps

    | Fun (f, _, _) when f = Term.f_and ->
      let atoms,l = self#extract_ts_atoms t in
      let ts' = self#add_atoms atoms timestamps in
      List.iter
        (fun phi -> ignore (self#fold_message ts' phi))
        l ;
      timestamps

    | Fun (f, _, [t1;_]) when
        (f = Term.f_lt || f = Term.f_leq || f = Term.f_geq || f = Term.f_gt)
        && (Term.ty t1 = Type.Index || Term.ty t1 = Type.Timestamp) ->
      timestamps

    | Fun _ | Seq _ | Find _
    | ForAll _ | Exists _ -> super#fold_message timestamps t

    | Action _
    | Macro _ | Name _ | Var _ | Diff _ -> raise Not_FADUP_iter
end

let fa_dup_int (i : int L.located) s =
  let before, e, after = split_equiv_goal i s in

  let biframe_without_e = List.rev_append before after in
  let cntxt = mk_pair_trace_cntxt s in
  try
    (* we expect that e is of the form exec@pred(tau) && phi *)
    let (tau,phi) =
      let f,g = match e with
        | Term.Fun (fs,_, [f;g]) when fs = Term.f_and -> f,g

        | Term.Seq (vars, Term.Fun (fs,_, [f;g])) when fs = Term.f_and ->
          let _, subst = Term.refresh_vars `Global vars in
          Term.subst subst f,
          Term.subst subst g

        | _ -> raise Not_FADUP_formula
      in

      match f,g with
      | (Term.Macro (fm,[], Fun (fs, _, [tau])), phi) 
        when fm = Term.exec_macro && fs = Term.f_pred -> 
        (tau,phi)

      | (phi, Term.Macro (fm,[], Fun (fs, _, [tau]))) 
        when fm = Term.exec_macro && fs = Term.f_pred -> 
        (tau,phi)

      | _ -> raise Not_FADUP_formula
    in

    let frame_at_pred_tau =
      Term.mk_macro Term.frame_macro [] (Term.mk_pred tau)
    in
    (* we first check that frame@pred(tau) is in the biframe *)
    if not (List.mem frame_at_pred_tau biframe_without_e) then
      raise Not_FADUP_formula;

    (* we iterate over the formula phi to check if it contains only
     * allowed subterms *)
    let iter = new check_fadup ~cntxt tau in
    iter#check_formula phi ;
    (* on success, we keep only exec@pred(tau) *)
    let new_elem = Term.mk_macro Term.exec_macro [] (Term.mk_pred tau) in

    [ES.set_equiv_goal (List.rev_append before (new_elem::after)) s]

  with
  | Not_FADUP_formula ->
    soft_failure (Tactics.Failure "can only apply the tactic on \
                                   a formula of the form (exec@pred(tau) && phi) \
                                   with frame@pred(tau) in the biframe")

  | Not_FADUP_iter ->
    soft_failure (Tactics.Failure "the formula contains subterms \
                                   that are not handled by the FADUP rule")


let fadup Args.(Opt (Int, p)) s : ES.sequents =
  match p with
  | None -> fa_dup s
  | Some (Args.Int i) -> fa_dup_int i s

let () =
 T.register_typed "fadup"
   ~general_help:"When applied without argument, tries to remove all terms that \
                  are duplicates, or context of duplicates."
   ~detailed_help: "When applied on a formula of the form (exec@pred(tau) && \
                    phi), with frame@pred(tau) in the biframe, tries to remove \
                    phi if it contains only subterms allowed by the FA-DUP rule."
   ~tactic_group:Structural
   ~pq_sound:true
   (LT.genfun_of_pure_efun_arg fadup) Args.(Opt Int)


(*------------------------------------------------------------------*)
(** Fresh *)

let fresh_mk_direct
    (env : Vars.env)
    (n : Term.nsymb)
    (occ : Fresh.name_occ) : Term.term
  =
  let env = ref env in
  let bv, subst = Term.refresh_vars (`InEnv env) occ.occ_vars in
  let cond = List.map (Term.subst subst) occ.occ_cond in

  let cond = Term.mk_ands (List.rev cond) in
  
  let j = List.map (Term.subst_var subst) occ.occ_cnt in
  Term.mk_forall ~simpl:true bv
    (Term.mk_impl cond (Term.mk_indices_neq n.s_indices j))

let fresh_mk_indirect
    (cntxt : Constr.trace_cntxt)
    (env : Vars.env)
    (n : Term.nsymb)
    (frame_actions : Fresh.ts_occs)
    (occ : TraceTactics.fresh_occ) : Term.term
  =  
  (* for each action [a] in which [name] occurs with indices from [occ] *)
  let bv = occ.Iter.occ_vars in
  let action, occ = occ.Iter.occ_cnt in

  assert ( Sv.subset
             (Action.fv_action action)
             (Sv.union (Vars.to_set env) (Sv.of_list bv)));

  let env = ref env in
  let bv, subst = Term.refresh_vars (`InEnv env) bv in

  (* apply [subst] to the action and to the list of
   * indices of our name's occurrences *)
  let action =
    SE.action_to_term cntxt.table cntxt.system
      (Action.subst_action subst action)
  in

  let occ = List.map (Term.subst_var subst) occ in

  (* environement with all new variables *)
  let env0 = !env in
  (* condition stating that [action] occurs before a macro timestamp
     occurencing in the frame *)
  let disj = Term.mk_ors (Fresh.mk_le_ts_occs env0 action frame_actions) in

  (* condition stating that indices of name in [action] and [name] differ *)
  let form = Term.mk_indices_neq occ n.s_indices in

  Term.mk_forall ~simpl:true bv (Term.mk_impl disj form)


(** Construct the formula expressing freshness for some projection. *)
let mk_phi_proj
    (cntxt : Constr.trace_cntxt)
    (env : Vars.env)
    (n : Term.nsymb)
    (proj : Term.proj)
    (biframe : Term.term list) : Term.term list
  =
  let frame = List.map (Term.project1 proj) biframe in
  try
    let frame_indices : Fresh.name_occs =
      List.fold_left (fun acc t ->
          Fresh.get_name_indices_ext cntxt n.s_symb t @ acc
        ) [] frame
    in
    let frame_indices = List.sort_uniq Stdlib.compare frame_indices in

    (* direct cases (for explicit occurrences of [name] in the frame) *)
    let phi_frame = List.map (fresh_mk_direct env n) frame_indices in

    let frame_actions : Fresh.ts_occs = Fresh.get_macro_actions cntxt frame in

    let macro_cases =
      TraceTactics.mk_fresh_indirect_cases cntxt env n biframe
    in

    (* indirect cases (occurrences of [name] in actions of the system) *)
    let phi_actions =
      List.fold_left (fun forms (_, cases) ->
          let cases =
            List.map
              (fresh_mk_indirect cntxt env n frame_actions)
              cases
          in
          cases @ forms
        ) [] macro_cases
    in

    List.remove_duplicate (=) (phi_frame @ phi_actions)

  with
  | Fresh.Name_found ->
    soft_failure (Tactics.Failure "name not fresh")
  | Fresh.Var_found ->
    soft_failure
      (Failure "cannot apply fresh: the formula contains a term variable")

let fresh_cond (s : ES.t) t biframe : Term.term =
  let cntxt = mk_pair_trace_cntxt s in
  let env = ES.vars s in
  let l_proj, r_proj = ES.get_system_pair_projs s in
  
  let n_left, n_right =
    match Term.project1 l_proj  t,
          Term.project1 r_proj t with
    | (Name nl, Name nr) -> nl, nr
    | _ -> raise Fresh.Not_name
  in

  let system_left = SE.project [l_proj] cntxt.system in
  let cntxt_left = { cntxt with system = system_left } in
  let phi_left = mk_phi_proj cntxt_left env n_left l_proj biframe in

  let system_right = SE.project [r_proj] cntxt.system in
  let cntxt_right = { cntxt with system = system_right } in
  let phi_right = mk_phi_proj cntxt_right env n_right r_proj biframe in

  Term.mk_ands
    (* remove duplicates, and then concatenate *)
    ((List.filter (fun x -> not (List.mem x phi_right)) phi_left)
     @
     phi_right)


(** Returns the term [if (phi_left && phi_right) then 0 else diff(nL,nR)]. *)
let fresh_mk_if_term (s : ES.t) t biframe =
  if not Symbols.(check_bty_info (ES.table s) (Term.ty t) Ty_large) then
    soft_failure
      (Failure "name is of a type that is not [large]");

  let phi = fresh_cond s t biframe in
  Term.mk_ite phi Term.mk_zero t


let fresh i (s : ES.t) =
  let before, e, after = split_equiv_goal i s in

  (* the biframe to consider when checking the freshness *)
  let biframe = List.rev_append before after in
  (* expand the biframe to improve precision when computing the freshness
     condition *)
  let biframe_exp = 
    List.map (fun t ->
        EquivLT.expand_all_macros t (oget (ES.system s).pair :> SE.arbitrary) s
      ) biframe 
  in
  try
    let if_term = fresh_mk_if_term s e biframe_exp in
    let biframe = List.rev_append before (if_term :: after) in
    [ES.set_equiv_goal biframe s]

  with Fresh.Not_name ->
    soft_failure
      (Tactics.Failure "Can only apply fresh tactic on names")

let fresh_tac args = match args with
  | [Args.Int_parsed i] -> wrap_fail (fresh i)
  | _ -> bad_args ()


(*------------------------------------------------------------------*)
(** Sequence expansion of the sequence [term] for the given parameters [ths]. *)
let expand_seq (term : Theory.term) (ths : Theory.term list) (s : ES.t) =
  match EquivLT.convert s term with
  (* we expect term to be a sequence *)
  | (Seq (vs, t) as term_seq), ty ->
    (* we parse the arguments ths, to create a substution for variables vs *)
    let subst = Theory.parse_subst (ES.env s) vs ths in

    (* new_t is the term of the sequence instantiated with the subst *)
    let new_t = Term.subst subst t in

    (* we add the new term to the frame and the hypothesis if it does not yet
       belongs to it *)
    let biframe =
      let old_biframe = ES.goal_as_equiv s in
      if List.mem new_t old_biframe then old_biframe else new_t :: old_biframe
    in

    let rec mk_hyp_f = function
      | Equiv.Atom at       -> Equiv.Atom (mk_hyp_at at)
      | Equiv.Impl (f, f0)  -> Equiv.Impl (mk_hyp_f f, mk_hyp_f f0)
      | _ as f -> f

    and mk_hyp_at hyp = match hyp with
      | Equiv.Equiv e ->
        let new_e =
          if not (List.mem new_t e) && List.mem term_seq e
          then new_t :: e
          else e
        in
        Equiv.Equiv new_e

      | Equiv.Reach f -> hyp
    in

    let s = Hyps.map mk_hyp_f s in

    [ ES.set_equiv_goal biframe s]

  | _ ->
    hard_failure
      (Tactics.Failure "can only expand with sequences with parameters")


(*------------------------------------------------------------------*)
let expand_seq args s =
  match args with
  | (Args.Theory v) :: ids ->
    let ids =
      List.map (function
          | Args.Theory th -> th
          | _ -> bad_args ()
        ) ids
    in
    expand_seq v ids s
  | _ -> bad_args ()

let expand_seq_tac args = wrap_fail (expand_seq args)

(* Does not rely on the typed registration, as it parses a substitution. *)
let () = T.register_general "expandseq"

    ~tactic_help:{general_help = "Expand the given sequence.";
                  detailed_help = "";
                  usages_sorts = [];
                  tactic_group = Structural}
    ~pq_sound:true
    (LT.gentac_of_etac_arg expand_seq_tac)


(*------------------------------------------------------------------*)
(* TODO: remove this tactic *)
let ifeq Args.(Pair (Int i, Pair (Message (t1,ty1), Message (t2,ty2)))) s =

  (* check that types are equal *)
  check_ty_eq ty1 ty2;

  let before, e, after = split_equiv_goal i s in

  let cond, positive_branch, negative_branch =
    match e with
    | Term.Fun (fs,_,[c;t;e]) when fs = Term.f_ite -> (c, t, e)
    | _ -> soft_failure
             (Tactics.Failure "Can only be applied to a conditional.")
  in
  let new_elem =
    Term.mk_ite
      cond
      (Term.subst [Term.ESubst (t1,t2)] positive_branch)
      negative_branch
  in
  let biframe = List.rev_append before (new_elem :: after) in

  let trace_s =
    ES.(to_trace_sequent
          (set_reach_goal
             (Term.mk_impl ~simpl:false cond (Term.mk_atom `Eq t1 t2))
             s))
  in

  [ Goal.Trace trace_s;
    Goal.Equiv (ES.set_equiv_goal biframe s) ]

let () = T.register_typed "ifeq"
    ~general_help:"If the given conditional implies the equality of the two \
                   given terms, substitute the first one by the second one \
                   inside the positive branch of the conditional."

    ~detailed_help:"This asks to prove that the equality is indeed implied by \
                    the condition, we can then replace any term by its equal \
                    term (with over-whelming probability) in the positive \
                    brannch."
    ~tactic_group:Structural
    ~pq_sound:true
    (LT.genfun_of_efun_arg ifeq) Args.(Pair (Int, Pair (Message, Message)))


(*------------------------------------------------------------------*)
(** Automatic simplification *)

let goal_is_reach s =
  match ES.goal s with
  | Equiv.Atom (Reach _) -> true
  | _ -> false

let auto ~red_param ~strong ~close s sk (fk : Tactics.fk) =
  let rec auto_rec s sk fk =
    let open Tactics in
    match s with
    | Goal.Trace t ->
      let sk l fk = sk (List.map (fun s -> Goal.Trace s) l) fk in
      TraceTactics.simpl ~red_param ~close ~strong t sk fk

    | Goal.Equiv s when goal_is_reach s ->
      auto_rec (byequiv s) sk fk

    | Goal.Equiv s ->
      let sk l _ =
        sk (List.map (fun s -> Goal.Equiv s) l) fk
      and fk _ =
        if close
        then fk (None, GoalNotClosed)
        else sk [Equiv s] fk
      in

      let wfadup s sk fk =
        if strong || (Config.auto_fadup ()) then
          let fk _ = sk [s] fk in
          wrap_fail (fadup (Args.Opt (Args.Int, None))) s sk fk
        else sk [s] fk
      in

      let conclude s sk fk  =
        if close || Config.auto_intro () then
          let fk = if Config.auto_intro () then fun _ -> sk [s] fk else fk in
          andthen_list ~cut:true
            [wrap_fail (EquivLT.expand_all_l `All);
             try_tac wfadup;
             orelse_list [wrap_fail refl_tac;
                          wrap_fail assumption]] s sk fk
        else sk [s] fk
      in

      let reduce s sk fk =
        if strong
        then sk
            [EquivLT.reduce_sequent red_param s]
            fk
        else sk [s] fk
      in

      andthen_list ~cut:true
        [try_tac reduce;
         try_tac wfadup;
         conclude]
        s sk fk
  in
  auto_rec s sk fk
    
let tac_auto ~red_param ~close ~strong args s sk (fk : Tactics.fk) =
  match args with
  | [] -> auto ~red_param ~close ~strong s sk fk
  | _ -> hard_failure (Tactics.Failure "no argument allowed")

let tac_autosimpl s = 
  tac_auto
    ~red_param:Reduction.rp_default
    ~close:false
    ~strong:false s


(*------------------------------------------------------------------*)
(** {2 Cryptographic Tactics} *)

(*------------------------------------------------------------------*)
(** PRF axiom *)

(** Application of PRF tactic on biframe element number i,
  * optionally specifying which subterm m1 should be considered. *)
let prf arg (s : ES.t) : ES.t list =
  let i, m1 =
    match arg with
    | Args.(Pair (Int i, Opt (Message, m1))) ->
      i, m1
    | _ -> assert false
  in
  let before, e, after = split_equiv_goal i s in

  let biframe = List.rev_append before after in
  let env = ES.vars s in

  let e = Term.head_normal_biterm e in
  (* search for the first occurrence of a hash in [e] *)
  let hash_occ =
    match Iter.get_ftypes (ES.table s) Symbols.Hash e, m1 with
    | [], _ ->
      soft_failure
        (Tactics.Failure
           "PRF can only be applied on a term with at least one occurrence \
            of a hash term h(t,k)")

    | occ :: _, None ->
      if not (occ.Iter.occ_vars = []) then
        soft_failure
          (Tactics.Failure "application below a binder is not supported");
      occ

    | occs, Some (Message (hash, _)) ->
      match
        List.find (fun hash_occ -> hash_occ.Iter.occ_cnt = hash) occs
      with
        | occ -> occ
        | exception Not_found ->
          soft_failure
            (Tactics.Failure "the given hash does not occur in the term")
  in
  let fn, ftyp, m, key, hash = match hash_occ.Iter.occ_cnt with
    | Term.Fun ((fn,_), ftyp, [m; key]) as hash ->
      fn, ftyp, m, key, hash
    | _ -> assert false
  in

  (* The formula, without the oracle condition. *)
  let formula =
    let cntxt = mk_pair_trace_cntxt s in
    let l_proj, r_proj = ES.get_system_pair_projs s in
    let cond_l = Prf.prf_condition_side l_proj cntxt env biframe e hash in
    let cond_r = Prf.prf_condition_side r_proj cntxt env biframe e hash in

    match cond_l, cond_r with
    | None, None -> assert false

    (* the hash occurs only on one side *)
    | Some (direct, indirect), None
    | None, Some (direct, indirect) ->
      Term.mk_and ~simpl:false direct indirect

      (* the hash occurs on both side *)
    | Some (direct_l, indirect_l), Some (direct_r, indirect_r) ->
      Term.mk_and ~simpl:false
        (Prf.combine_conj_formulas   direct_l   direct_r)
        (Prf.combine_conj_formulas indirect_l indirect_r)
  in

  (* Check that there are no type variables. *)
  assert (ftyp.fty_vars = []);

  let nty = ftyp.fty_out in
  let ndef = Symbols.{ n_fty = Type.mk_ftype 0 [] [] nty; } in
  let table,n =
    Symbols.Name.declare (ES.table s) (L.mk_loc L._dummy "n_PRF") ndef
  in
  let ns = Term.mk_isymb n nty [] in
  let s = ES.set_table table s in

  let oracle_formula =
    Prover.get_oracle_tag_formula (Symbols.to_string fn)
  in

  let final_if_formula =
    if Term.is_false oracle_formula then
      formula
    else
      let uvarm, uvarkey, f =
        match oracle_formula with
        | ForAll ([uvarm;uvarkey],f) -> uvarm,uvarkey,f
        | _ -> assert false
      in
      match Vars.ty uvarm, Vars.ty uvarkey with
      | Type.(Message, Message) ->
        let f =
          Term.subst [
            ESubst (Term.mk_var uvarm, m);
            ESubst (Term.mk_var uvarkey, key);] f
        in

        Term.mk_and (Term.mk_not f) formula

      | _ -> assert false
  in

  let if_term = Term.mk_ite final_if_formula (Term.mk_name ns) hash in
  let new_elem =
    Equiv.subst_equiv [Term.ESubst (hash,if_term)] [e]
  in
  let biframe = (List.rev_append before (new_elem @ after)) in
  [ES.set_equiv_goal biframe s]

let () =
  T.register_typed "prf"
    ~general_help:"Apply the PRF axiom."
    ~detailed_help:"It allows to replace a hash h(m,k) by 'if new_hash(m) then \
                    zero else h(m,k)' where new_hash(m) states that m \
                    was never hashed using key k before. Behaves similarly to \
                    the fresh tactic."
    ~tactic_group:Cryptographic
    ~pq_sound:true
    (LT.genfun_of_pure_efun_arg prf)
    Args.(Pair(Int, Opt Message))

let global_diff_eq (s : ES.t) =
  let frame = ES.goal_as_equiv s in
  let system = Utils.oget (ES.system s).pair in
  let cntxt = mk_pair_trace_cntxt s in
  let l_proj, r_proj = ES.get_system_pair_projs s in
  
  (* Collect in ocs the list of diff terms that occur (directly or not)
     in [frame]. All these terms are relative to [system]. *)
  let ocs = ref [] in
  let iter x y t = ocs := ( List.map (fun u -> (x,y,u))
                            (Iter.get_diff ~cntxt (Term.simple_bi_term t)))
                        @ !ocs in
  List.iter (iter [] []) frame;

  SE.iter_descrs cntxt.table system
  (fun action_descr ->
     let miter = iter [action_descr.Action.name] action_descr.Action.indices in
     miter (snd action_descr.Action.output) ;
     miter (snd action_descr.Action.condition) ;
     List.iter (fun (_,m) -> miter m) action_descr.Action.updates) ;

  (* Function converting each occurrence to the corresponding subgoal. *)
  let subgoal_of_occ (vs,is,t) = 
    let cond = Term.mk_ands (List.rev t.Iter.occ_cond) in
    match t.Iter.occ_cnt with
    | Term.Diff (Explicit [p1,s1; p2,s2]) as subterm
      when p1 = l_proj && p2 = r_proj ->
        let fvars =
          t.Iter.occ_vars @ Vars.Sv.elements (Term.fv subterm)
        in
        let pred_ts_list =
          let iter = new Fresh.get_actions ~cntxt in
          iter#visit_message subterm;
          iter#visit_message cond;
          iter#get_actions
        in
        (* Remark that the get_actions add pred to all timestamps, to simplify. *)
        let ts_list = (List.map (fun v -> Term.mk_action v is) vs)
                      @ List.map (function
                          | Term.Fun (fs, _, [tau]) when fs = Term.f_pred -> tau
                          | t -> t
                        ) pred_ts_list in
        (* XXX the expansions that come next are inefficient (and may become
           in incorrect if we allow richer diff operators): s1 and s2 only make
           sense in projected systems, so we should not expand macros wrt s in
           them; anyway it is useless to do so if we project immediately
           afterwards. *)
        let s1 = 
          let sexpr1 = SE.project [p1] (ES.system s).set in
          Term.project1 p1
            (EquivLT.expand_all_macros ~force_happens:true s1 sexpr1 s) 
        in
        let s2 = 
          let sexpr2 = SE.project [p2] (ES.system s).set in
          Term.project1 p2
            (EquivLT.expand_all_macros ~force_happens:true s2 sexpr2 s)
        in
        Goal.Trace ES.(to_trace_sequent
                         (set_reach_goal
                            Term.(
                              mk_forall fvars
                                (mk_impls (List.map mk_happens ts_list
                                           @ List.map (fun t -> mk_macro exec_macro [] t) ts_list
                                           @ [cond])
                              (mk_atom `Eq s1 s2))
                            )
                            s))
      | _ -> assert false
  in
  List.map subgoal_of_occ !ocs

let () =
  T.register "diffeq"
        ~tactic_help:{general_help = "Closes a reflexive goal up to equalirt";
                      detailed_help = "A goal is reflexive when the left and \
                                       right frame corresponding to the bi-terms \
                                       are identical. For all diff(s1,s2), one \
                                       needs to prove that s1=s2 holds";
                  usages_sorts = [Sort None];
                  tactic_group = Structural}
    ~pq_sound:true
    (LT.genfun_of_efun global_diff_eq)


(*------------------------------------------------------------------*)
let split_seq (li : int L.located) ht s : ES.sequent =
  let before, t, after = split_equiv_goal li s in
  let i = L.unloc li in

  let is, ti = match t with
    | Seq (is, ti) -> is, ti
    | _ ->
      soft_failure ~loc:(L.loc li) (Failure (string_of_int i ^ " is not a seq"))
  in

  (* check that types are compatible *)
  let seq_hty =
    Type.Lambda (List.map Vars.ty is, Type.Boolean)
  in

  let hty, ht = EquivLT.convert_ht s ht in

  check_hty_eq hty seq_hty;

  (* compute the new sequent *)
  let is, subst = Term.refresh_vars `Global is in
  let ti = Term.subst subst ti in

  let is_terms = List.map Term.mk_var is in

  let cond =
    match Term.apply_ht ht is_terms with
    | Term.Lambda ([], cond) -> cond
    | _ -> assert false
  in

  (* The value of the else branch is choosen depending on the type *)
  let else_branch = match Term.ty ti with
    | Type.Message -> Term.mk_zero
    | Type.Boolean -> Term.mk_false
    | ty -> Term.mk_witness ty
  in

  let ti_t = Term.mk_ite cond               ti else_branch in
  let ti_f = Term.mk_ite (Term.mk_not cond) ti else_branch in

  let env = ES.vars s in
  let frame = List.rev_append before ([Term.mk_seq env is ti_t;
                                       Term.mk_seq env is ti_f] @ after) in
  ES.set_equiv_goal frame s

let split_seq_args args s : ES.sequent list =
  match args with
  | [Args.SplitSeq (i, ht)] -> [split_seq i ht s]
  | _ -> bad_args ()

let split_seq_tac args = wrap_fail (split_seq_args args)

let () =
  T.register_general "splitseq"
    ~tactic_help:{general_help = "splits a sequence according to some boolean";
                  detailed_help = "";
                  usages_sorts = [];
                  tactic_group = Logical}
    (LT.gentac_of_etac_arg split_seq_tac)

(*------------------------------------------------------------------*)
let mem_seq (i_l : int L.located) (j_l : int L.located) s : Goal.t list =
  let before, t, after = split_equiv_goal i_l s in
  let _, seq, _ = split_equiv_goal j_l s in

  let seq_vars, seq_term = match seq with
    | Seq (vs, t) -> vs, t
    | _ ->
      soft_failure ~loc:(L.loc j_l)
        (Failure (string_of_int (L.unloc j_l) ^ " is not a seq"))
  in

  check_ty_eq (Term.ty t) (Term.ty seq_term);

  (* refresh the sequence *)
  let env = ref (ES.vars s) in
  let seq_vars, subst = Term.refresh_vars (`InEnv env) seq_vars in
  let seq_term = Term.subst subst seq_term in

  let subgoal =
    let form =
      Term.mk_exists ~simpl:true seq_vars
        (Term.mk_atom `Eq t seq_term)
    in
    let trace_s = ES.to_trace_sequent (ES.set_reach_goal form s) in
    Goal.Trace trace_s
  in

  let frame = List.rev_append before after in
  [subgoal; Goal.Equiv (ES.set_equiv_goal frame s)]

let mem_seq_args args s : Goal.t list =
  match args with
  | [Args.MemSeq (i, j)] -> mem_seq i j s
  | _ -> bad_args ()

let mem_seq_tac args = wrap_fail (mem_seq_args args)

let () =
  T.register_general "memseq"
    ~tactic_help:{general_help = "prove that an biframe element appears in a \
                                 sequence of the biframe.";
                  detailed_help = "";
                  usages_sorts = [];
                  tactic_group = Logical}
    (LT.genfun_of_efun_arg mem_seq_tac)

(*------------------------------------------------------------------*)
(** implement the ConstSeq rule of CSF'21 *)
let const_seq
    ((li, b_t_terms) : int L.located * (Theory.hterm * Theory.term) list)
    (s : ES.t) : Goal.t list
  =
  let before, e, after = split_equiv_goal li s in
  let i = L.unloc li in

  let e_is, e_ti = match e with
    | Seq (is, ti) -> is, ti
    | _ ->
      soft_failure ~loc:(L.loc li) (Failure (string_of_int i ^ " is not a seq"))
  in
  let b_t_terms =
    List.map (fun (p_bool, p_term) ->
        let b_ty,  t_bool = EquivLT.convert_ht s p_bool in
        let term, term_ty = EquivLT.convert s p_term in
        let p_bool_loc = L.loc p_bool in

        (* check that types are compatible *)
        let seq_hty =
          Type.Lambda (List.map Vars.ty e_is, Type.Boolean)
        in
        check_hty_eq ~loc:p_bool_loc b_ty seq_hty;

        check_ty_eq ~loc:(L.loc p_term) term_ty (Term.ty e_ti);

        (* check that [p_bool] is a pure timestamp formula *)
        let t_bool_body = match t_bool with
          | Term.Lambda (_, body) -> body
        in
        if not (Term.is_pure_timestamp t_bool_body) then
          hard_failure ~loc:p_bool_loc (Failure "not a pure timestamp formula");

        t_bool, term
      ) b_t_terms
  in

  (* refresh variables *)
  let env = ref (ES.vars s) in
  let e_is, subst = Term.refresh_vars (`InEnv env) e_is in
  let e_ti = Term.subst subst e_ti in

  (* instantiate all boolean [hterms] in [b_t_terms] using [e_is] *)
  let e_is_terms = List.map Term.mk_var e_is in
  let b_t_terms : (Term.term * Term.term) list =
    List.map (fun (t_bool, term) ->
        let t_bool =
          match Term.apply_ht t_bool e_is_terms with
          | Term.Lambda ([], cond) -> cond
          | _ -> assert false
        in
        t_bool, term
      ) b_t_terms
  in

  (* first sub-goal: (∀ e_is, ∨ᵢ bᵢ *)
  let cases = Term.mk_ors ~simpl:true (List.map fst b_t_terms) in
  let cond1 =
    Term.mk_forall ~simpl:true e_is cases
  in
  let subg1 = ES.set_reach_goal cond1 s |> ES.to_trace_sequent in

  (* second sub-goal: (∧ᵢ (∀ e_is, bᵢ → tᵢ = e_ti) *)
  let eqs = List.map (fun (t_bool, term) ->
      Term.mk_forall ~simpl:true e_is
        (Term.mk_impl t_bool (Term.mk_atom `Eq e_ti term))
    ) b_t_terms
  in
  let cond2 = Term.mk_ands ~simpl:true eqs in
  let subg2 = ES.set_reach_goal cond2 s |> ES.to_trace_sequent in

  (* third sub-goal *)
  let terms = List.map snd b_t_terms in
  let frame = List.rev_append before (terms @ after) in

  [ Goal.Trace subg1;
    Goal.Trace subg2;
    Goal.Equiv (ES.set_equiv_goal frame s) ]

let const_seq_args args s : Goal.t list =
  match args with
  | [Args.ConstSeq (i, t)] -> const_seq (i, t) s
  | _ -> bad_args ()

let const_seq_tac args = wrap_fail (const_seq_args args)

let () =
  T.register_general "constseq"
    ~tactic_help:{general_help = "simplifies a constant sequence";
                  detailed_help = "";
                  usages_sorts = [];
                  tactic_group = Logical}
    (LT.genfun_of_efun_arg const_seq_tac)

(*------------------------------------------------------------------*)
(** Symmetric encryption **)


(** CCA1 *)

let cca1 Args.(Int i) s =
  let before, e, after = split_equiv_goal i s in

  let biframe = List.rev_append before after in
  let cntxt = mk_pair_trace_cntxt s in
  let table = cntxt.table in
  let env = ES.vars s in

  let e = Term.head_normal_biterm e in

  let get_subst_hide_enc enc fnenc m fnpk sk fndec r eis is_top_level
    : Goal.t * Term.esubst
    =
    (* we check that the random is fresh, and the key satisfy the
       side condition. *)

    (* we create the fresh cond reachability goal *)
    let fresh_goal : Goal.t =
      let form = fresh_cond s (Term.mk_name r) biframe in
      let seq = ES.to_trace_sequent (ES.set_reach_goal form s) in
      Goal.Trace seq
    in

    let new_subst : Term.esubst =
      if is_top_level then
        Term.ESubst (enc, Term.mk_len m)
      else
        let new_m = Term.mk_zeroes (Term.mk_len m) in
        let enc_sk =
          match fnpk with
          | Some (fnpk,pkis) ->
            Term.mk_fun table fnpk pkis [Term.mk_name sk]

          | None -> Term.mk_name sk
        in
        let new_term =
          Term.mk_fun table fnenc eis [new_m; Term.mk_name r; enc_sk]
        in
        Term.ESubst (enc, new_term)
    in
    (fresh_goal, new_subst)
  in

  (* if the term is an encryption at top level:
     - then, we will replace the encryption by the plaintext's length
     - else, we will replace the plaintext by its length *)
  let is_top_level : bool =
    match e with
    | Term.Fun ((fnenc,eis), _,
                [m; Term.Name r;
                 Term.Fun ((fnpk,is), _, [Term.Name sk])])
      when (Symbols.is_ftype fnpk Symbols.PublicKey cntxt.table
            && Symbols.is_ftype fnenc Symbols.AEnc table) -> true

    | Term.Fun ((fnenc,eis), _, [m; Term.Name r; Term.Name sk])
      when Symbols.is_ftype fnenc Symbols.SEnc table -> true

    | _ -> false
  in

  (* search for the first occurrence of an asymmetric encryption in [e], that
     do not occur under a decryption symbol. *)
  (* FIXME: Adrien: the description is not accurrate *)
  let hide_all_encs (occ : Iter.mess_occ) : Goal.t * Term.esubst =
    (* FIXME: check that this is what we want. *)
    if not (occ.Iter.occ_vars = []) then
      soft_failure (Tactics.Failure "cannot be applied in a under a binder");

    match occ.Iter.occ_cnt with
    | (Term.Fun ((fnenc,eis), _,
                 [m; Term.Name r;
                  Term.Fun ((fnpk,is), _, [Term.Name sk])])
       as enc)
      when (Symbols.is_ftype fnpk Symbols.PublicKey table
            && Symbols.is_ftype fnenc Symbols.AEnc table) ->
      begin
        match Symbols.Function.get_data fnenc table with
        (* we check that the encryption function is used with the associated
           public key *)
        | Symbols.AssociatedFunctions [fndec; fnpk2] when fnpk2 = fnpk
          ->
          begin
            let errors =
              Euf.key_ssc ~globals:true
                ~messages:[enc] ~allow_functions:(fun x -> x = fnpk)
                ~cntxt fndec sk.s_symb
            in
            if errors <> [] then
              soft_failure (Tactics.BadSSCDetailed errors);

            if not (List.mem
                      (Term.mk_fun table fnpk is [Term.mk_name sk])
                      biframe) then
              soft_failure
                (Tactics.Failure
                   "The public key must be inside the frame in order to \
                    use CCA1");

            get_subst_hide_enc
              enc fnenc m (Some (fnpk,is))
              sk fndec r eis is_top_level
          end

        | _ ->
          soft_failure
            (Tactics.Failure
               "The first encryption symbol is not used with the correct \
                public key function.")
      end

    | (Term.Fun ((fnenc,eis), _, [m; Term.Name r; Term.Name sk])
       as enc) when Symbols.is_ftype fnenc Symbols.SEnc table
      ->
      begin
        match Symbols.Function.get_data fnenc table with
        (* we check that the encryption function is used with the associated
           public key *)
        | Symbols.AssociatedFunctions [fndec]
          ->
          begin
            try
              Cca.symenc_key_ssc ~elems:(ES.goal_as_equiv s) ~messages:[enc]
                ~cntxt fnenc fndec sk.s_symb;
              (* we check that the randomness is ok in the system and the
                 biframe, except for the encryptions we are looking at, which
                 is checked by adding a fresh reachability goal. *)
              Cca.symenc_rnd_ssc ~cntxt env fnenc sk biframe;
              get_subst_hide_enc enc fnenc m (None) sk fndec r eis is_top_level

            with Cca.Bad_ssc ->  soft_failure Tactics.Bad_SSC
          end
        | _ ->
          soft_failure
            (Tactics.Failure
               "The first encryption symbol is not used with the correct public \
                key function.")
      end

    | _ ->
      soft_failure
        (Tactics.Failure
           "CCA1 can only be applied on a term with at least one occurrence \
            of an encryption term enc(t,r,pk(k))")
  in

  let rec hide_all_encs_list
      (occs : Iter.mess_occs) : Goal.t list * Term.subst
    =
    match occs with
    | [] -> [], []
    | occ :: occs ->
      let fgoal,subst = hide_all_encs occ in
      let fgoals, substs = hide_all_encs_list occs in
      fgoal :: fgoals, subst :: substs
  in

  let fgoals, substs =
    hide_all_encs_list
      ((Iter.get_ftypes ~excludesymtype:Symbols.ADec table Symbols.AEnc e)
       @ (Iter.get_ftypes ~excludesymtype:Symbols.SDec table Symbols.SEnc e))
  in

  if substs = [] then
    soft_failure
      (Tactics.Failure
         "CCA1 can only be applied on a term with at least one occurrence \
          of an encryption term enc(t,r,pk(k))");

  let new_elem = Equiv.subst_equiv substs [e] in
  let biframe = (List.rev_append before (new_elem @ after)) in
  Goal.Equiv (ES.set_equiv_goal biframe s) :: fgoals


let () =
  T.register_typed "cca1"
   ~general_help:"Apply the cca1 axiom on all encryptions of the given message."
   ~detailed_help:"Whenever an encryption does not occur under a decryption \
                   symbol and uses a valid fresh random, we can specify that it \
                   hides the message.
                   Encryption at toplevel are replaced by the length of the \
                   plaintext. Encryption not at toplevel are replaced by the \
                   encryption of the length of the plaintexts."
   ~tactic_group:Cryptographic
   ~pq_sound:true
   (LT.genfun_of_efun_arg cca1) Args.Int

(*------------------------------------------------------------------*)
(** Encryption key privacy  *)

let enckp arg (s : ES.t) =
  let i, m1, m2 =
    match arg with
    | Args.(Pair (Int i, Pair (Opt (Message, m1), Opt (Message, m2)))) ->
      i, m1, m2
    | _ -> assert false
  in
  let before, e, after = split_equiv_goal i s in

  let biframe = List.rev_append before after in
  let cntxt = mk_pair_trace_cntxt s in
  let table = cntxt.table in
  let env = ES.vars s in

  (* Apply tactic to replace key(s) in [enc] using [new_key].
   * Precondition:
   * [enc = Term.Fun ((fnenc,indices), [m; Term.Name r; k])].
   * Verify that the encryption primitive is used correctly,
   * that the randomness is fresh and that the keys satisfy their SSC. *)
  let apply
      ~(enc     : Term.term)
      ~(new_key : Term.term option)
      ~(fnenc   : Term.fname)
      ~(indices : 'a)
      ~(m       : 'b)
      ~(r       : Term.nsymb)
      ~(k       : Term.term)
    : Goal.t list =

    let k = Term.head_normal_biterm k in
    (* Verify that key is well-formed, depending on whether the encryption is
     * symmetric or not. Return the secret key and appropriate SSC. *)
    let ssc, wrap_pk, sk =
      if Symbols.is_ftype fnenc Symbols.SEnc table then
        match Symbols.Function.get_data fnenc table with
        | Symbols.AssociatedFunctions [fndec] ->
          (fun (sk,system) ->
             let cntxt = Constr.{ cntxt with system } in
             Cca.symenc_key_ssc
               ~cntxt fnenc fndec
               ~elems:(ES.goal_as_equiv s) sk.Term.s_symb;
             Cca.symenc_rnd_ssc ~cntxt env fnenc sk biframe),
          (fun x -> x),
          k
        | _ -> assert false

      else
        match Symbols.Function.get_data fnenc table with
        | Symbols.AssociatedFunctions [fndec;fnpk] ->
          (fun (sk,system) ->
             let cntxt = Constr.{ cntxt with system } in
             let errors =
               Euf.key_ssc ~globals:false
                 ~cntxt ~elems:(ES.goal_as_equiv s)
                 ~allow_functions:(fun x -> x = fnpk) fndec sk.s_symb
             in
             if errors <> [] then
               soft_failure (Tactics.BadSSCDetailed errors)),
          (fun x -> Term.mk_fun table fnpk indices [x]),
          begin match k with
            | Term.Fun ((fnpk',indices'), _, [sk])
              when fnpk = fnpk' && indices = indices' -> sk
            | Term.Fun ((fnpk',indices'), _, [sk])
              when fnpk = fnpk' && indices = indices' -> sk
            | _ ->
              soft_failure
                (Failure
                   "The first encryption is not used \
                    with the correct public key function")
          end
        | _ -> assert false

    in
    let project = function
      | Term.Name n -> n,n
      | Term.(Diff (Explicit [_,Name l; _,Name r])) -> l,r
      | _ -> soft_failure (Failure "Secret keys must be names")
    in

    let skl, skr = project sk in
    let (new_skl, new_skr), new_key =
      match new_key with
      | Some k -> project k, k
      | None -> (skl, skl), Term.mk_name skl
    in

    check_ty_eq (Term.ty new_key) (Term.ty sk);

    (* Verify all side conditions, and create the reachability goal
     * for the freshness of [r]. *)
    let random_fresh_cond =
      try
        (* For each key we actually only need to verify the SSC
         * wrt. the appropriate projection of the system. *)
        let system = Utils.oget (ES.system s).pair in
        let l_proj, r_proj = ES.get_system_pair_projs s in
        let sysl = SE.(project [l_proj] system) in
        let sysr = SE.(project [r_proj] system) in
        List.iter (fun (ns, system) ->
            ssc (ns, (system :> SE.fset))
          )
          (List.sort_uniq Stdlib.compare
             [(skl, sysl); (skr, sysr); (new_skl, sysl); (new_skr, sysr)]) ;
        let context =
          Equiv.subst_equiv [Term.ESubst (enc,Term.empty)] [e]
        in
        fresh_cond s (Term.mk_name r) (context@biframe)
      with Cca.Bad_ssc -> soft_failure Tactics.Bad_SSC
    in
    let fresh_goal =
      s |> ES.set_reach_goal random_fresh_cond |> ES.to_trace_sequent in

    (* Equivalence goal where [enc] is modified using [new_key]. *)
    let new_enc =
      Term.mk_fun table fnenc indices [m; Term.mk_name r; wrap_pk new_key]
    in
    let new_elem =
      Equiv.subst_equiv [Term.ESubst (enc,new_enc)] [e]
    in
    let biframe = (List.rev_append before (new_elem @ after)) in

    [Goal.Trace fresh_goal;
     Goal.Equiv (ES.set_equiv_goal biframe s)]

  in

  let target,new_key = match m1,m2 with
    | Some (Message (m1, _)), Some (Message (m2, _)) ->
      Some m1, Some m2

    | Some (Message (m1, _)), None ->
      begin match m1 with
        | Term.Fun ((f,_),_,[_;_;_]) -> Some m1, None
        | _ -> None, Some m1
      end
    | None, None -> None, None
    | None, Some _ -> assert false
  in

  match target with
  | Some (Term.Fun ((fnenc,indices), _, [m; Term.Name r; k]) as enc) ->
    apply ~enc ~new_key ~fnenc ~indices ~m ~r ~k
  | Some _ ->
    soft_failure
      (Tactics.Failure ("Target must be of the form enc(_,r,_) where \
                         r is a name"))
  | None ->
    let encs =
      Iter.get_ftypes ~excludesymtype:Symbols.ADec table Symbols.AEnc e @
      Iter.get_ftypes ~excludesymtype:Symbols.SDec table Symbols.SEnc e
    in
    (* Run [apply] on first item in [encs] that is well-formed
     * and has a diff in its key.
     * We could also backtrack in case of failure. *)
    let diff_key = function
      | Term.Diff _ | Term.Fun (_, _, [Term.Diff _]) -> true
      | _ -> false
    in

    let rec find = function
      | occ :: occs ->
        if not (occ.Iter.occ_vars = []) then find occs
        else
        begin match occ.Iter.occ_cnt with
          | Term.Fun ((fnenc,indices), _, [m; Term.Name r; k]) as enc
            when diff_key k ->
            apply ~enc ~new_key ~fnenc ~indices ~m ~r ~k

          | _ -> find occs
        end

      | [] ->
        soft_failure
          (Tactics.Failure ("no subterm of the form enc(_,r,k) where \
                             r is a name and k contains a diff(_,_)"))
    in find encs

let () =
  T.register_typed "enckp"
    ~general_help:"Change the key in some encryption subterm."
    ~detailed_help:"This captures the fact that an encryption key may hide the \
                    key.  The term and new key can be passed as arguments, \
                    otherwise the tactic applies to the first subterm of the form \
                    enc(_,r,k) where r is a name and k features a diff operator."
    ~tactic_group:Cryptographic
    ~pq_sound:true
    (LT.genfun_of_efun_arg enckp)
    Args.(Pair (Int, Pair (Opt Message,Opt Message)))

(*------------------------------------------------------------------*)
(** XOR *)

(* Removes the first occurence of Name (n,is) in the list l. *)
let remove_name_occ ns l = match l with
  | [Term.Name ns'; t] when ns = ns' -> t
  | [t; Term.Name ns'] when ns = ns' -> t
  | _ ->
    Tactics.(soft_failure (Failure "name is not XORed on both sides"))

let mk_xor_phi_base (s : ES.t) biframe
    (n_left, l_left, n_right, l_right, term) =
  let cntxt = mk_pair_trace_cntxt s in
  let env = ES.vars s in
  let l_proj, r_proj = ES.get_system_pair_projs s in
  
  let biframe =
    Term.mk_diff [l_proj,l_left;r_proj,l_right] :: biframe
  in

  let system_left = SE.project [l_proj] cntxt.system in
  let cntxt_left = { cntxt with system = system_left } in
  let phi_left = mk_phi_proj cntxt_left env n_left l_proj biframe in

  let system_right = SE.project [r_proj] cntxt.system in
  let cntxt_right = { cntxt with system = system_right } in
  let phi_right = mk_phi_proj cntxt_right env n_right r_proj biframe in

  let len_left =
    Term.(mk_atom `Eq (mk_len l_left) (mk_len (mk_name n_left)))
  in

  let len_right =
    Term.(mk_atom `Eq (mk_len l_right) (mk_len (mk_name n_right)))
  in

  let len = if len_left = len_right then [len_left] else [len_left;len_right] in

  let phi =
    Term.mk_ands
      (* remove duplicates, and then concatenate *)
      (len @
       List.filter (fun x -> not (List.mem x phi_right)) phi_left @
       phi_right)
  in
  phi

let xor arg (s : ES.t) =
  let i, m1, m2 =
    match arg with
    | Args.(Pair (Int i, Pair (Opt (Message, m1), Opt (Message, m2)))) -> 
      i, m1, m2
    | _ -> assert false
  in

  let l_proj, r_proj = ES.get_system_pair_projs s in
  
  let is_xored_diff t =
    match Term.project1 l_proj  t,
          Term.project1 r_proj t with
    | (Fun (fl,_,ll),Fun (fr,_,lr))
      when (fl = Term.f_xor && fr = Term.f_xor) -> true
    | _ -> false
  in
  let is_name_diff mess_name =
    match Term.project1 l_proj  mess_name,
          Term.project1 r_proj mess_name with
    | Name nl, Name nr -> true
    | _ -> false
  in
  
  (* We allow the optional arguments to be in any order, we just match them
     however we can. *)
  let opt_m, opt_n =  match m1, m2 with
    | None, None -> None, None
    | Some Message (t, _), None
    | None, Some Message (t, _)
      when is_name_diff t -> None, Some t
    | Some Message (t, _), None
    | None, Some Message (t, _)
      when is_xored_diff t -> Some t, None
    | Some Message (t1, _), Some Message (t2, _)
      when is_name_diff t1 && is_xored_diff t2 -> Some t2, Some t1
    | Some Message (t1, _), Some Message (t2, _)
      when is_name_diff t2 && is_xored_diff t1 -> Some t1, Some t2
    | _ -> soft_failure
             (Tactics.Failure
                "The optional arguments of xor can only be a name and/or \
                 the target xored term.")
  in
  let before, e, after = split_equiv_goal i s in

  (* the biframe to consider when checking the freshness *)
  let biframe = List.rev_append before after in
  let xor_occ =
    match (Iter.get_fsymb ~allow_diff:true (ES.table s) Term.f_xor e), opt_m with
    | [], _ ->
      soft_failure
        (Tactics.Failure
           "Xor can only be applied on a term with at least one occurrence \
            of a term xor(t,k)")

    | occ :: _, None ->
      if not (occ.Iter.occ_vars = []) then
        soft_failure
          (Tactics.Failure "application below a binder is not supported");
      occ

    | occs, Some xor ->
      begin match
        List.find (fun xor_occ -> xor_occ.Iter.occ_cnt = xor) occs
      with
        | occ -> occ
        | exception Not_found ->
          soft_failure
            (Tactics.Failure "the given xor does not occur in the term")
      end
  in
  let t =  xor_occ.Iter.occ_cnt in

  let n_left, l_left, n_right, l_right, term =
    match opt_n with
    | None ->
      begin
        match Term.project1 l_proj  t,
              Term.project1 r_proj t with
        | (Fun (fl, _, [Term.Name nl;ll]),
           Fun (fr, _, [Term.Name nr;lr]))
          when (fl = Term.f_xor && fr = Term.f_xor) ->
          (nl,ll,nr,lr,t)

        | _ -> assert false
      end
    | Some mess_name ->
      begin
        match Term.project1 l_proj  mess_name,
              Term.project1 r_proj mess_name with
        | Name nl, Name nr ->
          begin match Term.project1 l_proj  t,
                      Term.project1 r_proj t with
            | (Fun (fl,_,ll),Fun (fr,_,lr))
              when (fl = Term.f_xor && fr = Term.f_xor) ->
              (nl,remove_name_occ nl ll,
               nr,remove_name_occ nr lr,
               t)
            | _ -> assert false
          end
        | _ -> assert false
      end
  in
  let phi =
    mk_xor_phi_base s biframe (n_left, l_left, n_right, l_right, term)
  in
  let ndef = Symbols.{ n_fty = Type.mk_ftype 0 [] [] Message ; } in
  let table,n =
    Symbols.Name.declare (ES.table s) (L.mk_loc L._dummy "n_XOR") ndef
  in
  let ns = Term.mk_isymb n Message [] in
  let s = ES.set_table table s in

  let then_branch = Term.mk_name ns in
  let else_branch = term in
  let if_term = Term.mk_ite phi then_branch else_branch in

  let new_elem =
    Equiv.subst_equiv [Term.ESubst (t,if_term)] [e]
  in
  let biframe = List.rev_append before (new_elem @ after) in
  [ES.set_equiv_goal biframe s]


let () =
  T.register_typed "xor"
   ~general_help:"Removes biterm (n(i0,...,ik) XOR t) if n(i0,...,ik) is fresh."
   ~detailed_help:"This yields the same freshness condition on the name as the \
                   fresh tactic."
   ~tactic_group:Cryptographic
   ~pq_sound:true
   (LT.genfun_of_pure_efun_arg xor)
   Args.(Pair (Int, Pair (Opt Message, Opt Message)))


(*------------------------------------------------------------------*)
exception Not_context

class ddh_context
    ~(cntxt:Constr.trace_cntxt) ~gen ~exp ~l_proj ~r_proj exact a b c
  = object (self)

 inherit Iter.iter_approx_macros ~exact ~cntxt as super

  method visit_macro ms a =
    match Symbols.Macro.get_def ms.s_symb cntxt.table with
      | Symbols.(Input | Output | State _ | Cond | Exec | Frame) -> ()
      | _ -> super#visit_macro ms a

  (* we check if the only diff are over g^ab and g^c, and that a, b and c
     appears only as g^a, g^b and g^c. *)
  (* if we ever decide to rewrite this tactic or generalize it,
     we may want to use functions from dh.ml written for cdh/gdh,
     that do this in a more general way *)
  method visit_message t =
    match Term.project1 l_proj t, 
          Term.project1 r_proj t with
    (* left:  a b can occur as g^a^b 
       right: c can occur as g^c *)
    | Term.(Fun (f1,_, [(Fun (f2,_, [g1; Name n1])); Name n2])),
      Term.(Fun (f, _, [g3; Name n3])) 
      when f1 = exp && f2 = exp && g1 = gen && g3 = gen && n3.s_symb = c &&
           ((n1.s_symb = a && n2.s_symb = b) ||
            (n1.s_symb = b && n2.s_symb = a)) -> ()

    | _ ->
      match t with
      (* any name n can occur as g^n *)
      | Term.Fun (f, _, [g1; Name n]) when f = exp && g1 = gen -> ()

      (* if a name a, b, c appear anywhere else, fail *)
      | Term.Name n when List.mem n.s_symb [a; b; c] -> raise Not_context

      (* if a diff is not over a valid ddh diff, we fail  *)
      | Term.Diff _ -> raise Not_context

      | _ -> super#visit_message t

end

(*------------------------------------------------------------------*)
exception Macro_found

class find_macros ~(cntxt:Constr.trace_cntxt) exact = object (self)
 inherit Iter.iter_approx_macros ~exact ~cntxt as super

  method visit_macro ms a =
    match Symbols.Macro.get_def ms.s_symb cntxt.table with
    | Symbols.(Input | Output | State _ | Cond | Exec | Frame) ->
      raise Macro_found
    | _ -> self#visit_macro ms a
end


(** If all the terms of a system can be seen as a context of the terms, where
    all the names appearing inside the terms are only used inside those, returns
    true. *)
let is_ddh_context
    ~(cntxt : Constr.trace_cntxt)
    ~l_proj ~r_proj
    ~gen ~exp a b c elem_list =
  let a,b,c = Symbols.Name.of_lsymb a cntxt.table,
              Symbols.Name.of_lsymb b cntxt.table,
              Symbols.Name.of_lsymb c cntxt.table in
  let iter = new ddh_context ~cntxt ~l_proj ~r_proj ~gen ~exp false a b c in
  let iterfm = new find_macros ~cntxt false in
  let exists_macro =
    try List.iter iterfm#visit_message elem_list; false
    with Macro_found -> true
  in

  try
    (* we check that a b and c only occur in the correct form inside the system,
       if the elements contain some macro based on the system.*)
   if exists_macro then
    SE.iter_descrs cntxt.table cntxt.system (
      fun d ->
        iter#visit_message (snd d.condition) ;
        iter#visit_message (snd d.output) ;
        List.iter (fun (_,t) -> iter#visit_message t) d.updates;
    );
   (* we then check inside the frame *)
    List.iter iter#visit_message elem_list;
    true
  with Not_context | Fresh.Name_found -> false

(*------------------------------------------------------------------*)
let is_ddh_gen tbl gen =
  match Symbols.Function.get_def gen tbl with
  | _, Symbols.DHgen l -> List.mem Symbols.DH_DDH l
  | _ -> false

(*------------------------------------------------------------------*)
let ddh (lgen : lsymb) (na : lsymb) (nb : lsymb) (nc : lsymb) s sk fk =
  let tbl = ES.table s in
  let gen_symb = Symbols.Function.of_lsymb lgen tbl in

  if not (is_ddh_gen tbl gen_symb) then
    soft_failure ~loc:(L.loc lgen)
      (Failure "no DDH assumption on this generator");

  let exp_symb = match Symbols.Function.get_data gen_symb tbl with
    | Symbols.AssociatedFunctions [exp] -> exp
    | _ -> assert false
  in

  let gen = Term.mk_fun tbl gen_symb [] [] in
  let exp = (exp_symb, []) in

  let cntxt = mk_pair_trace_cntxt s in
  let l_proj, r_proj = ES.get_system_pair_projs s in
  if is_ddh_context ~gen ~exp ~cntxt ~l_proj ~r_proj na nb nc (ES.goal_as_equiv s)
  then sk [] fk
  else soft_failure Tactics.NotDDHContext

(* DDH is called on strings that correspond to names, put potentially without
   the correct arity. E.g, with name a(i), we need to write ddh a, .... Thus, we
   cannot use the typed registering, as a is parsed as a name identifier, which
   then does not have the correct arity. *)

let () = T.register_general "ddh"
    ~tactic_help:
      {general_help = "Closes the current system, if it is an \
                       instance of a context of ddh.";
       detailed_help = "It must be called on (generator, a, b, c) where \
                        (a,b,c) are strings that corresponds \
                        to names, but without any indices. It then \
                        applies ddh to all the copies of the names, \
                        and checks that all actions of the protocol \
                        uses the names in a correct way. Can be used \
                        in collaboration with some transitivity to \
                        obtain a system where ddh can be applied.";
                  usages_sorts = [Sort (Pair (String, 
                                              Pair (String, 
                                                    Pair( String, String))))];
                  tactic_group = Cryptographic}
    (function
       | [Args.String_name gen;
          Args.String_name v1;
          Args.String_name v2;
          Args.String_name v3] ->
         LT.gentac_of_etac (ddh gen v1 v2 v3)
       | _ -> bad_args ())<|MERGE_RESOLUTION|>--- conflicted
+++ resolved
@@ -17,15 +17,10 @@
 module ES   = EquivSequent
 module Hyps = ES.Hyps
 
-<<<<<<< HEAD
 module NO = NameOccs
 
-type sequent = ES.sequent
-
-=======
 module LT = LowTactics
   
->>>>>>> 3cf8b728
 type lsymb = Theory.lsymb
 
 (*------------------------------------------------------------------*)
