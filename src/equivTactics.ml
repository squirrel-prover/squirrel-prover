(** All equivalence tactics.
   Tactics are organized in three classes:
    - Logical -> relies on the logical properties of the sequent.
    - Strucutral -> relies on properties of protocols, or of equality over messages,...
    - Cryptographic -> relies on a cryptographic assumptions, that must be assumed.*)

open Term

type tac = EquivSequent.t Tactics.tac

module T = Prover.EquivTactics

module Args = TacticsArgs

(*------------------------------------------------------------------*)
(** {2 Utilities} *)

exception Out_of_range

(** When [0 <= i < List.length l], [nth i l] returns [before,e,after]
  * such that [List.rev_append before (e::after) = l] and
  * [List.length before = i].
  * @raise Out_of_range when [i] is out of range. *)
let nth i l =
  let rec aux i acc = function
    | [] -> raise Out_of_range
    | e::tl -> if i=0 then acc,e,tl else aux (i-1) (e::acc) tl
  in aux i [] l

(*------------------------------------------------------------------*)
(** {2 Logical Tactics} *)

(** Wrap a tactic expecting an equivalence goal (and returning arbitrary
  * goals) into a tactic expecting a general prover goal (which fails
  * when that goal is not an equivalence). *)
let only_equiv t (s : Prover.Goal.t) =
  match s with
  | Prover.Goal.Equiv s -> t s
  | _ -> Tactics.soft_failure (Tactics.Failure "Equivalence goal expected")

(** Wrap a tactic expecting and returning equivalence goals
  * into a general prover tactic. *)
let pure_equiv t s sk fk =
  let t' s sk fk =
    t s (fun l fk -> sk (List.map (fun s -> Prover.Goal.Equiv s) l) fk) fk
  in
  only_equiv t' s sk fk

(** Wrap a functiin expecting an equivalence goal (and returning arbitrary
  * goals) into a tactic expecting a general prover goal (which fails
  * when that goal is not an equivalence). *)
let only_equiv_typed t arg (s : Prover.Goal.t) =
  match s with
  | Prover.Goal.Equiv s -> t arg s
  | _ -> Tactics.soft_failure (Tactics.Failure "Equivalence goal expected")

(** Wrap a function expecting an argument and an equivalence goal and returning
   equivalence goals into a general prover function. *)
let pure_equiv_typed t arg s =
  let res = only_equiv_typed t arg s in
 List.map (fun s -> Prover.Goal.Equiv s) res


(*------------------------------------------------------------------*)
(* Admit tactic *)
let () =
  T.register_general "admit"
    ~tactic_help:{general_help = "Closes the current goal, or drop a bi-frame \
                                  element.";
                  detailed_help = "This tactic, of course, makes the proof \
                                   un-valid.";
                  usages_sorts = [Sort Args.Int];
                  tactic_group = Logical}
    (function
       | [] -> only_equiv (fun _ sk fk -> sk [] fk)
       | [TacticsArgs.Int_parsed i] ->
           pure_equiv begin fun s sk fk ->
             let before,_,after = nth i (EquivSequent.goal s) in
             let s =
               EquivSequent.set_goal s (List.rev_append before after)
             in
               sk [s] fk
           end
       | _ -> Tactics.hard_failure (Tactics.Failure "improper arguments"))


(*------------------------------------------------------------------*)
exception NoReflMacros

class exist_macros ~(system:SystemExpr.system_expr) table = object (self)
  inherit Iter.iter ~system table as super
  method visit_message t = match t with
    | Term.Macro _ -> raise NoReflMacros
    | _ -> super#visit_message t
  method visit_formula t = match t with
    | Term.Macro _ -> raise NoReflMacros
    | _ -> super#visit_formula t
end


(** Tactic that succeeds (with no new subgoal) on equivalences
  * where the two frames are identical. *)
let refl (s : EquivSequent.t) =
  let iter =
    new exist_macros
      ~system:(EquivSequent.system s)
      (EquivSequent.table s) in
  try
    (* we check that the frame does not contain macro *)
    List.iter iter#visit_term (EquivSequent.goal s);
    if EquivSequent.get_frame PLeft s = EquivSequent.get_frame PRight s
    then
      []
    else
      Tactics.soft_failure (Tactics.NoRefl)
  with
  | NoReflMacros -> Tactics.soft_failure (Tactics.NoReflMacros)

let () =
  T.register "refl"
    ~tactic_help:{general_help = "Closes a reflexive goal.";
                  detailed_help = "A goal is reflexive when the left and right \
                                   frame corresponding to the bi-terms are \
                                   identical. This of course needs to be the \
                                   case also for macros expansions.";
                  usages_sorts = [Sort None];
                  tactic_group = Logical}
    (only_equiv refl)

(*------------------------------------------------------------------*)
(** For each element of the biframe, checks that it is a member of the
  * hypothesis biframe. If so, close the goal. *)
let assumption s =
  let hyps = EquivSequent.hyps s in
  let goal = EquivSequent.goal s in

  let in_hyp = function
    | EquivSequent.Equiv equiv -> 
      List.for_all (fun elem -> List.mem elem equiv) goal
    | EquivSequent.Reach _ -> false
  in

  if List.exists in_hyp hyps 
  then []
  else
    Tactics.soft_failure (Tactics.Failure "Conclusion different from hypothesis.")

let () =
  T.register "assumption"
    ~tactic_help:{general_help = "Closes a goal contained in its hypothesis.";
                  detailed_help = "";
                  usages_sorts = [Sort None];
                  tactic_group = Logical}
    (only_equiv assumption)

(*------------------------------------------------------------------*)

(** Given a judgement [s] of the form Γ => E, where E is the conclusion
   biframe, and a timestamp [ts] wich does not occur inside the hypothesis
   H0, produce the judgments H0 => E{ts -> init} and (Γ ∧ E{ts->pred ts}) => E.
   The second one is then direclty simplified by a case on all possible
   values of ts, producing a judgement for each one. *)
let induction TacticsArgs.(Timestamp ts) s =
  let env = EquivSequent.env s in
  match ts with
  | Var t as ts ->
    (* Check that variable does not occur in the premise. *)
    let bound_in_hyp = function
      | EquivSequent.Equiv e -> 
        List.exists (function
            | EquivSequent.Message m ->
              List.mem (Vars.EVar t) (Term.get_vars m)
            | EquivSequent.Formula m ->
              List.mem (Vars.EVar t) (Term.get_vars m)
          ) e

      | EquivSequent.Reach f -> 
        List.mem (Vars.EVar t) (Term.get_vars f)
    in
    
    let bound_in_hyps = List.exists bound_in_hyp (EquivSequent.hyps s) in

    if bound_in_hyps then
      Tactics.soft_failure
        (Tactics.Failure "Variable cannot occur in the hypotheses");

    (* Remove ts from the sequent, as it will become unused. *)
    let s = EquivSequent.set_env (Vars.rm_var env t) s in
    let table  = EquivSequent.table s in
    let system = EquivSequent.system s in
    let subst = [Term.ESubst (ts, Pred ts)] in
    let goal = EquivSequent.goal s in

    let ind_hyp = EquivSequent.Equiv (EquivSequent.subst_equiv subst goal) in
    let induc_s = EquivSequent.set_hyps s (ind_hyp :: EquivSequent.hyps s) in

    let init_s =
      EquivSequent.set_goal
        s (EquivSequent.subst_equiv [Term.ESubst(ts,Init)] goal)
    in

    let goals = ref [] in
    (** [add_action _action descr] adds to goals the goal corresponding to the
      * case where [t] is instantiated by [descr]. *)
    let add_action descr =
      let env = ref @@ EquivSequent.env induc_s in
      let subst =
        List.map
          (fun i ->
             let i' = Vars.make_fresh_from_and_update env i in
             Term.ESubst (Term.Var i, Term.Var i'))
          descr.Action.indices
      in
      let name =
        SystemExpr.action_to_term table system
          (Action.subst_action subst descr.Action.action)
      in
      let ts_subst = [Term.ESubst(ts,name)] in
      goals := (EquivSequent.subst ts_subst induc_s
                |> EquivSequent.set_env !env)
               ::!goals
    in

    SystemExpr.iter_descrs table system add_action ;
    init_s :: List.rev !goals
  | _  ->
    Tactics.soft_failure
      (Tactics.Failure "expected a timestamp variable")

let () =
  T.register_typed "induction"
    ~general_help:"Apply the induction scheme to the given timestamp."
    ~detailed_help:"Given a timestamp ts, that does not occur in the hypothesis, \
                    it creates two sub-goals, one where ts has been replaced by \
                    init, and one where we assume that the goal holds on \
                    pred(ts)."
    ~tactic_group:Logical
    (pure_equiv_typed induction) TacticsArgs.Timestamp

(*------------------------------------------------------------------*)
let enrich arg s = match arg with
  | TacticsArgs.ETerm (Sorts.Boolean, f, loc) ->
    [ EquivSequent.set_goal s (EquivSequent.Formula f ::
                                  EquivSequent.goal s) ]

  | TacticsArgs.ETerm (Sorts.Message, f, loc) ->
    [ EquivSequent.set_goal s (EquivSequent.Message f ::
                                  EquivSequent.goal s) ]

  | TacticsArgs.ETerm (Sorts.Index, _, loc)
  | TacticsArgs.ETerm (Sorts.Timestamp, _, loc) ->
    Tactics.hard_failure
      (Tactics.Failure "expected a message or boolean term")

let () = T.register_typed "enrich"
    ~general_help:"Enrich the goal with the given term."
    ~detailed_help:"This is usually called before the induction, to enrich the \
                    induction hypothesis, and then allow to solve multiple cases \
                    more simply."
    ~tactic_group:Logical
    ~usages_sorts:[Sort TacticsArgs.Message; Sort TacticsArgs.Boolean]
    (pure_equiv_typed enrich) TacticsArgs.ETerm


(*------------------------------------------------------------------*)
let print_tac TacticsArgs.None s =
  Tactics.print_system (EquivSequent.table s) (EquivSequent.system s);
  [s]

let () =
  T.register_typed "print" ~general_help:"Shows the current system."
    ~detailed_help:""
    ~tactic_group:Logical
    (pure_equiv_typed print_tac) TacticsArgs.None


(*------------------------------------------------------------------*)
(** {2 Structural Tactics} *)


(*------------------------------------------------------------------*)
(** Automatic simplification *)
let simpl =
  Tactics.(
    AndThen
      (Abstract ("fadup",[]) ::
       [Try(
         AndThen [Abstract ("expandall",[]);
                  Abstract ("fadup",[]);
                  OrElse [Abstract ("refl",[]);
                          Abstract ("assumption",[])]])]))

let () =
  T.register_macro "simpl"
     ~tactic_help:{general_help = "Automatically simplify the goal.";
                   detailed_help = "This tactics automatically calls fadup, \
                                    expands the macros, and closes goals using \
                                    refl or assumption.";
                  usages_sorts = [Sort None];
                  tactic_group = Structural }
    simpl

(* TODO: add auto tac *)
(* let tac_auto s sk fk =
 *   let fk _ = fk Tactics.GoalNotClosed in
 *   sk (Tactics.AST.eval simpl s) *)


(*------------------------------------------------------------------*)
(** Function application *)

exception No_common_head
exception No_FA
let fa_expand t =
  let aux : type a. a Term.term -> EquivSequent.elem list = function
    | Fun (f,l) ->
      List.map (fun m -> EquivSequent.Message m) l
    | ITE (c,t,e) when t = e ->
      EquivSequent.[ Message t ]
    | ITE (c,t,e) ->
      EquivSequent.[ Formula c ; Message t ; Message e ]
    | And (f,g) ->
      EquivSequent.[ Formula f ; Formula g ]
    | Or (f,g) ->
      EquivSequent.[ Formula f ; Formula g ]
    | Atom (`Message (_,f,g)) ->
      EquivSequent.[ Message f ; Message g ]
    | Impl (f,g) ->
      EquivSequent.[ Formula f ; Formula g ]
    | Not f -> EquivSequent.[ Formula f ]
    | True -> []
    | False -> []
    | Diff _ -> raise No_common_head
    | _ -> raise No_FA
  in
  (* Remve ITE(b,true,false) coming from expansion of frame macro *)
  let filterBoolAsMsg =
    List.map
      (fun x -> match x with
        | EquivSequent.Message ITE (c,t,e)
          when (t = Term.Fun(f_true,[]) && e = Term.Fun(f_false,[]))
          -> EquivSequent.Formula c
        | _ -> x)
  in
  match t with
  | EquivSequent.Message e -> filterBoolAsMsg (aux (Term.head_normal_biterm e))
  | EquivSequent.Formula e -> filterBoolAsMsg (aux (Term.head_normal_biterm e))

let fa TacticsArgs.(Int i) s =
  match nth i (EquivSequent.goal s) with
    | before, e, after ->
        begin try
          (* Special case for try find, otherwise we use fa_expand *)
          match e with
          | EquivSequent.Message Find (vars,c,t,e) ->
            let env = ref (EquivSequent.env s) in
            let vars' = List.map (Vars.make_fresh_from_and_update env) vars in
            let subst =
              List.map2
                (fun i i' -> ESubst (Term.Var i, Term.Var i'))
                vars vars'
            in
            let c' = Term.(Seq (vars, message_of_formula c)) in
            let t' = Term.subst subst t in
            let biframe =
              List.rev_append before
                (EquivSequent.[ Message c' ; Message t' ; Message e ] @ after)
            in
            [ EquivSequent.set_env !env (EquivSequent.set_goal s biframe) ]
          | _ ->
            let biframe =
              List.rev_append before (fa_expand e @ after) in
              [ EquivSequent.set_goal s biframe ]
          with
          | No_common_head ->
              Tactics.soft_failure (Tactics.Failure "No common construct")
          | No_FA ->
              Tactics.soft_failure (Tactics.Failure "FA not applicable")
        end
    | exception Out_of_range ->
        Tactics.soft_failure (Tactics.Failure "Out of range position")

let () =
  T.register_typed "fa"
    ~general_help:"Break function applications on the nth term of the sequence."
    ~detailed_help:"To prove that a goal containing f(u1,...,un) is \
                    diff-equivalent, one can prove that the goal containing the \
                    sequence u1,...,un is diff-equivalent."
    ~tactic_group:Structural
    (pure_equiv_typed fa) TacticsArgs.Int

(*------------------------------------------------------------------*)
(** Check if an element appears twice in the biframe,
  * or if it is [input\@t] with some [frame\@t'] appearing in the frame
  * with [pred(t) <= t'] guaranteed,
  * or if it is [exec\@t] with some [frame\@t'] appearing in the frame
  * with [t <= t'] guaranteed. *)
let is_dup table elem elems =
  if List.mem elem elems then true
  else
    let rec leq t t' = let open Term in match t,t' with
      | t,t' when t=t' -> true
      | Pred t, Pred t'-> leq t t'
      | Pred t, t' -> leq t t'
      | Action (n,is), Action (n',is') ->
          Action.(depends (of_term n is table) (of_term n' is' table))
      | _ -> false
    in
    match elem with
      | EquivSequent.Message (Term.Macro (im,[],t)) when im = Term.in_macro ->
          List.exists
            (function
               | EquivSequent.Message (Term.Macro (fm,[],t'))
                 when fm = Term.frame_macro && leq (Pred t) t' -> true
               | _ -> false)
            elems
      | EquivSequent.Formula (Term.Macro (em,[],t)) when em = Term.exec_macro ->
          List.exists
            (function
               | EquivSequent.Message (Term.Macro (fm,[],t'))
                 when fm = Term.frame_macro && leq t t' -> true
               | _ -> false)
            elems
      | _ -> false

(** This function goes over all elements inside elems.  All elements that can be
   seen as duplicates, or context of duplicates, are removed. All elements that
   can be seen as context of duplicates and assumptions are removed, but
   replaced by the assumptions that appear as there subterms. *)
let rec filter_fa_dup table res assump (elems : EquivSequent.equiv) =
  let rec is_fa_dup acc elems e =
    (* if an element is a duplicate wrt. elems, we remove it directly *)
    if is_dup table e elems then
      (true,[])
    (* if an element is an assumption, we succeed, but do not remove it *)
    else if List.mem e assump then
      (true,[e])
    (* otherwise, we go recursively inside the sub-terms produced by function
       application *)
    else try
      let new_els = fa_expand e in
      List.fold_left
        (fun (aux1,aux2) e ->
          let (fa_succ,fa_rem) = is_fa_dup acc elems e in
          fa_succ && aux1, fa_rem @ aux2)
        (true,[]) new_els
    with No_FA | No_common_head -> (false,[])
  in
  match elems with
  | [] -> res
  | e :: els ->
    let (fa_succ,fa_rem) =  is_fa_dup [] (res@els) e in
    if fa_succ then filter_fa_dup table (fa_rem@res) assump els
    else filter_fa_dup table (e::res) assump els

(** This tactic filters the biframe through filter_fa_dup, passing the set of
   hypotheses to it.  This is applied automatically, and essentially leaves only
   assumptions, or elements that contain a subterm which is neither a duplicate
   nor an assumption. *)
let fa_dup s =
  let table = EquivSequent.table s in

  (* FIXME: allow to choose the hypothesis *)
  let hyp = List.find_map (function 
      | EquivSequent.Equiv e -> Some e
      | EquivSequent.Reach _ -> None) (EquivSequent.hyps s) in
  let hyp = Utils.odflt [] hyp in

  let biframe = EquivSequent.goal s
                |> List.rev
                |> filter_fa_dup table [] hyp
  in
  [EquivSequent.set_goal s biframe]

exception Not_FADUP_formula
exception Not_FADUP_iter

class check_fadup ~(system:SystemExpr.system_expr) table tau = object (self)

  inherit [Term.timestamp list] Iter.fold ~system table as super

  method check_formula f = ignore (self#fold_formula [Term.Pred tau] f)

  method extract_ts_atoms phi =
    let rec conjuncts = function
      | And (f,g) :: l -> conjuncts (f::g::l)
      | f :: l -> f :: conjuncts l
      | [] -> []
    in
    List.partition
      (function Atom (`Timestamp _) -> true | _ -> false)
      (conjuncts [phi])

  method add_atoms atoms timestamps =
    List.fold_left
      (fun acc at -> match at with
        | Atom (`Timestamp (`Leq,tau_1,tau_2)) ->
          if List.mem tau_2 acc
          then tau_1::acc
          else acc
        | Atom (`Timestamp (`Lt,tau_1,tau_2)) ->
          if (List.mem (Term.Pred tau_2) acc || List.mem tau_2 acc)
          then tau_1::acc
          else acc
        | _ -> raise Not_FADUP_iter)
      timestamps
      atoms

  method fold_message timestamps t = match t with
    | Macro (ms,[],a)
      when (ms = Term.in_macro && (a = tau || List.mem a timestamps)) ||
           (ms = Term.out_macro && List.mem a timestamps)
      -> timestamps
    | ITE (Macro (ms,[],a), then_branch, _)
      when ms = Term.exec_macro && List.mem a timestamps
      -> self#fold_message timestamps then_branch
    | Macro _ | Name _ | Var _ | Diff _ -> raise Not_FADUP_iter
    | Fun _ | Seq _ | ITE _ | Find _ -> super#fold_message timestamps t

  method fold_formula timestamps (f:Term.formula) =
    match f with
    | Atom (`Index _) | Atom (`Timestamp _) -> timestamps
    | Impl (phi_1,phi_2) ->
      let atoms,l = self#extract_ts_atoms phi_1 in
      let ts' = self#add_atoms atoms timestamps in
      List.iter
        (fun phi -> ignore (self#fold_formula ts' phi))
        (phi_2::l) ;
      timestamps
    | And _ as phi ->
      let atoms,l = self#extract_ts_atoms phi in
      let ts' = self#add_atoms atoms timestamps in
      List.iter
        (fun phi -> ignore (self#fold_formula ts' phi))
        l ;
      timestamps
    | Atom (`Happens _) | Var _ | Diff _ | Macro _ -> raise Not_FADUP_iter
    | Atom (`Message _)
    | Or _ | Not _ | ForAll _ | Exists _ -> super#fold_formula timestamps f
    | True | False -> timestamps

end

let fa_dup_int i s =
  match nth i (EquivSequent.goal s) with
  | before, e, after ->
      let biframe_without_e = List.rev_append before after in
      let system = EquivSequent.system s in
      let table  = EquivSequent.table s in
      begin try
        (* we expect that e is of the form exec@pred(tau) && phi *)
        let (tau,phi) =
          let f,g = match e with
            | EquivSequent.Formula Term.And (f,g) -> f,g
            | EquivSequent.Message Term.(Seq (vars,ITE (And (f,g),tt,ff)))
              when Term.(tt = Fun (f_true,[]) && ff = Fun (f_false,[])) ->
              let subst =
                List.map
                  (fun v ->
                     ESubst (Var v, Var (Vars.make_new_from v)))
                  vars
              in
              Term.subst subst f,
              Term.subst subst g
            | _ -> raise Not_FADUP_formula
          in
          match f,g with
            | (Term.Macro (fm,[], Term.Pred tau), phi) when fm = Term.exec_macro
              -> (tau,phi)
            | (phi, Term.Macro (fm,[], Term.Pred tau)) when fm = Term.exec_macro
              -> (tau,phi)
            | _ -> raise Not_FADUP_formula
        in
        let frame_at_pred_tau =
          EquivSequent.Message (Term.Macro (Term.frame_macro,[],Term.Pred tau))
        in
        (* we first check that frame@pred(tau) is in the biframe *)
        if List.mem frame_at_pred_tau biframe_without_e then
          (* we iterate over the formula phi to check if it contains only
           * allowed subterms *)
          let iter = new check_fadup ~system table tau in
          iter#check_formula phi ;
          (* on success, we keep only exec@pred(tau) *)
          let new_elem =
            EquivSequent.Formula
              (Term.Macro (Term.exec_macro,[],Term.Pred tau))
          in
          [EquivSequent.set_goal s (List.rev_append before (new_elem::after))]
        else raise Not_FADUP_formula
      with
      | Not_FADUP_formula ->
          Tactics.soft_failure (Tactics.Failure "can only apply the tactic on \
          a formula of the form (exec@pred(tau) && phi) with frame@pred(tau)\
          in the biframe")
      | Not_FADUP_iter ->
          Tactics.soft_failure (Tactics.Failure "the formula contains subterms \
          that are not handled by the FADUP rule")
      end
  | exception Out_of_range ->
      Tactics.soft_failure (Tactics.Failure "out of range position")


let fadup TacticsArgs.(Opt (Int, p)) s =
  match p with
  | None -> fa_dup s
  | Some (TacticsArgs.Int i) -> fa_dup_int i s

let () =
 T.register_typed "fadup"
   ~general_help:"When applied without argument, tries to remove all terms that \
                  are duplicates, or context of duplicates."
   ~detailed_help: "When applied on a formula of the form (exec@pred(tau) && \
                    phi), with frame@pred(tau) in the biframe, tries to remove \
                    phi if it contains only subterms allowed by the FA-DUP rule."
   ~tactic_group:Structural
   (pure_equiv_typed fadup) TacticsArgs.(Opt Int)

(*------------------------------------------------------------------*)
(** Fresh *)

exception Name_found
exception Var_found
exception Not_name

class find_name ~(system:SystemExpr.system_expr) table exact name = object (self)
  inherit Iter.iter_approx_macros ~exact ~system table as super

  method visit_message t = match t with
    | Term.Name (n,_) -> if n = name then raise Name_found
    | Term.Var m -> raise Var_found
    | _ -> super#visit_message t
end

class get_name_indices ~(system:SystemExpr.system_expr) table exact name = object (self)
  inherit Iter.iter_approx_macros ~exact ~system table as super

  val mutable indices : (Vars.index list) list = []
  method get_indices = List.sort_uniq Stdlib.compare indices

  method visit_message t = match t with
    | Term.Name (n,is) -> if n = name then indices <- is::indices
    | Term.Var m -> raise Var_found
    | _ -> super#visit_message t
end

class get_actions ~(system:SystemExpr.system_expr) table exact = object (self)
  inherit Iter.iter_approx_macros ~exact ~system table as super

  (* The boolean is set to true only for input macros.
   * In that case, when building phi_proj we require a strict inequality on
   * timestamps because we have to consider only actions occurring before
   * the input.*)
  val mutable actions : (Term.timestamp * bool) list = []
  method get_actions = List.sort_uniq Stdlib.compare actions

  method visit_macro mn is a = match Symbols.Macro.get_def mn table with
    | Symbols.Input -> actions <- (a,true)::actions
    | Symbols.(Output | State _ | Cond | Exec | Frame) ->
      actions <- (a,false)::actions
    | _ -> (actions <- (a, false)::actions; self#visit_macro mn is a)
end

let rec mk_ands = function
  | [] -> Term.True
  | [a] -> a
  | [a; b] -> Term.And(a, b)
  | p::q -> Term.And(p, mk_ands q)

(** Construct the formula expressing freshness for some projection. *)
let mk_phi_proj system table env name indices proj biframe =
  let proj_frame = List.map (EquivSequent.pi_elem proj) biframe in
  begin try
    let list_of_indices_from_frame =
      let iter = new get_name_indices ~system table false name in
        List.iter iter#visit_term proj_frame ;
        iter#get_indices
    and list_of_actions_from_frame =
      let iter = new get_actions ~system table false in
      List.iter iter#visit_term proj_frame ;
      iter#get_actions
    and tbl_of_action_indices = Hashtbl.create 10 in
    SystemExpr.(iter_descrs table system
      (fun action_descr ->
        let iter = new get_name_indices ~system table true name in
        let descr_proj = Action.pi_descr proj action_descr in
        iter#visit_formula (snd descr_proj.condition) ;
        iter#visit_message (snd descr_proj.output) ;
        List.iter (fun (_,t) -> iter#visit_message t) descr_proj.updates;
        (* we add only actions in which name occurs *)
        let action_indices = iter#get_indices in
        if List.length action_indices > 0 then
          Hashtbl.add tbl_of_action_indices descr_proj action_indices));
    (* direct cases (for explicit occurrences of [name] in the frame) *)
    let phi_frame =
        (List.map
           (fun j ->
              (* select bound variables,
               * to quantify universally over them *)
              let bv =
                List.filter
                  (fun i -> not (Vars.mem env (Vars.name i)))
                  j
              in
              let env = ref env in
              let bv' =
                List.map (Vars.make_fresh_from_and_update env) bv in
              let subst =
                List.map2
                  (fun i i' -> ESubst (Term.Var i, Term.Var i'))
                  bv bv'
              in
              let j = List.map (Term.subst_var subst) j in
              Term.mk_forall
                (List.map (fun i -> Vars.EVar i) bv')
                (Term.mk_indices_neq indices j))
           list_of_indices_from_frame)
    (* indirect cases (occurrences of [name] in actions of the system) *)
    and phi_actions =
      Hashtbl.fold
        (fun a indices_a formulas ->
            (* for each action [a] in which [name] occurs
             * with indices from [indices_a] *)
            let env = ref env in
            let new_action_indices =
              List.map
                (fun i -> Vars.make_fresh_from_and_update env i)
                a.Action.indices
            in
            let bv =
              List.filter
                (fun i -> not (List.mem i a.Action.indices))
                (List.sort_uniq Stdlib.compare (List.concat indices_a))
            in
            let bv' =
              List.map
                (fun i -> Vars.make_fresh_from_and_update env i)
                bv
            in
            let subst =
              List.map2
                (fun i i' -> Term.ESubst (Term.Var i, Term.Var i'))
                a.Action.indices new_action_indices @
              List.map2
                (fun i i' -> Term.ESubst (Term.Var i, Term.Var i'))
                bv bv'
            in
            (* apply [subst] to the action and to the list of
             * indices of our name's occurrences *)
            let new_action =
              SystemExpr.action_to_term table system
                (Action.subst_action subst a.Action.action)
            in
            let indices_a =
              List.map
                (List.map (Term.subst_var subst))
                indices_a in
            (* if new_action occurs before an action of the frame *)
            let disj =
              Term.mk_ors
                (List.sort_uniq Stdlib.compare
                  (List.map
                    (fun (t,strict) ->
                      if strict
                      then Term.Atom (`Timestamp (`Lt, new_action, t))
                      else Term.Atom (Term.mk_timestamp_leq new_action t))
                    list_of_actions_from_frame))
            (* then indices of name in new_action and of [name] differ *)
            and conj =
              Term.mk_ands
                (List.map
                   (fun is -> Term.mk_indices_neq is indices)
                   indices_a)
            in
            let forall_var =
              List.map (fun i -> Vars.EVar i) (new_action_indices @ bv') in
            (Term.mk_forall forall_var (Term.mk_impl disj conj))::formulas)
        tbl_of_action_indices
        []
    in
    phi_frame @ phi_actions
  with
  | Name_found ->
      Tactics.soft_failure (Tactics.Failure "Name not fresh")
  | Var_found ->
      Tactics.soft_failure
        (Tactics.Failure "Variable found, unsound to apply fresh")
  end

let fresh_cond system table env t biframe =
  let (n_left, ind_left, n_right, ind_right) =
    match
      Term.pi_term PLeft t, Term.pi_term PRight t
    with
    | (Name (nl,isl), Name (nr,isr)) -> (nl,isl,nr,isr)
    | _ -> raise Not_name
  in
  let system_left = SystemExpr.(project_system PLeft system) in
  let phi_left =
    mk_phi_proj system_left table env n_left ind_left PLeft biframe
  in
  let system_right = SystemExpr.(project_system PRight system) in
  let phi_right =
    mk_phi_proj system_right table env n_right ind_right PRight biframe
  in
  mk_ands
    (* remove duplicates, and then concatenate *)
    ((List.filter (fun x -> not(List.mem x phi_right)) phi_left)
     @
     phi_right)

(** Returns the term if (phi_left && phi_right) then 0 else diff(nL,nR). *)
let mk_if_term system table env e biframe =
  match e with
  | EquivSequent.Message t ->
    let phi = fresh_cond system table env t biframe in
    let then_branch = Term.Fun (Term.f_zero,[]) in
    let else_branch = t in
    EquivSequent.Message Term.(mk_ite phi then_branch else_branch)
  | EquivSequent.Formula f -> raise Not_name

let fresh TacticsArgs.(Int i) s =
  match nth i (EquivSequent.goal s) with
    | before, e, after ->
        (* the biframe to consider when checking the freshness *)
        let biframe = List.rev_append before after in
        let system = EquivSequent.system s in
        let table  = EquivSequent.table s in
        let env    = EquivSequent.env s in
        begin match mk_if_term system table env e biframe with
        | if_term ->
          let biframe = List.rev_append before (if_term::after) in
          [EquivSequent.set_goal s biframe]
        | exception Not_name ->
          Tactics.soft_failure
            (Tactics.Failure "Can only apply fresh tactic on names")
        end
    | exception Out_of_range ->
        Tactics.soft_failure (Tactics.Failure "Out of range position")

let () =
  T.register_typed "fresh"
    ~general_help:"Removes a name if fresh."
    ~detailed_help:"This replaces a name n by the term 'if fresh(n) then zero \
                    else n, where fresh(n) captures the fact that this specific \
                    instance of the name cannot have been produced by another \
                    action.'"
    ~tactic_group:Structural
    (pure_equiv_typed fresh) TacticsArgs.Int



(*------------------------------------------------------------------*)
(* Sequence expansion of the sequence [term] for the given parameters [ths]. *)
let expand_seq (term:Theory.term) (ths:Theory.term list) (s:EquivSequent.t) =
  let env = EquivSequent.env s in
  let table = EquivSequent.table s in
  let tsubst = Theory.subst_of_env env in
  let conv_env = Theory.{ table = table; cntxt = InGoal; } in
  match Theory.convert conv_env tsubst term Sorts.Message with
  (* we expect term to be a sequence *)
  | Seq ( vs, t) ->
    let vs = List.map (fun x -> Vars.EVar x) vs in
    (* we parse the arguments ths, to create a substution for variables vs *)
    let subst = Theory.parse_subst table env vs ths in
    (* new_t is the term of the sequence instantiated with the subst *)
    let new_t = EquivSequent.Message (Term.subst subst t) in
    (* we add the new term to the frame and the hypothesis if it does not yet
       belongs to it *)
    let biframe =
      let old_biframe = EquivSequent.get_biframe s in
      if List.mem new_t old_biframe then old_biframe else new_t :: old_biframe
    in
    let hypo_biframe =
      let old_hyp_biframe = EquivSequent.get_hypothesis_biframe s in
      if List.mem new_t old_hyp_biframe then old_hyp_biframe
      else new_t :: old_hyp_biframe
    in
    [ EquivSequent.set_biframe
        (EquivSequent.set_hypothesis_biframe s hypo_biframe)
        biframe]
  | _ ->
    Tactics.hard_failure
      (Tactics.Failure "can only expand with sequences with parameters")

(* Expand all occurrences of the given macro [term] inside [s] *)
let expand (term : Theory.term) (s : EquivSequent.t) =
  let tsubst = Theory.subst_of_env (EquivSequent.env s) in
  (* final function once the subtitustion has been computed *)
  let succ subst =
    let apply_subst = function
      | EquivSequent.Message e -> EquivSequent.Message (Term.subst subst e)
      | EquivSequent.Formula e -> EquivSequent.Formula (Term.subst subst e)
    in
    [EquivSequent.set_biframe s
      (List.map apply_subst (EquivSequent.get_biframe s))]
  in
  let table = EquivSequent.table s in
  (* computes the substitution dependeing on the sort of term *)
  let conv_env = Theory.{ table = table; cntxt = InGoal; } in
  match Theory.convert conv_env tsubst term Sorts.Boolean with
    | Macro ((mn, sort, is),l,a) ->
      if Macros.is_defined mn a table then
        succ [Term.ESubst (Macro ((mn, sort, is),l,a),
                           Macros.get_definition
                             (EquivSequent.system s) table sort mn is a)]
      else Tactics.soft_failure (Tactics.Failure "cannot expand this macro")
    | _ ->
      Tactics.soft_failure (Tactics.Failure "can only expand macros")
    | exception Theory.(Conv (_,Type_error _)) ->
      begin
        match Theory.convert conv_env tsubst term Sorts.Message with
        | Macro ((mn, sort, is),l,a) ->
          if Macros.is_defined mn a table then
            succ [Term.ESubst (Macro ((mn, sort, is),l,a),
                               Macros.get_definition
                                 (EquivSequent.system s) table sort mn is a)]
          else Tactics.soft_failure (Tactics.Failure "cannot expand this macro")
        | _ ->
          Tactics.soft_failure (Tactics.Failure "can only expand macros")
          (* TODO: cleanup  *)
        (* | exception Theory.(Conv e) ->
         *   Tactics.soft_failure (Cannot_convert e) *)
      end
    (* | exception Theory.(Conv e) ->
     *   Tactics.soft_failure (Cannot_convert e) *)

(* Does not rely on the typed registering, as it parsed a substitution. *)
let () = T.register_general "expand"

    ~tactic_help:{general_help = "Expand all occurrences of the given macro, or \
                                  expand the given sequence using the given \
                                  indices.";
                  detailed_help = "The value of the macro is obtained by looking \
                                   at the corresponding action in the \
                                   protocol. It cannot be used on macros with \
                                   unknown timestamp.";
                  usages_sorts = [Sort None];
                  tactic_group = Structural}
  (function
    | [TacticsArgs.Theory v] ->
        pure_equiv
          (fun s sk fk -> match expand v s with
             | subgoals -> sk subgoals fk
             | exception (Tactics.Tactic_soft_failure e) -> fk e)
    | (TacticsArgs.Theory v)::ids ->
        let ids =
          List.map
            (function
               | TacticsArgs.Theory th -> th
               | _ -> Tactics.hard_failure
                        (Tactics.Failure "improper arguments"))
            ids
        in
        pure_equiv
          (fun s sk fk -> match expand_seq v ids s with
             | subgoals -> sk subgoals fk
             | exception (Tactics.Tactic_soft_failure e) -> fk e)
     | _ ->
         Tactics.hard_failure
           (Tactics.Failure "improper arguments"))

(*------------------------------------------------------------------*)
(** Expands all macro occurrences inside the biframe, if the macro is not at
  * some pred(A) but about at a concrete action.
  * Acts recursively, also expanding the macros inside macro definition. *)
let expand_all () s =
  let expand_all_macros t system table =
    let rec aux : type a. a term -> a term = function
      | Macro ((mn, sort, is),l,a) when Macros.is_defined mn a table ->
                aux (Macros.get_definition system table sort mn is a)
      | Macro _ as m -> m
      | Fun (f, l) -> Fun (f, List.map aux l)
      | Name n as a-> a
      | Var x as a -> a
      | Diff(a, b) -> Diff(aux a, aux b)
      | ITE (a, b, c) -> ITE(aux a, aux b, aux c)
      | Seq (a, b) -> Seq(a, aux b)
      | Find (a, b, c, d) -> Find(a, aux b, aux c, aux d)
      | And (l,r) -> And (aux l, aux r)
      | Or (l,r) -> Or (aux l, aux r)
      | Impl (l,r) -> Impl (aux l, aux r)
      | Not f -> Not (aux f)
      | True -> True
      | False -> False
      | ForAll (vs,l) -> ForAll (vs, aux l)
      | Exists (vs,l) -> Exists (vs, aux l)
      | Atom (`Message (o, t, t')) -> Atom (`Message (o, aux t, aux t'))
      | Atom (`Index _) as a-> a
      | Atom (`Timestamp _) as a->  a
      | Atom (`Happens _) as a->  a
      | Init -> Init
      | Pred _ as a -> a
      | Action _ as a -> a
    in
    aux t
  in
  let system = EquivSequent.system s in
  let table  = EquivSequent.table s in
  let expand_all_macros = function
    | EquivSequent.Message e ->
      EquivSequent.Message (expand_all_macros e system table)
    | EquivSequent.Formula e ->
      EquivSequent.Formula (expand_all_macros e system table)
  in
  let biframe = EquivSequent.get_biframe s
                |> List.map (expand_all_macros)
  in
  [EquivSequent.set_biframe s biframe]

<<<<<<< HEAD
let mk_prf_phi_proj proj system table env biframe e hash =
  begin try
    let system = SystemExpr.(project_system proj system) in
    let (hash_fn,t,key_n,key_is) = prf_param (Term.pi_term proj hash) in
    (* create the frame on which we will iterate to compute phi_proj
        - e_without_hash is the context where all occurrences of [hash] have
          been replaced by zero
        - we also add the hashed message [t] *)
    let e_without_hash =
      EquivSequent.subst_equiv
        [Term.ESubst (hash,Term.Fun (Term.f_zero,[]))]
        [e]
=======
let () = T.register "expandall"
    ~tactic_help:{general_help = "Expand all occurrences of macros that are \
                                  about explicit actions.";
                  detailed_help = "Calls expand on all possible macros, and acts \
                                   recursively.";
                  usages_sorts = [Sort None];
                  tactic_group = Structural}
         (pure_equiv_typed expand_all ())

(*------------------------------------------------------------------*)
(** Replace all occurrences of [t1] by [t2] inside of [s],
  * and add a subgoal to prove that [t1 <=> t2]. *)
let equiv_formula f1 f2 (s : EquivSequent.t) =
  let env    = EquivSequent.env s in
  let system = EquivSequent.system s in
  let table  = EquivSequent.table s in
    (* goal for the equivalence of t1 and t2 *)
    let trace_sequent =
      TraceSequent.init ~system table
        (Term.And(Term.Impl(f1, f2), Term.Impl(f2, f1)))
      |> TraceSequent.set_env env
>>>>>>> f4c5e194
    in
    let subgoals =
      [ Prover.Goal.Trace trace_sequent;
        Prover.Goal.Equiv
          (EquivSequent.apply_subst [Term.ESubst (f1,f2)] s) ]
    in
    subgoals

(** Replace all occurrences of [m1] by [m2] inside of [s],
  * and add a subgoal to prove that [Eq(m1, m2)]. *)
let equiv_message m1 m2 (s : EquivSequent.t) =
  let env    = EquivSequent.env s in
  let system = EquivSequent.system s in
  let table  = EquivSequent.table s in
    (* goal for the equivalence of t1 and t2 *)
    let trace_sequent =
      TraceSequent.init ~system table
        (Term.Atom (`Message (`Eq,m1,m2)))
      |> TraceSequent.set_env env
    in
    let subgoals =
      [ Prover.Goal.Trace trace_sequent;
        Prover.Goal.Equiv
          (EquivSequent.apply_subst [Term.ESubst (m1,m2)] s) ]
    in
    subgoals

<<<<<<< HEAD
let prf TacticsArgs.(Int i) s =
  match nth i (EquivSequent.goal s) with
    | before, e, after ->
      let biframe = List.rev_append before after in
      let system = (EquivSequent.system s) in
      let table = EquivSequent.table s in
      let env = EquivSequent.env s in
      let e = match e with
        | EquivSequent.Message m ->
          EquivSequent.Message (Term.head_normal_biterm m)
        | EquivSequent.Formula f ->
          EquivSequent.Formula (Term.head_normal_biterm f)
      in
      (* search for the first occurrence of a hash in [e] *)
      begin match Iter.get_ftype ~system table e Symbols.Hash with
      | None ->
        Tactics.soft_failure
          (Tactics.Failure
            "PRF can only be applied on a term with at least one occurrence \
             of a hash term h(t,k)")
      | Some ((Term.Fun ((fn,_), [m; key])) as hash) ->
        (* Context with bound variables (eg try find) are not (yet) supported.
         * This is detected by checking that there is no "new" variable,
         * which are used by the iterator to represent bound variables. *)
        let vars = Term.get_vars hash in
        if List.exists Vars.(function EVar v -> is_new v) vars then
          Tactics.soft_failure (Tactics.Failure "Application of this tactic \
            inside a context that bind variables is not supported")
        else
          let phi_left =
            mk_prf_phi_proj PLeft system table env biframe e hash in
          let phi_right =
            mk_prf_phi_proj PRight system table env biframe e hash in
          let table,n = Symbols.Name.declare table "n_PRF" 0 in
          let s = EquivSequent.set_table s table in
          let oracle_formula =
            Prover.get_oracle_tag_formula (Symbols.to_string fn)
          in
          let final_if_formula = match oracle_formula with
            | Term.False -> combine_conj_formulas phi_left phi_right
            | f ->
                    let (Vars.EVar uvarm),(Vars.EVar uvarkey),f = match f with
                  | ForAll ([uvarm;uvarkey],f) -> uvarm,uvarkey,f
                  | _ -> assert false
                    in
                    match Vars.sort uvarm,Vars.sort uvarkey with
                    | Sorts.(Message, Message) -> let f = Term.subst [
                        ESubst (Term.Var uvarm,m);
                        ESubst (Term.Var uvarkey,key);] f in
                      Term.And (Term.Not f,  combine_conj_formulas phi_left phi_right)
                    | _ -> assert false
          in
          let if_term =
            Term.ITE
              (final_if_formula,
              Term.Name (n,[]),
              hash) in
          let new_elem =
            EquivSequent.subst_equiv [Term.ESubst (hash,if_term)] [e] in
          let biframe = (List.rev_append before (new_elem @ after)) in
          [EquivSequent.set_goal s biframe]
      | _ -> assert false
      end
    | exception Out_of_range ->
        Tactics.soft_failure (Tactics.Failure "Out of range position")
=======
>>>>>>> f4c5e194

let equivalent arg s = match arg with
  | TacticsArgs.Pair (t1,t2) ->
    match t1, t2 with
      | TacticsArgs.ETerm (Sorts.Boolean, f1, _),
        TacticsArgs.ETerm (Sorts.Boolean, f2, _) ->
        equiv_formula f1 f2 s

      | TacticsArgs.ETerm (Sorts.Message, f1, _),
        TacticsArgs.ETerm (Sorts.Message, f2, _) ->
        equiv_message f1 f2 s

      | TacticsArgs.ETerm (_, _, _),
        TacticsArgs.ETerm (_, _, _)  ->
        (* TODO: improve error message + add locations *)
        Tactics.hard_failure
          (Tactics.Failure ("expected a pair of messages or a pair of booleans"))

let () = T.register_typed "equivalent"
    ~general_help:"Replace all occurrences of a formula by another, and ask to \
                   prove that they are equivalent."
    ~detailed_help:"This can be used on messages equality or formulas \
                    equivalence."
    ~tactic_group:Structural
    ~usages_sorts:[TacticsArgs.(Sort (Pair (Message, Message)));
                   TacticsArgs.(Sort (Pair (Boolean, Boolean)))]
    (only_equiv_typed equivalent)
    TacticsArgs.(Pair (ETerm, ETerm))


(*------------------------------------------------------------------*)
let simplify_ite b env system table cond positive_branch negative_branch =
  if b then
    (* replace in the biframe the ite by its positive branch *)
    (* ask to prove that the cond of the ite is True *)
    let trace_sequent = TraceSequent.init ~system table cond
      |> TraceSequent.set_env env
    in
    (positive_branch, trace_sequent)
  else
    (* replace in the biframe the ite by its negative branch *)
    (* ask to prove that the cond of the ite implies False *)
    let trace_sequent = TraceSequent.init ~system table (Term.Impl(cond,False))
      |> TraceSequent.set_env env
    in
    (negative_branch, trace_sequent)

class get_ite_term ~system table = object (self)
  inherit Iter.iter_approx_macros ~exact:true ~system table as super
  val mutable ite : (Term.formula * Term.message * Term.message) option = None
  method get_ite = ite
  method visit_message = function
    | Term.ITE (c,t,e) ->
        ite <- Some (c,t,e)
    | m -> super#visit_message m
end
(** [get_ite ~system table elem] returns None if there is no ITE term in [elem],
    Some ite otherwise, where [ite] is the first ITE term encountered.
    Does not explore macros. *)
let get_ite ~system table elem =
  let iter = new get_ite_term ~system table in
  List.iter iter#visit_term [elem];
  iter#get_ite

let yes_no_if b TacticsArgs.(Int i) s =
  let env = EquivSequent.env s in
  let system = EquivSequent.system s in
  let table = EquivSequent.table s in
  match nth i (EquivSequent.get_biframe s) with
  | before, elem, after ->
    (* search for the first occurrence of an if-then-else in [elem] *)
    begin match get_ite ~system table elem with
    | None ->
      Tactics.soft_failure
        (Tactics.Failure
          "can only be applied on a term with at least one occurrence
          of an if then else term")
    | Some (c,t,e) ->
      (* Context with bound variables (eg try find) are not (yet) supported.
       * This is detected by checking that there is no "new" variable,
       * which are used by the iterator to represent bound variables. *)
      let vars = (Term.get_vars c) @ (Term.get_vars t) @ (Term.get_vars e) in
      if List.exists Vars.(function EVar v -> is_new v) vars then
        Tactics.soft_failure (Tactics.Failure "application of this tactic \
          inside a context that bind variables is not supported")
      else
        let branch, trace_sequent =
          simplify_ite b env system table c t e in
        let new_elem =
          EquivSequent.apply_subst_frame
            [Term.ESubst (Term.ITE (c,t,e),branch)]
            [elem]
        in
        let biframe = List.rev_append before (new_elem @ after) in
        [ Prover.Goal.Trace trace_sequent;
          Prover.Goal.Equiv (EquivSequent.set_biframe s biframe) ]
    end
  | exception Out_of_range ->
     Tactics.soft_failure (Tactics.Failure "out of range position")

let () =
 T.register_typed "noif"
   ~general_help:"Try to prove diff equivalence by proving that the condition at \
                  the i-th position implies False."
   ~detailed_help:"Replaces a proof goal with `if phi then u else v` by the \
                   goals 'phi <=> false' and the original goal now with v \
                   instead of the conditional."
   ~tactic_group:Structural
   (only_equiv_typed (yes_no_if false)) TacticsArgs.Int

let () =
 T.register_typed "yesif"
   ~general_help:"Try to prove diff equivalence by proving that the condition at \
                  the i-th position is True."
   ~detailed_help:"Replaces a proof goal with `if phi then u else v` by the \
                   goals 'phi <=> true' and the original goal now with u \
                   instead of the conditional."
   ~tactic_group:Structural
   (only_equiv_typed (yes_no_if true)) TacticsArgs.Int

(*------------------------------------------------------------------*)
exception Not_ifcond

(* Push the formula [f] in the message [term].
 * Goes under function symbol, diff, seq and find. If [j]=Some jj, will push
 * the formula only in the jth subterm of the then branch (if it exists,
 * otherwise raise an error). *)
let push_formula (j: 'a option) f term =
  let f_vars = Term.get_vars f in
  let not_in_f_vars vs =
    List.fold_left
      (fun acc v ->
        if List.mem (Vars.EVar v) f_vars
        then false
        else acc)
      true
      vs
  in
  let rec mk_ite m = match m with
  (* if c then t else e becomes if (f => c) then t else e *)
  | ITE (c,t,e) -> ITE (Term.Impl (f,c), t, e)
  (* m becomes if f then m else 0 *)
  | _ -> ITE (f, m, Term.Fun (Term.f_zero,[]))
  in
  match term with
  | Fun (f,terms) ->
    begin match j with
    | None -> Fun (f, List.map mk_ite terms)
    | Some (TacticsArgs.Int jj) ->
      if jj < List.length terms then
        Fun (f, List.mapi (fun i t -> if i=jj then mk_ite t else t) terms)
      else
        Tactics.soft_failure
          (Tactics.Failure "subterm at position j does not exists")
    end
  | Diff (a, b) ->
    begin match j with
    | None -> Diff (mk_ite a, mk_ite b)
    | Some (TacticsArgs.Int 0) -> Diff (mk_ite a, b)
    | Some (TacticsArgs.Int 1) -> Diff (a, mk_ite b)
    | _ ->  Tactics.soft_failure
              (Tactics.Failure "expected j is 0 or 1 for diff terms")
    end
  | Seq (vs, t) ->
    if not_in_f_vars vs then Seq (vs, mk_ite t)
    else raise Not_ifcond
  | Find (vs, b, t, e) ->
    if not_in_f_vars vs then Find (vs, b, mk_ite t, mk_ite e)
    else raise Not_ifcond
  | _ -> mk_ite term

let ifcond TacticsArgs.(Pair (Int i,
                              Pair (Opt (Int, j),
                                    Boolean f))) s =
  match nth i (EquivSequent.get_biframe s) with
  | before, e, after ->
    let cond, positive_branch, negative_branch =
      match e with
      | EquivSequent.Message ITE (c,t,e) -> (c, t, e)
      | _ ->  Tactics.soft_failure
                (Tactics.Failure "can only be applied to a conditional")
    in
    let env = EquivSequent.env s in
    let system = EquivSequent.system s in
    let table = EquivSequent.table s in
      begin try
        let new_elem = EquivSequent.Message
          (ITE (cond, push_formula j f positive_branch, negative_branch))
        in
        let biframe = List.rev_append before (new_elem :: after) in
        let trace_sequent = TraceSequent.init ~system table Term.(Impl(cond, f))
          |> TraceSequent.set_env env in
        [ Prover.Goal.Trace trace_sequent;
          Prover.Goal.Equiv (EquivSequent.set_biframe s biframe) ]
      with
      | Not_ifcond ->
          Tactics.soft_failure (Tactics.Failure "tactic not applicable because \
          the formula contains variables that overlap with variables bound by \
          a seq or a try find construct")
      end
  | exception Out_of_range ->
    Tactics.soft_failure (Tactics.Failure "out of range position")



let () =
  T.register_typed "ifcond"
    ~general_help: "If the given conditional implies that the given formula f is \
                    true, push the formula f at top-level in all the subterms of \
                    the then branch. "
    ~detailed_help:"A message m in the positive branch will become of the form \
                    `if f then m else 0`. If the int parameter j is given, will \
                    push the formula only in the jth subterm of the then branch \
                    (zero-based)."
   ~tactic_group:Structural
   (only_equiv_typed ifcond) TacticsArgs.(Pair (Int, Pair( Opt Int, Boolean)))


(*------------------------------------------------------------------*)
let trivial_if (TacticsArgs.Int i) s =
  let env = EquivSequent.env s in
  let system = EquivSequent.system s in
  let table = EquivSequent.table s in
  match nth i (EquivSequent.get_biframe s) with
  | before, elem, after ->
    (* search for the first occurrence of an if-then-else in [elem] *)
    begin match get_ite ~system table elem with
    | None ->
      Tactics.soft_failure
        (Tactics.Failure
          "can only be applied on a term with at least one occurrence \
           of an if then else term")
    | Some (c,t,e) ->
      let trace_goal  = Prover.Goal.Trace
          (TraceSequent.init ~system table (Term.Atom (`Message (`Eq,t,e)))
           |> TraceSequent.set_env env
          )
      in
      let new_elem =
        EquivSequent.apply_subst_frame
          [Term.ESubst (Term.ITE (c,t,e),t)]
          [elem]
      in
      let biframe = List.rev_append before (new_elem @ after) in
      [ trace_goal;
        Prover.Goal.Equiv (EquivSequent.set_biframe s biframe) ]
    end
  | exception Out_of_range ->
     Tactics.soft_failure (Tactics.Failure "out of range position")

let () =
 T.register_typed "trivialif"
   ~general_help:"Simplify a conditional when the two branches are equal."
   ~detailed_help:""
   ~tactic_group:Structural
   (only_equiv_typed trivial_if) TacticsArgs.Int


<<<<<<< HEAD
let cca1 TacticsArgs.(Int i) s =
  match nth i (EquivSequent.goal s) with
  | before, e, after ->
    let biframe = List.rev_append before after in
    let system = (EquivSequent.system s) in
    let table = EquivSequent.table s in
    let env = EquivSequent.env s in
    let e = match e with
      | EquivSequent.Message m ->
        EquivSequent.Message (Term.head_normal_biterm m)
      | EquivSequent.Formula f ->
        EquivSequent.Formula (Term.head_normal_biterm f)
    in
    let get_subst_hide_enc enc fnenc m fnpk sk fndec r eis isk  is_top_level=
      (* we check that the random is fresh, and the key satisfy the
               side condition. *)
      begin

          (* we create the fresh cond reachability goal *)
          let random_fresh_cond = fresh_cond system table env (Term.Name r) biframe in
          let fresh_goal = Prover.Goal.Trace
              (TraceSequent.init ~system table random_fresh_cond
               |> TraceSequent.set_env env
              )
          in
          let new_subst =
            if  is_top_level then
                Term.ESubst (enc, Term.Fun (Term.f_len, [m]))
            else
              let new_m = Term.(Fun (f_zeroes, [Fun (f_len, [m])])) in
              let new_term = match fnpk with
                | Some fnpk ->     Term.Fun ((fnenc,eis),
                                             [new_m; Term.Name r;
                                              Term.Fun (fnpk, [Term.Name (sk,isk)])])
                | None ->  Term.Fun ((fnenc,eis),
                                     [new_m; Term.Name r; Term.Name (sk,isk)])
              in
              Term.ESubst (enc,
                            new_term
                           ) in
          (fresh_goal, new_subst)
      end
    in
    (* first, we check if the term is an encryption at top level, in which case
       we will completely replace the encryption by the length, else we will
       replace the plain text by the lenght *)
    let is_top_level = match e with
   | EquivSequent.Message (Term.Fun ((fnenc,eis), [m; Term.Name r;
                                    Term.Fun ((fnpk,is), [Term.Name (sk,isk)])]))
              when (Symbols.is_ftype fnpk Symbols.PublicKey table
                    && Symbols.is_ftype fnenc Symbols.AEnc table) -> true
   | EquivSequent.Message (Term.Fun ((fnenc,eis), [m; Term.Name r; Term.Name (sk,isk)]))
     when Symbols.is_ftype fnenc Symbols.SEnc table -> true
   | _ -> false
    in
    (* search for the first occurrence of an asymmetric encryption in [e], that
       do not occur under a decryption symbol. *)
    let rec hide_all_encs enclist =
      begin match
          enclist
      with
      | (Term.Fun ((fnenc,eis), [m; Term.Name r;
                                    Term.Fun ((fnpk,is), [Term.Name (sk,isk)])])
              as enc) :: q when (Symbols.is_ftype fnpk Symbols.PublicKey table
                                 && Symbols.is_ftype fnenc Symbols.AEnc table)
        ->
        begin
          match Symbols.Function.get_data fnenc table with
          (* we check that the encryption function is used with the associated
             public key *)
          | Symbols.AssociatedFunctions [fndec; fnpk2] when fnpk2 = fnpk
            ->
            begin
              try
                Euf.key_ssc ~messages:[enc] ~allow_functions:(fun x -> x = fnpk)
                  ~system ~table fndec sk;
                if not (List.mem (EquivSequent.Message
                                    (Term.Fun ((fnpk,is), [Term.Name (sk,isk)]))
                                 ) biframe) then
                  Tactics.soft_failure
                    (Tactics.Failure
                       "The public key must be inside the frame in order to use \
                        CCA1")
                  ;
                  let (fgoals, substs) = hide_all_encs q in
                  let fgoal,subst =
                    get_subst_hide_enc enc fnenc m (Some (fnpk,is)) sk fndec r eis isk is_top_level
                  in
                  (fgoal :: fgoals,subst :: substs)
              with Euf.Bad_ssc ->  Tactics.soft_failure Tactics.Bad_SSC
            end
          | _ ->
            Tactics.soft_failure
              (Tactics.Failure
                 "The first encryption symbol is not used with the correct public \
                  key function.")
        end
      | (Term.Fun ((fnenc,eis), [m; Term.Name r; Term.Name (sk,isk)])
              as enc) :: q when Symbols.is_ftype fnenc Symbols.SEnc table
        ->
        begin
          match Symbols.Function.get_data fnenc table with
          (* we check that the encryption function is used with the associated
             public key *)
          | Symbols.AssociatedFunctions [fndec]
            ->
            begin
              try
                symenc_key_ssc  ~elems:(EquivSequent.goal s) ~messages:[enc]
                  ~system table fnenc fndec sk;
                (* we check that the randomness is ok in the system and the
                   biframe, except for the encryptions we are looking at, which
                   is checked by adding a fresh reachability goal. *)
                symenc_rnd_ssc ~system table env fnenc sk isk biframe;
                  let (fgoals, substs) = hide_all_encs q in
                  let fgoal,subst =
                    get_subst_hide_enc enc fnenc m (None) sk fndec r eis isk is_top_level
                  in
                  (fgoal :: fgoals,subst :: substs)
              with Euf.Bad_ssc ->  Tactics.soft_failure Tactics.Bad_SSC
            end
          | _ ->
            Tactics.soft_failure
              (Tactics.Failure
                 "The first encryption symbol is not used with the correct public \
                  key function.")
        end
      | [] -> [], []
      | _ ->
        Tactics.soft_failure
          (Tactics.Failure
             "CCA1 can only be applied on a term with at least one occurrence \
              of an encryption term enc(t,r,pk(k))")
    end
    in
    let fgoals, substs = hide_all_encs ((Iter.get_ftypes ~excludesymtype:Symbols.ADec
                                           ~system table e Symbols.AEnc)
                                        @ (Iter.get_ftypes ~excludesymtype:Symbols.SDec
                                             ~system table e Symbols.SEnc)) in
    if substs = [] then
         Tactics.soft_failure
          (Tactics.Failure
             "CCA1 can only be applied on a term with at least one occurrence \
              of an encryption term enc(t,r,pk(k))");
    let new_elem =    EquivSequent.subst_equiv substs [e] in
    let biframe = (List.rev_append before (new_elem @ after)) in
     Prover.Goal.Equiv (EquivSequent.set_goal s biframe) :: fgoals

=======
(*------------------------------------------------------------------*)
(* allows to replace inside the positive branch of an if then else a term by
   another, if the condition implies there equality. *)
let ifeq
    TacticsArgs.(Pair (Int i, Pair (Message t1, Message t2)))
    s
  =
  match nth i (EquivSequent.get_biframe s) with
  | before, e, after ->
    let cond, positive_branch, negative_branch =
      match e with
      | EquivSequent.Message ITE (c,t,e) ->
        (c, t, e)
      | _ -> Tactics.soft_failure
               (Tactics.Failure "Can only be applied to a conditional.")
    in
    let env = EquivSequent.env s in
    let system = EquivSequent.system s in
    let table = EquivSequent.table s in
      let new_elem =
        EquivSequent.Message (ITE (cond,
                                   Term.subst [Term.ESubst (t1,t2)] positive_branch,
                                   negative_branch))
      in
      let biframe = List.rev_append before (new_elem :: after) in
      let trace_sequent = TraceSequent.init ~system table
          Term.(Impl(cond, Atom (`Message (`Eq,t1,t2))))
                          |> TraceSequent.set_env env in
      [ Prover.Goal.Trace trace_sequent;
           Prover.Goal.Equiv (EquivSequent.set_biframe s biframe) ]
>>>>>>> f4c5e194
  | exception Out_of_range ->
     Tactics.soft_failure (Tactics.Failure "Out of range position")

let () = T.register_typed "ifeq"
    ~general_help:"If the given conditional implies the equality of the two given terms,\
           substitute the first one by the second one inside the positive branch\
           of the conditional."

    ~detailed_help:"This asks to prove that the equality is indeed implied by \
                    the condition, we can then replace any term by its equal \
                    term (with over-whelming probability) in the positive \
                    brannch."
    ~tactic_group:Structural
    (only_equiv_typed ifeq) TacticsArgs.(Pair (Int, Pair (Message, Message)))


(*------------------------------------------------------------------*)
(** {2 Cryptographic Tactics} *)

<<<<<<< HEAD
let enckp
  TacticsArgs.(Pair (Int i, Pair (Opt (Message, m1), Opt (Message, m2))))
  s =
  match nth i (EquivSequent.goal s) with
  | exception Out_of_range ->
    Tactics.soft_failure (Tactics.Failure "Out of range position")
  | before, e, after ->
    let biframe = List.rev_append before after in
    let table = EquivSequent.table s in
    let system = EquivSequent.system s in
    let env = EquivSequent.env s in
=======
>>>>>>> f4c5e194

(*------------------------------------------------------------------*)
(** PRF axiom *)

<<<<<<< HEAD
      let k = Term.head_normal_biterm k in
      (* Verify that key is well-formed, depending on whether encryption is
       * symmetric or not. Return secret key and appropriate SSC. *)
      let ssc,wrap_pk,sk =
        if Symbols.is_ftype fnenc Symbols.SEnc table then
          match Symbols.Function.get_data fnenc table with
            | Symbols.AssociatedFunctions [fndec] ->
              (fun ((sk,isk),system) ->
                symenc_key_ssc
                  ~system table fnenc fndec
                  ~elems:(EquivSequent.goal s) sk;
                symenc_rnd_ssc ~system table env fnenc sk isk biframe;
                ()
                         )
                ,
                (fun x -> x),
                k
            | _ -> assert false
        else
          match Symbols.Function.get_data fnenc table with
          | Symbols.AssociatedFunctions [fndec;fnpk] ->
             (fun ((sk,_),system) ->
                Euf.key_ssc ~system ~table ~elems:(EquivSequent.goal s)
                  ~allow_functions:(fun x -> x = fnpk) fndec sk),
                (fun x -> Term.Fun ((fnpk,indices),[x])),
                begin match k with
                   | Term.Fun ((fnpk',indices'),[sk])
                     when fnpk = fnpk' && indices = indices' -> sk
                   | Term.Fun ((fnpk',indices'),[sk])
                     when fnpk = fnpk' && indices = indices' -> sk
                   | _ ->
                       Tactics.soft_failure
                         (Tactics.Failure
                            "The first encryption is not used \
                             with the correct public key function")
                end
            | _ -> assert false
      in
      let project = function
        | Term.Name n -> n,n
        | Term.(Diff (Name l, Name r)) -> l,r
        | _ ->
            Tactics.soft_failure
              (Tactics.Failure "Secret keys must be names")
      in
      let skl, skr = project sk in
      let (new_skl, new_skr), new_key =
        match new_key with
          | Some k -> project k, k
          | None -> (skl, skl), Term.Name skl
      in

      (* Verify all side conditions, and create the reachability goal
       * for the freshness of [r]. *)
      let random_fresh_cond =
        try
          (* For each key we actually only need to verify the SSC
           * wrt. the appropriate projection of the system. *)
          let sysl = SystemExpr.(project_system PLeft system) in
          let sysr = SystemExpr.(project_system PRight system) in
          List.iter ssc
            (List.sort_uniq Stdlib.compare
               [(skl, sysl); (skr, sysr); (new_skl, sysl); (new_skr, sysr)]) ;
          let context =
            EquivSequent.subst_equiv [Term.ESubst (enc,Term.empty)] [e]
          in
          fresh_cond system table env (Term.Name r) (context@biframe)
        with Euf.Bad_ssc -> Tactics.soft_failure Tactics.Bad_SSC
      in
      let fresh_goal =
        Prover.Goal.Trace
          (TraceSequent.init ~system table random_fresh_cond
           |> TraceSequent.set_env env)
      in

      (* Equivalence goal where [enc] is modified using [new_key]. *)
      let new_enc =
        Term.Fun ((fnenc,indices), [m; Term.Name r; wrap_pk new_key])
      in
      let new_elem =
        EquivSequent.subst_equiv [Term.ESubst (enc,new_enc)] [e]
      in
      let biframe = (List.rev_append before (new_elem @ after)) in

      [fresh_goal;
       Prover.Goal.Equiv (EquivSequent.set_goal s biframe)]
=======
exception Not_hash

let prf_param hash =
  match hash with
  | Term.Fun ((hash_fn, _), [t; Name (key_n,key_is)]) ->
      (hash_fn,t,key_n,key_is)
  | _ -> raise Not_hash

(** [occurrences_of_frame ~system table frame hash_fn key_n]
  * returns the list of pairs [is,m] such that [f(m,key_n[is])]
  * occurs in [frame]. Does not explore macros. *)
let occurrences_of_frame ~system table frame hash_fn key_n =
  let iter = new Iter.get_f_messages ~system table hash_fn key_n in
  List.iter iter#visit_term frame ;
  List.sort_uniq Stdlib.compare iter#get_occurrences

(** [occurrences_of_action_descr ~system table action_descr hash_fn key_n]
  * returns the list of pairs [is,m] such that [hash_fn(m,key_n[is])]
  * occurs in [action_descr]. *)
let occurrences_of_action_descr ~system table action_descr hash_fn key_n =
  let iter = new Iter.get_f_messages ~system table hash_fn key_n in
  iter#visit_message (snd action_descr.Action.output) ;
  List.iter (fun (_,m) -> iter#visit_message m) action_descr.Action.updates ;
  iter#visit_formula (snd action_descr.Action.condition) ;
  List.sort_uniq Stdlib.compare iter#get_occurrences
>>>>>>> f4c5e194

let mk_prf_phi_proj proj system table env biframe e hash =
  begin try
    let system = SystemExpr.(project_system proj system) in
    let (hash_fn,t,key_n,key_is) = prf_param (Term.pi_term proj hash) in
    (* create the frame on which we will iterate to compute phi_proj
        - e_without_hash is the context where all occurrences of [hash] have
          been replaced by zero
        - we also add the hashed message [t] *)
    let e_without_hash =
      EquivSequent.apply_subst_frame
        [Term.ESubst (hash,Term.Fun (Term.f_zero,[]))]
        [e]
    in
    let frame =
      (EquivSequent.Message t) ::
      (List.map (EquivSequent.pi_elem proj) (e_without_hash @ biframe)) in
    (* check syntactic side condition *)
    Euf.key_ssc
      ~elems:frame ~allow_functions:(fun x -> false)
      ~system ~table hash_fn key_n;
    (* we compute the list of hashes from the frame *)
    let list_of_hashes_from_frame =
      occurrences_of_frame ~system table frame hash_fn key_n
    and list_of_actions_from_frame =
      let iter = new get_actions ~system table false in
      List.iter iter#visit_term frame ;
      iter#get_actions
    and tbl_of_action_hashes = Hashtbl.create 10 in
    (* we iterate over all the actions of the (single) system *)
    SystemExpr.(iter_descrs table system
      (fun action_descr ->
        (* we add only actions in which a hash occurs *)
        let descr_proj = Action.pi_descr proj action_descr in
        let action_hashes =
          occurrences_of_action_descr ~system table descr_proj hash_fn key_n in
        if List.length action_hashes > 0 then
          Hashtbl.add tbl_of_action_hashes descr_proj action_hashes));
    (* direct cases (for explicit occurences of hashes in the frame) *)
    let phi_frame =
      (List.map
        (fun (is,m) ->
          (* select bound variables in key indices [is] and in message [m]
          * to quantify universally over them *)
          let env = ref env in
          let vars = Term.get_vars m in
          (* we add variables from [is] while preserving unique occurrences *)
          let vars =
            List.fold_left
              (fun vars i ->
                if List.mem (Vars.EVar i) vars
                then vars
                else Vars.EVar i :: vars)
              vars
              is
          in
          (* we remove from [vars] free variables, ie already in [env] *)
          let not_in_env  = function
            | Vars.EVar ({Vars.var_type=Sorts.Index} as i) ->
              not (Vars.mem !env (Vars.name i))
            | _ -> true
          in
          let vars = List.filter not_in_env vars in
          let subst =
            List.map
              (function Vars.EVar v ->
                Term.(ESubst (Var v,
                              Var (Vars.make_fresh_from_and_update env v))))
              vars
          in
          let forall_vars =
            List.map
              (function Vars.EVar v ->
                Vars.EVar (Term.subst_var subst v))
              vars
          in
          let is = List.map (Term.subst_var subst) is in
          let m = Term.subst subst m in
          Term.mk_forall
            forall_vars
            (Term.mk_impl
              (Term.mk_indices_eq key_is is)
              (Term.Atom (`Message (`Neq, t, m)))))
        list_of_hashes_from_frame)
    (* undirect cases (for occurences of hashes in actions of the system) *)
    and phi_actions =
      Hashtbl.fold
        (fun a list_of_is_m formulas ->
          (* for each action in which a hash occurs *)
            let env = ref env in
            let new_action_indices =
              List.map
                (fun i -> Vars.make_fresh_from_and_update env i)
                a.Action.indices
            in
            let is =
              List.sort_uniq Stdlib.compare
                (List.concat (List.map fst list_of_is_m))
            in
            let vars = List.sort_uniq Stdlib.compare
              (List.concat
                (List.map
                  (fun (_,m) -> Term.get_vars m)
                  list_of_is_m))
            in
            (* we add variables from [is] while preserving unique occurrences *)
            let vars =
              List.fold_left
                (fun vars i ->
                  if List.mem (Vars.EVar i) vars
                  then vars
                  else Vars.EVar i :: vars)
                vars
                is
            in
            (* we remove from [vars] free variables,
             * ie already in [a.Action.indices] *)
            let not_in_action_indices  = function
              | Vars.EVar ({Vars.var_type=Sorts.Index} as i) ->
                not (List.mem i a.Action.indices)
              | _ -> true
            in
            let vars = List.filter not_in_action_indices vars in
            let subst =
              List.map2
                (fun i i' -> Term.ESubst (Term.Var i, Term.Var i'))
                a.Action.indices new_action_indices
              @
              List.map
                (function Vars.EVar v ->
                  Term.(ESubst (Var v,
                                Var (Vars.make_fresh_from_and_update env v))))
                vars
            in
            let forall_vars =
              List.map (fun i -> Vars.EVar i) new_action_indices
              @
              List.map
                (function Vars.EVar v ->
                  Vars.EVar (Term.subst_var subst v))
                vars
            in
            (* apply [subst] to the action and to the list of
             * key indices with the hashed messages *)
            let new_action =
              SystemExpr.action_to_term
                table system
                (Action.subst_action subst a.Action.action)
            in
            let list_of_is_m =
              List.map
                (fun (is,m) ->
                  (List.map (Term.subst_var subst) is,Term.subst subst m))
                list_of_is_m in
            (* if new_action occurs before an action of the frame *)
            let disj =
              Term.mk_ors
                (List.sort_uniq Stdlib.compare
                  (List.map
                    (fun (t,strict) ->
                      if strict
                      then Term.Atom (`Timestamp (`Lt, new_action, t))
                      else Term.Atom (Term.mk_timestamp_leq new_action t))
                    list_of_actions_from_frame))
            (* then if key indices are equal then hashed messages differ *)
            and conj =
              Term.mk_ands
                (List.map
                   (fun (is,m) -> Term.mk_impl
                       (Term.mk_indices_eq key_is is)
                       (Term.Atom (`Message (`Neq, t, m))))
                   list_of_is_m)
            in
            (Term.mk_forall forall_vars (Term.mk_impl disj conj))::formulas)
        tbl_of_action_hashes
        []
    in
    mk_ands (phi_frame @ phi_actions)
  with
  | Not_hash -> Term.True
  | Euf.Bad_ssc -> Tactics.soft_failure
    (Tactics.Failure "Key syntactic side condition not checked")
  end

(* from two conjonction formula p and q, produce its minimal diff(p, q), of the
   form (p inter q) && diff (p minus q, q minus p) *)
let combine_conj_formulas p q =
  let rec to_list = function
    | True  -> []
    | Term.And (a, b) -> to_list a @ to_list b
    | a -> [a]
  in
  (* we turn the conjonctions into list *)
  let p, q= to_list p, to_list q in
  let aux_q = ref q in
  let (common, new_p) = List.fold_left (fun (common, r_p) p ->
      (* if an element of p is inside aux_q, we remove it from aux_q and add it
         to common, else add it to r_p *)
      if List.mem p !aux_q then
        (aux_q := List.filter (fun e -> e <> p) !aux_q; (p::common, r_p))
      else
        (common, p::r_p))
          ([], []) p
  in
  (* common is the intersection of p and q, aux_q is the remainder of q and
     new_p the remainder of p *)
  Term.mk_and
    (mk_ands common)
    (Term.head_normal_biterm (Term.Diff(mk_ands new_p, mk_ands !aux_q)))

let prf TacticsArgs.(Int i) s =
  match nth i (EquivSequent.get_biframe s) with
    | before, e, after ->
      let biframe = List.rev_append before after in
      let system = (EquivSequent.system s) in
      let table = EquivSequent.table s in
      let env = EquivSequent.env s in
      let e = match e with
        | EquivSequent.Message m ->
          EquivSequent.Message (Term.head_normal_biterm m)
        | EquivSequent.Formula f ->
          EquivSequent.Formula (Term.head_normal_biterm f)
      in
      (* search for the first occurrence of a hash in [e] *)
      begin match Iter.get_ftype ~system table e Symbols.Hash with
      | None ->
        Tactics.soft_failure
          (Tactics.Failure
            "PRF can only be applied on a term with at least one occurrence \
             of a hash term h(t,k)")
      | Some ((Term.Fun ((fn,_), [m; key])) as hash) ->
        (* Context with bound variables (eg try find) are not (yet) supported.
         * This is detected by checking that there is no "new" variable,
         * which are used by the iterator to represent bound variables. *)
        let vars = Term.get_vars hash in
        if List.exists Vars.(function EVar v -> is_new v) vars then
          Tactics.soft_failure (Tactics.Failure "Application of this tactic \
            inside a context that bind variables is not supported")
        else
          let phi_left =
            mk_prf_phi_proj PLeft system table env biframe e hash in
          let phi_right =
            mk_prf_phi_proj PRight system table env biframe e hash in
          let table,n = Symbols.Name.declare table "n_PRF" 0 in
          let s = EquivSequent.set_table s table in
          let oracle_formula =
            Prover.get_oracle_tag_formula (Symbols.to_string fn)
          in
          let final_if_formula = match oracle_formula with
            | Term.False -> combine_conj_formulas phi_left phi_right
            | f ->
                    let (Vars.EVar uvarm),(Vars.EVar uvarkey),f = match f with
                  | ForAll ([uvarm;uvarkey],f) -> uvarm,uvarkey,f
                  | _ -> assert false
                    in
                    match Vars.sort uvarm,Vars.sort uvarkey with
                    | Sorts.(Message, Message) -> let f = Term.subst [
                        ESubst (Term.Var uvarm,m);
                        ESubst (Term.Var uvarkey,key);] f in
                      Term.And (Term.Not f,  combine_conj_formulas phi_left phi_right)
                    | _ -> assert false
          in
          let if_term =
            Term.ITE
              (final_if_formula,
              Term.Name (n,[]),
              hash) in
          let new_elem =
            EquivSequent.apply_subst_frame [Term.ESubst (hash,if_term)] [e] in
          let biframe = (List.rev_append before (new_elem @ after)) in
          [EquivSequent.set_biframe s biframe]
      | _ -> assert false
      end
    | exception Out_of_range ->
        Tactics.soft_failure (Tactics.Failure "Out of range position")

let () =
  T.register_typed "prf"
    ~general_help:"Apply the PRF axiom."
    ~detailed_help:"It allows to replace a hash h(m) by 'if new_hash(m) then \
                    zero else h(m)' where new_hash(m) expresses the fact that m \
                    was never hashed before. Its behaviour is simalar to the \
                    fresh tactic."
    ~tactic_group:Cryptographic
    (pure_equiv_typed prf) TacticsArgs.Int

<<<<<<< HEAD
let xor TacticsArgs.(Pair (Int i,
                           Opt (Message, opt_m))) s =
  match nth i (EquivSequent.goal s) with
  | before, e, after ->
    (* the biframe to consider when checking the freshness *)
    let biframe = List.rev_append before after in
    let system = EquivSequent.system s in
    let table = EquivSequent.table s in
    let env = EquivSequent.env s in
    let res =
      try
        match opt_m with
        | None -> mk_xor_if_term system table env e biframe
        | Some (TacticsArgs.Message m) ->
          mk_xor_if_term_name system table env e m biframe
      with Not_xor -> Tactics.soft_failure
                        (Tactics.Failure
                           "Can only apply xor tactic on terms of the form u XOR v")
    in
    begin match res with
    | if_term ->
      let biframe = List.rev_append before (if_term::after) in
      [EquivSequent.set_goal s biframe]
    end
  | exception Out_of_range ->
    Tactics.soft_failure (Tactics.Failure "Out of range position")
=======
(*------------------------------------------------------------------*)
(** Symmetric encryption **)
>>>>>>> f4c5e194

class check_symenc_key ~system table enc_fn dec_fn key_n = object (self)
  inherit Iter.iter_approx_macros ~exact:false ~system table as super
  method visit_message t = match t with
    | Term.Fun ((fn,_), [m;r; Term.Name _]) when fn = enc_fn ->
      self#visit_message m; self#visit_message r
    | Term.Fun ((fn,_), [m; Term.Name _]) when fn = dec_fn ->
      self#visit_message m
    | Term.Fun ((fn,_), [m;r; Diff(Term.Name _, Term.Name _)]) when fn = enc_fn ->
      self#visit_message m; self#visit_message r
    | Term.Fun ((fn,_), [m;  Diff(Term.Name _, Term.Name _)]) when fn = dec_fn ->
      self#visit_message m
    | Term.Name (n,_) when n = key_n -> raise Euf.Bad_ssc
    | Term.Var m -> raise Euf.Bad_ssc
    | _ -> super#visit_message t
end

let symenc_key_ssc ?(messages=[]) ?(elems=[]) ~system table enc_fn dec_fn key_n =
  let ssc = new check_symenc_key ~system table enc_fn dec_fn key_n in
  List.iter ssc#visit_message messages ;
  List.iter ssc#visit_term elems ;
  SystemExpr.(iter_descrs table system
    (fun action_descr ->
       ssc#visit_formula (snd action_descr.condition) ;
       ssc#visit_message (snd action_descr.output) ;
       List.iter (fun (_,t) -> ssc#visit_message t) action_descr.updates))

<<<<<<< HEAD
(*------------------------------------------------------------------*)  
(* Sequence expansion of the sequence [term] for the given parameters [ths]. *)
let expand_seq (term:Theory.term) (ths:Theory.term list) (s:EquivSequent.t) =
  let env = EquivSequent.env s in
  let table = EquivSequent.table s in
  let tsubst = Theory.subst_of_env env in
  let conv_env = Theory.{ table = table; cntxt = InGoal; } in
  match Theory.convert conv_env tsubst term Sorts.Message with
  (* we expect term to be a sequence *)
  | Seq ( vs, t) ->
    let vs = List.map (fun x -> Vars.EVar x) vs in
    (* we parse the arguments ths, to create a substution for variables vs *)
    let subst = Theory.parse_subst table env vs ths in
    (* new_t is the term of the sequence instantiated with the subst *)
    let new_t = EquivSequent.Message (Term.subst subst t) in
    (* we add the new term to the frame and the hypothesis if it does not yet
       belongs to it *)
    let biframe =
      let old_biframe = EquivSequent.goal s in
      if List.mem new_t old_biframe then old_biframe else new_t :: old_biframe
    in
    
    let mk_hyp hyp = match hyp with
      | EquivSequent.Equiv e ->
        let new_e = 
          if not (List.mem new_t e) && List.mem (EquivSequent.Message t) e
          then new_t :: e
          else e 
        in
        EquivSequent.Equiv new_e

      | EquivSequent.Reach f -> hyp
    in
    let new_hyps = List.map mk_hyp (EquivSequent.hyps s) in    

    [ EquivSequent.set_goal (EquivSequent.set_hyps s new_hyps) biframe]
  | _ ->
    Tactics.hard_failure
      (Tactics.Failure "can only expand with sequences with parameters")

(* Expand all occurrences of the given macro [term] inside [s] *)
let expand (term : Theory.term) (s : EquivSequent.t) =
  let tsubst = Theory.subst_of_env (EquivSequent.env s) in
  (* final function once the subtitustion has been computed *)
  let succ subst =
    let apply_subst = function
      | EquivSequent.Message e -> EquivSequent.Message (Term.subst subst e)
      | EquivSequent.Formula e -> EquivSequent.Formula (Term.subst subst e)
    in
    [EquivSequent.set_goal s
      (List.map apply_subst (EquivSequent.goal s))]
  in
  let table = EquivSequent.table s in
  (* computes the substitution dependeing on the sort of term *)
  let conv_env = Theory.{ table = table; cntxt = InGoal; } in
  match Theory.convert conv_env tsubst term Sorts.Boolean with
    | Macro ((mn, sort, is),l,a) ->
      if Macros.is_defined mn a table then
        succ [Term.ESubst (Macro ((mn, sort, is),l,a),
                           Macros.get_definition
                             (EquivSequent.system s) table sort mn is a)]
      else Tactics.soft_failure (Tactics.Failure "cannot expand this macro")
    | _ ->
      Tactics.soft_failure (Tactics.Failure "can only expand macros")
    | exception Theory.(Conv (_,Type_error _)) ->
      begin
        match Theory.convert conv_env tsubst term Sorts.Message with
        | Macro ((mn, sort, is),l,a) ->
          if Macros.is_defined mn a table then
            succ [Term.ESubst (Macro ((mn, sort, is),l,a),
                               Macros.get_definition
                                 (EquivSequent.system s) table sort mn is a)]
          else Tactics.soft_failure (Tactics.Failure "cannot expand this macro")
        | _ ->
          Tactics.soft_failure (Tactics.Failure "can only expand macros")
          (* TODO: cleanup  *)
        (* | exception Theory.(Conv e) ->
         *   Tactics.soft_failure (Cannot_convert e) *)
      end
    (* | exception Theory.(Conv e) ->
     *   Tactics.soft_failure (Cannot_convert e) *)
=======

>>>>>>> f4c5e194

(* Iterator to check that the given randoms are only used in random seed
   position for encryption. *)
class check_rand ~allow_vars ~system table enc_fn randoms = object (self)
  inherit Iter.iter_approx_macros ~exact:false ~system table as super
  method visit_message t = match t with
    | Term.Fun ((fn,_), [m1;Term.Name _; m2]) when fn = enc_fn ->
      self#visit_message m1; self#visit_message m2
    | Term.Fun ((fn,_), [m1; _; m2]) when fn = enc_fn ->
      raise Euf.Bad_ssc
    | Term.Name (n,_) when List.mem n randoms ->
      Tactics.soft_failure (Tactics.SEncRandomNotFresh)
    | Term.Var m -> if not(allow_vars) then
        Tactics.soft_failure (Tactics.Failure "No universal quantification over \
                                               messages allowed")
    | _ -> super#visit_message t
end

(* Check that the given randoms are only used in random seed position for
   encryption. *)
let random_ssc ?(allow_vars=false) ?(messages=[]) ?(elems=[]) ~system table enc_fn randoms =
  let ssc = new check_rand ~allow_vars ~system table enc_fn randoms in
  List.iter ssc#visit_message messages;
  List.iter ssc#visit_term elems;
  SystemExpr.(iter_descrs table system
    (fun action_descr ->
       ssc#visit_formula (snd action_descr.condition) ;
       ssc#visit_message (snd action_descr.output) ;
       List.iter (fun (_,t) -> ssc#visit_message t) action_descr.updates))


  (* Given cases produced by an Euf.mk_rule for some symmetric encryption
     scheme, check that all occurences of the encryption use a dedicated
     randomness.
     It checks that:
      - a randomness is only used inside a randomness position
      - there does not exists two messages from different place with the
     same randomness
      - if inside an action A[I], the encryption enc(m,r,sk) is produced,
       the index variables appearing in both m and I should also appear in r.

     This could be refined into a tactic where we ask to prove that encryptions
     that use the same randomness are done on the same plaintext. This is why we
     based ourselves on messages produced by Euf.mk_rule, which should simplify
     such extension if need. *)
let check_encryption_randomness system table case_schemata cases_direct enc_fn messages elems =
  let encryptions : (Term.message * Vars.index list) list
    = List.map (fun case -> case.Euf.message,
                                          case.Euf.action_descr.indices) case_schemata
                    @
                    List.map (fun case -> case.Euf.d_message, []) cases_direct
  in
  let encryptions = List.sort_uniq Stdlib.compare encryptions in
  let randoms = List.map (function
      | Fun ((_, _), [_; Name (r, is); _]), _-> r
      | _ ->  Tactics.soft_failure (Tactics.SEncNoRandom))
      encryptions
  in
<<<<<<< HEAD
  let biframe = EquivSequent.goal s
                |> List.map (expand_all_macros)
  in
  [EquivSequent.set_goal s biframe]
=======
  random_ssc ~elems ~messages ~system table enc_fn randoms;
  (* we check that encrypted messages based on indices, do not depend on free
     indices instantiated by the action w.r.t the indices of the random. *)
  if List.exists (function
      | (Fun ((_, _), [m; Name (_, is); _]), (actidx:Vars.index list)) ->
        let vars = Term.get_vars m in
        List.exists (function
            Vars.EVar v ->
              (match Vars.sort v with
                |Sorts.Index -> (List.mem v actidx) && not (List.mem v is)
                (* we fail if there exists an indice appearing in the message,
                   which is an indice instantiated by the action description,
                   and it does not appear in the random. *)
               | _ -> false)) vars
      | _ -> assert false) encryptions then
    Tactics.soft_failure (Tactics.SEncSharedRandom);

  (* we check that no encryption is shared between multiple encryptions *)
  let enc_classes = Utils.classes (fun m1 m2 ->
      match m1, m2 with
      | (Fun ((_, _), [_; Name (r, is); _]),_), (Fun ((_, _), [_; Name (r2,is2); _]),_)
        -> (r = r2)
      (* the patterns should match, if they match inside the declaration of randoms *)
      | _ -> assert false
    ) encryptions in
  if List.exists (fun l -> List.length l > 1) enc_classes then
    Tactics.soft_failure (Tactics.SEncSharedRandom)


let symenc_rnd_ssc ~system table env head_fn key_n key_is elems =
  let rule =
    Euf.mk_rule ~elems ~drop_head:false ~allow_functions:(fun x -> false)
      ~system ~table ~env ~mess:Term.empty ~sign:Term.empty
      ~head_fn ~key_n ~key_is
  in
  check_encryption_randomness system table
    rule.Euf.case_schemata rule.Euf.cases_direct head_fn [] elems
>>>>>>> f4c5e194

(** CCA1 *)

<<<<<<< HEAD
(*------------------------------------------------------------------*)
(** Replace all occurrences of [t1] by [t2] inside of [s],
  * and add a subgoal to prove that [t1 <=> t2]. *)
let equiv_formula f1 f2 (s : EquivSequent.t) =
  let env    = EquivSequent.env s in
  let system = EquivSequent.system s in
  let table  = EquivSequent.table s in
    (* goal for the equivalence of t1 and t2 *)
    let trace_sequent =
      TraceSequent.init ~system table
        (Term.And(Term.Impl(f1, f2), Term.Impl(f2, f1)))
      |> TraceSequent.set_env env
    in
    let subgoals =
      [ Prover.Goal.Trace trace_sequent;
        Prover.Goal.Equiv
          (EquivSequent.subst [Term.ESubst (f1,f2)] s) ]
=======
let cca1 TacticsArgs.(Int i) s =
  match nth i (EquivSequent.get_biframe s) with
  | before, e, after ->
    let biframe = List.rev_append before after in
    let system = (EquivSequent.system s) in
    let table = EquivSequent.table s in
    let env = EquivSequent.env s in
    let e = match e with
      | EquivSequent.Message m ->
        EquivSequent.Message (Term.head_normal_biterm m)
      | EquivSequent.Formula f ->
        EquivSequent.Formula (Term.head_normal_biterm f)
>>>>>>> f4c5e194
    in
    let get_subst_hide_enc enc fnenc m fnpk sk fndec r eis isk  is_top_level=
      (* we check that the random is fresh, and the key satisfy the
               side condition. *)
      begin

          (* we create the fresh cond reachability goal *)
          let random_fresh_cond = fresh_cond system table env (Term.Name r) biframe in
          let fresh_goal = Prover.Goal.Trace
              (TraceSequent.init ~system table random_fresh_cond
               |> TraceSequent.set_env env
              )
          in
          let new_subst =
            if  is_top_level then
                Term.ESubst (enc, Term.Fun (Term.f_len, [m]))
            else
              let new_m = Term.(Fun (f_zeroes, [Fun (f_len, [m])])) in
              let new_term = match fnpk with
                | Some fnpk ->     Term.Fun ((fnenc,eis),
                                             [new_m; Term.Name r;
                                              Term.Fun (fnpk, [Term.Name (sk,isk)])])
                | None ->  Term.Fun ((fnenc,eis),
                                     [new_m; Term.Name r; Term.Name (sk,isk)])
              in
              Term.ESubst (enc,
                            new_term
                           ) in
          (fresh_goal, new_subst)
      end
    in
<<<<<<< HEAD
    let subgoals =
      [ Prover.Goal.Trace trace_sequent;
        Prover.Goal.Equiv
          (EquivSequent.subst [Term.ESubst (m1,m2)] s) ]
=======
    (* first, we check if the term is an encryption at top level, in which case
       we will completely replace the encryption by the length, else we will
       replace the plain text by the lenght *)
    let is_top_level = match e with
   | EquivSequent.Message (Term.Fun ((fnenc,eis), [m; Term.Name r;
                                    Term.Fun ((fnpk,is), [Term.Name (sk,isk)])]))
              when (Symbols.is_ftype fnpk Symbols.PublicKey table
                    && Symbols.is_ftype fnenc Symbols.AEnc table) -> true
   | EquivSequent.Message (Term.Fun ((fnenc,eis), [m; Term.Name r; Term.Name (sk,isk)]))
     when Symbols.is_ftype fnenc Symbols.SEnc table -> true
   | _ -> false
>>>>>>> f4c5e194
    in
    (* search for the first occurrence of an asymmetric encryption in [e], that
       do not occur under a decryption symbol. *)
    let rec hide_all_encs enclist =
      begin match
          enclist
      with
      | (Term.Fun ((fnenc,eis), [m; Term.Name r;
                                    Term.Fun ((fnpk,is), [Term.Name (sk,isk)])])
              as enc) :: q when (Symbols.is_ftype fnpk Symbols.PublicKey table
                                 && Symbols.is_ftype fnenc Symbols.AEnc table)
        ->
        begin
          match Symbols.Function.get_data fnenc table with
          (* we check that the encryption function is used with the associated
             public key *)
          | Symbols.AssociatedFunctions [fndec; fnpk2] when fnpk2 = fnpk
            ->
            begin
              try
                Euf.key_ssc ~messages:[enc] ~allow_functions:(fun x -> x = fnpk)
                  ~system ~table fndec sk;
                if not (List.mem (EquivSequent.Message
                                    (Term.Fun ((fnpk,is), [Term.Name (sk,isk)]))
                                 ) biframe) then
                  Tactics.soft_failure
                    (Tactics.Failure
                       "The public key must be inside the frame in order to use \
                        CCA1")
                  ;
                  let (fgoals, substs) = hide_all_encs q in
                  let fgoal,subst =
                    get_subst_hide_enc enc fnenc m (Some (fnpk,is)) sk fndec r eis isk is_top_level
                  in
                  (fgoal :: fgoals,subst :: substs)
              with Euf.Bad_ssc ->  Tactics.soft_failure Tactics.Bad_SSC
            end
          | _ ->
            Tactics.soft_failure
              (Tactics.Failure
                 "The first encryption symbol is not used with the correct public \
                  key function.")
        end
      | (Term.Fun ((fnenc,eis), [m; Term.Name r; Term.Name (sk,isk)])
              as enc) :: q when Symbols.is_ftype fnenc Symbols.SEnc table
        ->
        begin
          match Symbols.Function.get_data fnenc table with
          (* we check that the encryption function is used with the associated
             public key *)
          | Symbols.AssociatedFunctions [fndec]
            ->
            begin
              try
                symenc_key_ssc  ~elems:(EquivSequent.get_biframe s) ~messages:[enc]
                  ~system table fnenc fndec sk;
                (* we check that the randomness is ok in the system and the
                   biframe, except for the encryptions we are looking at, which
                   is checked by adding a fresh reachability goal. *)
                symenc_rnd_ssc ~system table env fnenc sk isk biframe;
                  let (fgoals, substs) = hide_all_encs q in
                  let fgoal,subst =
                    get_subst_hide_enc enc fnenc m (None) sk fndec r eis isk is_top_level
                  in
                  (fgoal :: fgoals,subst :: substs)
              with Euf.Bad_ssc ->  Tactics.soft_failure Tactics.Bad_SSC
            end
          | _ ->
            Tactics.soft_failure
              (Tactics.Failure
                 "The first encryption symbol is not used with the correct public \
                  key function.")
        end
      | [] -> [], []
      | _ ->
        Tactics.soft_failure
          (Tactics.Failure
             "CCA1 can only be applied on a term with at least one occurrence \
              of an encryption term enc(t,r,pk(k))")
    end
    in
    let fgoals, substs = hide_all_encs ((Iter.get_ftypes ~excludesymtype:Symbols.ADec
                                           ~system table e Symbols.AEnc)
                                        @ (Iter.get_ftypes ~excludesymtype:Symbols.SDec
                                             ~system table e Symbols.SEnc)) in
    if substs = [] then
         Tactics.soft_failure
          (Tactics.Failure
             "CCA1 can only be applied on a term with at least one occurrence \
              of an encryption term enc(t,r,pk(k))");
    let new_elem =    EquivSequent.apply_subst_frame substs [e] in
    let biframe = (List.rev_append before (new_elem @ after)) in
     Prover.Goal.Equiv (EquivSequent.set_biframe s biframe) :: fgoals

  | exception Out_of_range ->
    Tactics.soft_failure (Tactics.Failure "Out of range position")


let () =
  T.register_typed "cca1"

   ~general_help:"Apply the cca1 axiom on all encryptions of the given message."
   ~detailed_help:"Whenever an encryption does not occur under a decryption \
                   symbol and uses a valid fresh random, we can specify that it \
                   hides the message.
                   Encryption at toplevel are replaced by the length of the \
                   plaintext. Encryption not at toplevel are replaced by the \
                   encryption of the length of the plaintexts."
   ~tactic_group:Cryptographic
   (only_equiv_typed cca1) TacticsArgs.Int

(*------------------------------------------------------------------*)
(** Encryption key privacy  *)

<<<<<<< HEAD
let yes_no_if b TacticsArgs.(Int i) s =
  let env = EquivSequent.env s in
  let system = EquivSequent.system s in
  let table = EquivSequent.table s in
  match nth i (EquivSequent.goal s) with
  | before, elem, after ->
    (* search for the first occurrence of an if-then-else in [elem] *)
    begin match get_ite ~system table elem with
    | None ->
      Tactics.soft_failure
        (Tactics.Failure
          "can only be applied on a term with at least one occurrence
          of an if then else term")
    | Some (c,t,e) ->
      (* Context with bound variables (eg try find) are not (yet) supported.
       * This is detected by checking that there is no "new" variable,
       * which are used by the iterator to represent bound variables. *)
      let vars = (Term.get_vars c) @ (Term.get_vars t) @ (Term.get_vars e) in
      if List.exists Vars.(function EVar v -> is_new v) vars then
        Tactics.soft_failure (Tactics.Failure "application of this tactic \
          inside a context that bind variables is not supported")
      else
        let branch, trace_sequent =
          simplify_ite b env system table c t e in
        let new_elem =
          EquivSequent.subst_equiv
            [Term.ESubst (Term.ITE (c,t,e),branch)]
            [elem]
        in
        let biframe = List.rev_append before (new_elem @ after) in
        [ Prover.Goal.Trace trace_sequent;
          Prover.Goal.Equiv (EquivSequent.set_goal s biframe) ]
    end
=======
let enckp
  TacticsArgs.(Pair (Int i, Pair (Opt (Message, m1), Opt (Message, m2))))
  s =
  match nth i (EquivSequent.get_biframe s) with
>>>>>>> f4c5e194
  | exception Out_of_range ->
    Tactics.soft_failure (Tactics.Failure "Out of range position")
  | before, e, after ->
    let biframe = List.rev_append before after in
    let table = EquivSequent.table s in
    let system = EquivSequent.system s in
    let env = EquivSequent.env s in

    (* Apply tactic to replace key(s) in [enc] using [new_key].
     * Precondition:
     * [enc = Term.Fun ((fnenc,indices), [m; Term.Name r; k])].
     * Verify that the encryption primitive is used correctly,
     * that the randomness is fresh and that the keys satisfy their SSC. *)
    let apply ~enc ~new_key ~fnenc ~indices ~m ~r ~k =

      let k = Term.head_normal_biterm k in
      (* Verify that key is well-formed, depending on whether encryption is
       * symmetric or not. Return secret key and appropriate SSC. *)
      let ssc,wrap_pk,sk =
        if Symbols.is_ftype fnenc Symbols.SEnc table then
          match Symbols.Function.get_data fnenc table with
            | Symbols.AssociatedFunctions [fndec] ->
              (fun ((sk,isk),system) ->
                symenc_key_ssc
                  ~system table fnenc fndec
                  ~elems:(EquivSequent.get_biframe s) sk;
                symenc_rnd_ssc ~system table env fnenc sk isk biframe;
                ()
                         )
                ,
                (fun x -> x),
                k
            | _ -> assert false
        else
          match Symbols.Function.get_data fnenc table with
          | Symbols.AssociatedFunctions [fndec;fnpk] ->
             (fun ((sk,_),system) ->
                Euf.key_ssc ~system ~table ~elems:(EquivSequent.get_biframe s)
                  ~allow_functions:(fun x -> x = fnpk) fndec sk),
                (fun x -> Term.Fun ((fnpk,indices),[x])),
                begin match k with
                   | Term.Fun ((fnpk',indices'),[sk])
                     when fnpk = fnpk' && indices = indices' -> sk
                   | Term.Fun ((fnpk',indices'),[sk])
                     when fnpk = fnpk' && indices = indices' -> sk
                   | _ ->
                       Tactics.soft_failure
                         (Tactics.Failure
                            "The first encryption is not used \
                             with the correct public key function")
                end
            | _ -> assert false
      in
      let project = function
        | Term.Name n -> n,n
        | Term.(Diff (Name l, Name r)) -> l,r
        | _ ->
            Tactics.soft_failure
              (Tactics.Failure "Secret keys must be names")
      in
      let skl, skr = project sk in
      let (new_skl, new_skr), new_key =
        match new_key with
          | Some k -> project k, k
          | None -> (skl, skl), Term.Name skl
      in

      (* Verify all side conditions, and create the reachability goal
       * for the freshness of [r]. *)
      let random_fresh_cond =
        try
          (* For each key we actually only need to verify the SSC
           * wrt. the appropriate projection of the system. *)
          let sysl = SystemExpr.(project_system PLeft system) in
          let sysr = SystemExpr.(project_system PRight system) in
          List.iter ssc
            (List.sort_uniq Stdlib.compare
               [(skl, sysl); (skr, sysr); (new_skl, sysl); (new_skr, sysr)]) ;
          let context =
            EquivSequent.apply_subst_frame [Term.ESubst (enc,Term.empty)] [e]
          in
          fresh_cond system table env (Term.Name r) (context@biframe)
        with Euf.Bad_ssc -> Tactics.soft_failure Tactics.Bad_SSC
      in
      let fresh_goal =
        Prover.Goal.Trace
          (TraceSequent.init ~system table random_fresh_cond
           |> TraceSequent.set_env env)
      in

      (* Equivalence goal where [enc] is modified using [new_key]. *)
      let new_enc =
        Term.Fun ((fnenc,indices), [m; Term.Name r; wrap_pk new_key])
      in
      let new_elem =
        EquivSequent.apply_subst_frame [Term.ESubst (enc,new_enc)] [e]
      in
      let biframe = (List.rev_append before (new_elem @ after)) in

      [fresh_goal;
       Prover.Goal.Equiv (EquivSequent.set_biframe s biframe)]

<<<<<<< HEAD
let ifcond TacticsArgs.(Pair (Int i,
                              Pair (Opt (Int, j),
                                    Boolean f))) s =
  match nth i (EquivSequent.goal s) with
  | before, e, after ->
    let cond, positive_branch, negative_branch =
      match e with
      | EquivSequent.Message ITE (c,t,e) -> (c, t, e)
      | _ ->  Tactics.soft_failure
                (Tactics.Failure "can only be applied to a conditional")
=======
>>>>>>> f4c5e194
    in

    let target,new_key = match m1,m2 with
      | Some (Message m1), Some (Message m2) -> Some m1, Some m2
      | Some (Message m1), None ->
        begin match m1 with
          | Term.Fun ((f,_),[_;_;_]) -> Some m1, None
          | _ -> None, Some m1
        end
      | None, None -> None, None
      | None, Some _ -> assert false
    in
    match target with
      | Some (Term.Fun ((fnenc,indices),[m; Term.Name r; k]) as enc) ->
        apply ~enc ~new_key ~fnenc ~indices ~m ~r ~k
      | Some _ ->
        Tactics.soft_failure
          (Tactics.Failure ("Target must be of the form enc(_,r,_) where \
                             r is a name"))
      | None ->
        let encs =
          Iter.get_ftypes ~excludesymtype:Symbols.ADec ~system table e Symbols.AEnc @
          Iter.get_ftypes ~excludesymtype:Symbols.SDec ~system table e Symbols.SEnc
        in
<<<<<<< HEAD
        let biframe = List.rev_append before (new_elem :: after) in
        let trace_sequent = TraceSequent.init ~system table Term.(Impl(cond, f))
          |> TraceSequent.set_env env in
        [ Prover.Goal.Trace trace_sequent;
          Prover.Goal.Equiv (EquivSequent.set_goal s biframe) ]
      with
      | Not_ifcond ->
          Tactics.soft_failure (Tactics.Failure "tactic not applicable because \
          the formula contains variables that overlap with variables bound by \
          a seq or a try find construct")
      end
  | exception Out_of_range ->
    Tactics.soft_failure (Tactics.Failure "out of range position")
=======
        (** Run [apply] on first item in [encs] that is well-formed
          * and has a diff in its key.
          * We could also backtrack in case of failure. *)
        let diff_key = function
          | Term.Diff _ | Term.Fun (_,[Term.Diff _]) -> true
          | _ -> false
        in
        let rec find = function
          | Term.Fun ((fnenc,indices),[m; Term.Name r; k]) as enc :: _
            when diff_key k ->
            apply ~enc ~new_key ~fnenc ~indices ~m ~r ~k
          | _ :: q -> find q
          | [] ->
            Tactics.soft_failure
              (Tactics.Failure ("No subterm of the form enc(_,r,k) where \
                                 r is a name and k contains a diff(_,_)"))
        in find encs
>>>>>>> f4c5e194

let () =
 T.register_typed "enckp"
   ~general_help:"Change the key in some encryption subterm."
   ~detailed_help:"This captures the fact that an encryption key may hide the \
                   key.  The term and new key can be passed as arguments, \
                   otherwise the tactic applies to the first subterm of the form \
                   enc(_,r,k) where r is a name and k features a diff operator."
   ~tactic_group:Cryptographic
   (only_equiv_typed enckp)
   TacticsArgs.(Pair (Int, Pair (Opt Message,Opt Message)))

(*------------------------------------------------------------------*)
(** XOR *)

exception Not_xor

(* Removes the first occurence of Name (n,is) in the list l. *)
let rec remove_name_occ n is l = match l with
  | [Name (name,indices); t] when name = n && indices = is -> t
  | [t; Name (name,indices)] when name = n && indices = is -> t
  | _ ->
    Tactics.(soft_failure (Failure "name is not XORed on both sides"))

<<<<<<< HEAD
(*------------------------------------------------------------------*)
let trivial_if (TacticsArgs.Int i) s =
  let env = EquivSequent.env s in
  let system = EquivSequent.system s in
  let table = EquivSequent.table s in
  match nth i (EquivSequent.goal s) with
  | before, elem, after ->
    (* search for the first occurrence of an if-then-else in [elem] *)
    begin match get_ite ~system table elem with
    | None ->
      Tactics.soft_failure
        (Tactics.Failure
          "can only be applied on a term with at least one occurrence \
           of an if then else term")
    | Some (c,t,e) ->
      let trace_goal  = Prover.Goal.Trace
          (TraceSequent.init ~system table (Term.Atom (`Message (`Eq,t,e)))
           |> TraceSequent.set_env env
          )
      in
      let new_elem =
        EquivSequent.subst_equiv
          [Term.ESubst (Term.ITE (c,t,e),t)]
          [elem]
      in
      let biframe = List.rev_append before (new_elem @ after) in
      [ trace_goal;
        Prover.Goal.Equiv (EquivSequent.set_goal s biframe) ]
    end
  | exception Out_of_range ->
     Tactics.soft_failure (Tactics.Failure "out of range position")
=======
let mk_xor_if_term_base system table env biframe
    (n_left, is_left, l_left, n_right, is_right, l_right, term) =
  let biframe =
    EquivSequent.Message (Term.Diff (l_left, l_right)) :: biframe in
  let system_left = SystemExpr.(project_system PLeft system) in
  let phi_left =
    mk_phi_proj system_left table env n_left is_left PLeft biframe
  in
  let system_right = SystemExpr.(project_system PRight system) in
  let phi_right =
    mk_phi_proj system_right table env n_right is_right PRight biframe
  in
  let len_left =
    Term.(Atom (`Message (`Eq,
                          Fun (f_len,[l_left]),
                          Fun (f_len,[Name (n_left,is_left)])))) in
  let len_right =
    Term.(Atom (`Message (`Eq,
                          Fun (f_len,[l_right]),
                          Fun (f_len,[Name (n_right,is_right)])))) in
  let len =
    if len_left = len_right then [len_left] else [len_left;len_right] in
  let phi =
    mk_ands
      (* remove duplicates, and then concatenate *)
      (len @
       List.filter (fun x -> not (List.mem x phi_right)) phi_left @
       phi_right)
  in
  let then_branch = Term.Fun (Term.f_zero,[]) in
  let else_branch = term in
  EquivSequent.Message Term.(mk_ite phi then_branch else_branch)
>>>>>>> f4c5e194

let mk_xor_if_term system table env e biframe =
  let (n_left, is_left, l_left, n_right, is_right, l_right, term) =
      begin match e with
      | EquivSequent.Message t ->
        begin match
          Term.pi_term PLeft t, Term.pi_term PRight t
        with
        | (Fun (fl,[Term.Name (nl,isl);ll]),
           Fun (fr,[Term.Name (nr,isr);lr]))
           when (fl = Term.f_xor && fr = Term.f_xor)
           -> (nl,isl,ll,nr,isr,lr,t)
        | _ -> raise Not_xor
        end
      | EquivSequent.Formula f -> raise Not_xor
      end
  in
  mk_xor_if_term_base system table env biframe
    (n_left, is_left, l_left, n_right, is_right, l_right, term)

let mk_xor_if_term_name system table env e mess_name biframe =
  let (n_left, is_left, l_left, n_right, is_right, l_right, term) =
      begin match mess_name with
      | n ->
        begin match
          Term.pi_term PLeft n, Term.pi_term PRight n
        with
        | Name (nl,isl), Name (nr,isr) ->
          begin match e with
          | EquivSequent.Message t ->
            begin match
              Term.pi_term PLeft t, Term.pi_term PRight t
            with
            | (Fun (fl,ll),Fun (fr,lr))
              when (fl = Term.f_xor && fr = Term.f_xor)
              -> (nl,isl,remove_name_occ nl isl ll,
                  nr,isr,remove_name_occ nr isr lr,
                  t)
            | _ -> raise Not_xor
            end
          | EquivSequent.Formula f -> raise Not_xor
          end
        | _ -> Tactics.soft_failure (Tactics.Failure "Expected a name")
        end
      end
  in
  mk_xor_if_term_base system table env biframe
    (n_left, is_left, l_left, n_right, is_right, l_right, term)


<<<<<<< HEAD
(*------------------------------------------------------------------*)
(* allows to replace inside the positive branch of an if then else a term by
   another, if the condition implies there equality. *)
let ifeq
    TacticsArgs.(Pair (Int i, Pair (Message t1, Message t2)))
    s
  =
  match nth i (EquivSequent.goal s) with
=======
let xor TacticsArgs.(Pair (Int i,
                           Opt (Message, opt_m))) s =
  match nth i (EquivSequent.get_biframe s) with
>>>>>>> f4c5e194
  | before, e, after ->
    (* the biframe to consider when checking the freshness *)
    let biframe = List.rev_append before after in
    let system = EquivSequent.system s in
    let table = EquivSequent.table s in
<<<<<<< HEAD
      let new_elem =
        EquivSequent.Message (ITE (cond,
                                   Term.subst [Term.ESubst (t1,t2)] positive_branch,
                                   negative_branch))
      in
      let biframe = List.rev_append before (new_elem :: after) in
      let trace_sequent = TraceSequent.init ~system table
          Term.(Impl(cond, Atom (`Message (`Eq,t1,t2))))
                          |> TraceSequent.set_env env in
      [ Prover.Goal.Trace trace_sequent;
           Prover.Goal.Equiv (EquivSequent.set_goal s biframe) ]
=======
    let env = EquivSequent.env s in
    let res =
      try
        match opt_m with
        | None -> mk_xor_if_term system table env e biframe
        | Some (TacticsArgs.Message m) ->
          mk_xor_if_term_name system table env e m biframe
      with Not_xor -> Tactics.soft_failure
                        (Tactics.Failure
                           "Can only apply xor tactic on terms of the form u XOR v")
    in
    begin match res with
    | if_term ->
      let biframe = List.rev_append before (if_term::after) in
      [EquivSequent.set_biframe s biframe]
    end
>>>>>>> f4c5e194
  | exception Out_of_range ->
    Tactics.soft_failure (Tactics.Failure "Out of range position")


let () =
  T.register_typed "xor"
   ~general_help:"Removes biterm (n(i0,...,ik) XOR t) if n(i0,...,ik) is fresh."
   ~detailed_help:"This yields the same freshness condition on the name as the \
                   fresh tactic."
   ~tactic_group:Cryptographic
   (pure_equiv_typed xor) TacticsArgs.(Pair (Int, Opt Message))


(*------------------------------------------------------------------*)
exception Not_context

class ddh_context ~(system:SystemExpr.system_expr) table exact a b c = object (self)
 inherit Iter.iter_approx_macros ~exact ~system table as super

  method visit_macro mn is a =
    match Symbols.Macro.get_def mn table with
      | Symbols.(Input | Output | State _ | Cond | Exec | Frame) -> ()
      | _ -> super#visit_macro mn is a
  (* we check if the only diff are over g^ab and g^c, and that a, b and c
     appears only as g^a, g^b and g^c. *)
  method visit_message t =
    let g = Term.(Fun (f_g,[])) in
    let exp = Term.f_exp in
    match t with
    (* any name n can occur as g^n *)
    | Term.Fun (f, [g1; Name (n,_)]) when f = exp && g1 = g-> ()
    (* any names a b can occur as g^a^b *)
    | Term.(Diff(Term.(Fun (f1,[(Fun (f2,[g1; Name (n1,_)]));
                     Name (n2,_)
                               ])),
                 Term.Fun (f, [g3; Name (n3,_)])))
      when f1 = exp && f2 = exp && g1 = g && g3=g && n3=c &&
           ((n1 = a && n2 = b) || (n1 = b && n2 = a))
      -> ()
    (* if a name a, b, c appear anywhere else, fail *)
    | Term.Name (n,_) when List.mem n [a; b; c] -> raise Not_context
    (* if a diff is not over a valid ddh diff, we fail  *)
    | Term.Diff _ -> raise Not_context
    | _ -> super#visit_message t

end

exception Macro_found

class find_macros ~(system:SystemExpr.system_expr) table exact  = object (self)
 inherit Iter.iter_approx_macros ~exact ~system table as super

  method visit_macro mn is a =
    match Symbols.Macro.get_def mn table with
    | Symbols.(Input | Output | State _ | Cond | Exec | Frame) ->
      raise Macro_found
    | _ -> self#visit_macro mn is a
end


(** If all the terms of a system can be seen as a context of the terms, where
   all the names appearing inside the terms are only used inside those, returns
   true. *)
let is_ddh_context system table a b c elem_list =
  let a,b,c = Symbols.Name.of_string a table,
              Symbols.Name.of_string b table,
              Symbols.Name.of_string c table in
  let iter = new ddh_context ~system table false a b c in
  let iterfm = new find_macros ~system table false in
  let exists_macro =
    try
      List.iter iterfm#visit_term elem_list; false
    with Macro_found -> true
  in
  try
    (* we check that a b and c only occur in the correct form inside the system,
       if the elements contain some macro based on the system.*)
   if exists_macro then
    SystemExpr.iter_descrs table system (
      fun d ->
        iter#visit_formula (snd d.condition) ;
        iter#visit_message (snd d.output) ;
        List.iter (fun (_,t) -> iter#visit_message t) d.updates;
    );
   (* we then check inside the frame *)
    List.iter iter#visit_term elem_list;
    true
  with Not_context | Name_found -> false

let ddh na nb nc s sk fk =
  let system = EquivSequent.system s in
  let table = EquivSequent.table s in
  if is_ddh_context system table na nb nc
      (EquivSequent.goal s) then
      sk [] fk
    else
      Tactics.soft_failure Tactics.NotDDHContext

(* DDH is called on strings that correspond to names, put potentially without
   the correct arity. E.g, with name a(i), we need to write ddh a, .... Thus, we
   cannot use the typed registering, as a is parsed as a name identifier, which
   then does not have the correct arity. *)

let () = T.register_general "ddh"
    ~tactic_help:{general_help = "Closes the current system, if it is an \
                                  instance of a context of ddh.";
                  detailed_help = "It must be called on strings that corresponds \
                                   to names, but without any indices. It then \
                                   applies ddh to all the copies of the names, \
                                   and checks that all actions of the protocol \
                                   uses the names in a correct way. Can be used \
                                   in collaboration with some transitivity to \
                                   obtain a system where ddh can be applied.";
                  usages_sorts = [Sort (Pair (String, Pair( String, String)))];
                  tactic_group = Cryptographic}
    (function
       | [TacticsArgs.String_name v1;
          TacticsArgs.String_name v2;
          TacticsArgs.String_name v3] ->
         pure_equiv (ddh v1 v2 v3)
       | _ -> Tactics.hard_failure (Tactics.Failure "improper arguments"))<|MERGE_RESOLUTION|>--- conflicted
+++ resolved
@@ -849,7 +849,7 @@
 
 
 
-(*------------------------------------------------------------------*)
+(*------------------------------------------------------------------*)  
 (* Sequence expansion of the sequence [term] for the given parameters [ths]. *)
 let expand_seq (term:Theory.term) (ths:Theory.term list) (s:EquivSequent.t) =
   let env = EquivSequent.env s in
@@ -867,17 +867,24 @@
     (* we add the new term to the frame and the hypothesis if it does not yet
        belongs to it *)
     let biframe =
-      let old_biframe = EquivSequent.get_biframe s in
+      let old_biframe = EquivSequent.goal s in
       if List.mem new_t old_biframe then old_biframe else new_t :: old_biframe
     in
-    let hypo_biframe =
-      let old_hyp_biframe = EquivSequent.get_hypothesis_biframe s in
-      if List.mem new_t old_hyp_biframe then old_hyp_biframe
-      else new_t :: old_hyp_biframe
-    in
-    [ EquivSequent.set_biframe
-        (EquivSequent.set_hypothesis_biframe s hypo_biframe)
-        biframe]
+    
+    let mk_hyp hyp = match hyp with
+      | EquivSequent.Equiv e ->
+        let new_e = 
+          if not (List.mem new_t e) && List.mem (EquivSequent.Message t) e
+          then new_t :: e
+          else e 
+        in
+        EquivSequent.Equiv new_e
+
+      | EquivSequent.Reach f -> hyp
+    in
+    let new_hyps = List.map mk_hyp (EquivSequent.hyps s) in    
+
+    [ EquivSequent.set_goal (EquivSequent.set_hyps s new_hyps) biframe]
   | _ ->
     Tactics.hard_failure
       (Tactics.Failure "can only expand with sequences with parameters")
@@ -891,8 +898,8 @@
       | EquivSequent.Message e -> EquivSequent.Message (Term.subst subst e)
       | EquivSequent.Formula e -> EquivSequent.Formula (Term.subst subst e)
     in
-    [EquivSequent.set_biframe s
-      (List.map apply_subst (EquivSequent.get_biframe s))]
+    [EquivSequent.set_goal s
+      (List.map apply_subst (EquivSequent.goal s))]
   in
   let table = EquivSequent.table s in
   (* computes the substitution dependeing on the sort of term *)
@@ -1002,25 +1009,11 @@
     | EquivSequent.Formula e ->
       EquivSequent.Formula (expand_all_macros e system table)
   in
-  let biframe = EquivSequent.get_biframe s
+  let biframe = EquivSequent.goal s
                 |> List.map (expand_all_macros)
   in
-  [EquivSequent.set_biframe s biframe]
-
-<<<<<<< HEAD
-let mk_prf_phi_proj proj system table env biframe e hash =
-  begin try
-    let system = SystemExpr.(project_system proj system) in
-    let (hash_fn,t,key_n,key_is) = prf_param (Term.pi_term proj hash) in
-    (* create the frame on which we will iterate to compute phi_proj
-        - e_without_hash is the context where all occurrences of [hash] have
-          been replaced by zero
-        - we also add the hashed message [t] *)
-    let e_without_hash =
-      EquivSequent.subst_equiv
-        [Term.ESubst (hash,Term.Fun (Term.f_zero,[]))]
-        [e]
-=======
+  [EquivSequent.set_goal s biframe]
+
 let () = T.register "expandall"
     ~tactic_help:{general_help = "Expand all occurrences of macros that are \
                                   about explicit actions.";
@@ -1042,12 +1035,11 @@
       TraceSequent.init ~system table
         (Term.And(Term.Impl(f1, f2), Term.Impl(f2, f1)))
       |> TraceSequent.set_env env
->>>>>>> f4c5e194
     in
     let subgoals =
       [ Prover.Goal.Trace trace_sequent;
         Prover.Goal.Equiv
-          (EquivSequent.apply_subst [Term.ESubst (f1,f2)] s) ]
+          (EquivSequent.subst [Term.ESubst (f1,f2)] s) ]
     in
     subgoals
 
@@ -1066,78 +1058,10 @@
     let subgoals =
       [ Prover.Goal.Trace trace_sequent;
         Prover.Goal.Equiv
-          (EquivSequent.apply_subst [Term.ESubst (m1,m2)] s) ]
+          (EquivSequent.subst [Term.ESubst (m1,m2)] s) ]
     in
     subgoals
 
-<<<<<<< HEAD
-let prf TacticsArgs.(Int i) s =
-  match nth i (EquivSequent.goal s) with
-    | before, e, after ->
-      let biframe = List.rev_append before after in
-      let system = (EquivSequent.system s) in
-      let table = EquivSequent.table s in
-      let env = EquivSequent.env s in
-      let e = match e with
-        | EquivSequent.Message m ->
-          EquivSequent.Message (Term.head_normal_biterm m)
-        | EquivSequent.Formula f ->
-          EquivSequent.Formula (Term.head_normal_biterm f)
-      in
-      (* search for the first occurrence of a hash in [e] *)
-      begin match Iter.get_ftype ~system table e Symbols.Hash with
-      | None ->
-        Tactics.soft_failure
-          (Tactics.Failure
-            "PRF can only be applied on a term with at least one occurrence \
-             of a hash term h(t,k)")
-      | Some ((Term.Fun ((fn,_), [m; key])) as hash) ->
-        (* Context with bound variables (eg try find) are not (yet) supported.
-         * This is detected by checking that there is no "new" variable,
-         * which are used by the iterator to represent bound variables. *)
-        let vars = Term.get_vars hash in
-        if List.exists Vars.(function EVar v -> is_new v) vars then
-          Tactics.soft_failure (Tactics.Failure "Application of this tactic \
-            inside a context that bind variables is not supported")
-        else
-          let phi_left =
-            mk_prf_phi_proj PLeft system table env biframe e hash in
-          let phi_right =
-            mk_prf_phi_proj PRight system table env biframe e hash in
-          let table,n = Symbols.Name.declare table "n_PRF" 0 in
-          let s = EquivSequent.set_table s table in
-          let oracle_formula =
-            Prover.get_oracle_tag_formula (Symbols.to_string fn)
-          in
-          let final_if_formula = match oracle_formula with
-            | Term.False -> combine_conj_formulas phi_left phi_right
-            | f ->
-                    let (Vars.EVar uvarm),(Vars.EVar uvarkey),f = match f with
-                  | ForAll ([uvarm;uvarkey],f) -> uvarm,uvarkey,f
-                  | _ -> assert false
-                    in
-                    match Vars.sort uvarm,Vars.sort uvarkey with
-                    | Sorts.(Message, Message) -> let f = Term.subst [
-                        ESubst (Term.Var uvarm,m);
-                        ESubst (Term.Var uvarkey,key);] f in
-                      Term.And (Term.Not f,  combine_conj_formulas phi_left phi_right)
-                    | _ -> assert false
-          in
-          let if_term =
-            Term.ITE
-              (final_if_formula,
-              Term.Name (n,[]),
-              hash) in
-          let new_elem =
-            EquivSequent.subst_equiv [Term.ESubst (hash,if_term)] [e] in
-          let biframe = (List.rev_append before (new_elem @ after)) in
-          [EquivSequent.set_goal s biframe]
-      | _ -> assert false
-      end
-    | exception Out_of_range ->
-        Tactics.soft_failure (Tactics.Failure "Out of range position")
-=======
->>>>>>> f4c5e194
 
 let equivalent arg s = match arg with
   | TacticsArgs.Pair (t1,t2) ->
@@ -1206,7 +1130,7 @@
   let env = EquivSequent.env s in
   let system = EquivSequent.system s in
   let table = EquivSequent.table s in
-  match nth i (EquivSequent.get_biframe s) with
+  match nth i (EquivSequent.goal s) with
   | before, elem, after ->
     (* search for the first occurrence of an if-then-else in [elem] *)
     begin match get_ite ~system table elem with
@@ -1227,13 +1151,13 @@
         let branch, trace_sequent =
           simplify_ite b env system table c t e in
         let new_elem =
-          EquivSequent.apply_subst_frame
+          EquivSequent.subst_equiv
             [Term.ESubst (Term.ITE (c,t,e),branch)]
             [elem]
         in
         let biframe = List.rev_append before (new_elem @ after) in
         [ Prover.Goal.Trace trace_sequent;
-          Prover.Goal.Equiv (EquivSequent.set_biframe s biframe) ]
+          Prover.Goal.Equiv (EquivSequent.set_goal s biframe) ]
     end
   | exception Out_of_range ->
      Tactics.soft_failure (Tactics.Failure "out of range position")
@@ -1312,7 +1236,7 @@
 let ifcond TacticsArgs.(Pair (Int i,
                               Pair (Opt (Int, j),
                                     Boolean f))) s =
-  match nth i (EquivSequent.get_biframe s) with
+  match nth i (EquivSequent.goal s) with
   | before, e, after ->
     let cond, positive_branch, negative_branch =
       match e with
@@ -1331,7 +1255,7 @@
         let trace_sequent = TraceSequent.init ~system table Term.(Impl(cond, f))
           |> TraceSequent.set_env env in
         [ Prover.Goal.Trace trace_sequent;
-          Prover.Goal.Equiv (EquivSequent.set_biframe s biframe) ]
+          Prover.Goal.Equiv (EquivSequent.set_goal s biframe) ]
       with
       | Not_ifcond ->
           Tactics.soft_failure (Tactics.Failure "tactic not applicable because \
@@ -1361,7 +1285,7 @@
   let env = EquivSequent.env s in
   let system = EquivSequent.system s in
   let table = EquivSequent.table s in
-  match nth i (EquivSequent.get_biframe s) with
+  match nth i (EquivSequent.goal s) with
   | before, elem, after ->
     (* search for the first occurrence of an if-then-else in [elem] *)
     begin match get_ite ~system table elem with
@@ -1377,13 +1301,13 @@
           )
       in
       let new_elem =
-        EquivSequent.apply_subst_frame
+        EquivSequent.subst_equiv
           [Term.ESubst (Term.ITE (c,t,e),t)]
           [elem]
       in
       let biframe = List.rev_append before (new_elem @ after) in
       [ trace_goal;
-        Prover.Goal.Equiv (EquivSequent.set_biframe s biframe) ]
+        Prover.Goal.Equiv (EquivSequent.set_goal s biframe) ]
     end
   | exception Out_of_range ->
      Tactics.soft_failure (Tactics.Failure "out of range position")
@@ -1396,156 +1320,6 @@
    (only_equiv_typed trivial_if) TacticsArgs.Int
 
 
-<<<<<<< HEAD
-let cca1 TacticsArgs.(Int i) s =
-  match nth i (EquivSequent.goal s) with
-  | before, e, after ->
-    let biframe = List.rev_append before after in
-    let system = (EquivSequent.system s) in
-    let table = EquivSequent.table s in
-    let env = EquivSequent.env s in
-    let e = match e with
-      | EquivSequent.Message m ->
-        EquivSequent.Message (Term.head_normal_biterm m)
-      | EquivSequent.Formula f ->
-        EquivSequent.Formula (Term.head_normal_biterm f)
-    in
-    let get_subst_hide_enc enc fnenc m fnpk sk fndec r eis isk  is_top_level=
-      (* we check that the random is fresh, and the key satisfy the
-               side condition. *)
-      begin
-
-          (* we create the fresh cond reachability goal *)
-          let random_fresh_cond = fresh_cond system table env (Term.Name r) biframe in
-          let fresh_goal = Prover.Goal.Trace
-              (TraceSequent.init ~system table random_fresh_cond
-               |> TraceSequent.set_env env
-              )
-          in
-          let new_subst =
-            if  is_top_level then
-                Term.ESubst (enc, Term.Fun (Term.f_len, [m]))
-            else
-              let new_m = Term.(Fun (f_zeroes, [Fun (f_len, [m])])) in
-              let new_term = match fnpk with
-                | Some fnpk ->     Term.Fun ((fnenc,eis),
-                                             [new_m; Term.Name r;
-                                              Term.Fun (fnpk, [Term.Name (sk,isk)])])
-                | None ->  Term.Fun ((fnenc,eis),
-                                     [new_m; Term.Name r; Term.Name (sk,isk)])
-              in
-              Term.ESubst (enc,
-                            new_term
-                           ) in
-          (fresh_goal, new_subst)
-      end
-    in
-    (* first, we check if the term is an encryption at top level, in which case
-       we will completely replace the encryption by the length, else we will
-       replace the plain text by the lenght *)
-    let is_top_level = match e with
-   | EquivSequent.Message (Term.Fun ((fnenc,eis), [m; Term.Name r;
-                                    Term.Fun ((fnpk,is), [Term.Name (sk,isk)])]))
-              when (Symbols.is_ftype fnpk Symbols.PublicKey table
-                    && Symbols.is_ftype fnenc Symbols.AEnc table) -> true
-   | EquivSequent.Message (Term.Fun ((fnenc,eis), [m; Term.Name r; Term.Name (sk,isk)]))
-     when Symbols.is_ftype fnenc Symbols.SEnc table -> true
-   | _ -> false
-    in
-    (* search for the first occurrence of an asymmetric encryption in [e], that
-       do not occur under a decryption symbol. *)
-    let rec hide_all_encs enclist =
-      begin match
-          enclist
-      with
-      | (Term.Fun ((fnenc,eis), [m; Term.Name r;
-                                    Term.Fun ((fnpk,is), [Term.Name (sk,isk)])])
-              as enc) :: q when (Symbols.is_ftype fnpk Symbols.PublicKey table
-                                 && Symbols.is_ftype fnenc Symbols.AEnc table)
-        ->
-        begin
-          match Symbols.Function.get_data fnenc table with
-          (* we check that the encryption function is used with the associated
-             public key *)
-          | Symbols.AssociatedFunctions [fndec; fnpk2] when fnpk2 = fnpk
-            ->
-            begin
-              try
-                Euf.key_ssc ~messages:[enc] ~allow_functions:(fun x -> x = fnpk)
-                  ~system ~table fndec sk;
-                if not (List.mem (EquivSequent.Message
-                                    (Term.Fun ((fnpk,is), [Term.Name (sk,isk)]))
-                                 ) biframe) then
-                  Tactics.soft_failure
-                    (Tactics.Failure
-                       "The public key must be inside the frame in order to use \
-                        CCA1")
-                  ;
-                  let (fgoals, substs) = hide_all_encs q in
-                  let fgoal,subst =
-                    get_subst_hide_enc enc fnenc m (Some (fnpk,is)) sk fndec r eis isk is_top_level
-                  in
-                  (fgoal :: fgoals,subst :: substs)
-              with Euf.Bad_ssc ->  Tactics.soft_failure Tactics.Bad_SSC
-            end
-          | _ ->
-            Tactics.soft_failure
-              (Tactics.Failure
-                 "The first encryption symbol is not used with the correct public \
-                  key function.")
-        end
-      | (Term.Fun ((fnenc,eis), [m; Term.Name r; Term.Name (sk,isk)])
-              as enc) :: q when Symbols.is_ftype fnenc Symbols.SEnc table
-        ->
-        begin
-          match Symbols.Function.get_data fnenc table with
-          (* we check that the encryption function is used with the associated
-             public key *)
-          | Symbols.AssociatedFunctions [fndec]
-            ->
-            begin
-              try
-                symenc_key_ssc  ~elems:(EquivSequent.goal s) ~messages:[enc]
-                  ~system table fnenc fndec sk;
-                (* we check that the randomness is ok in the system and the
-                   biframe, except for the encryptions we are looking at, which
-                   is checked by adding a fresh reachability goal. *)
-                symenc_rnd_ssc ~system table env fnenc sk isk biframe;
-                  let (fgoals, substs) = hide_all_encs q in
-                  let fgoal,subst =
-                    get_subst_hide_enc enc fnenc m (None) sk fndec r eis isk is_top_level
-                  in
-                  (fgoal :: fgoals,subst :: substs)
-              with Euf.Bad_ssc ->  Tactics.soft_failure Tactics.Bad_SSC
-            end
-          | _ ->
-            Tactics.soft_failure
-              (Tactics.Failure
-                 "The first encryption symbol is not used with the correct public \
-                  key function.")
-        end
-      | [] -> [], []
-      | _ ->
-        Tactics.soft_failure
-          (Tactics.Failure
-             "CCA1 can only be applied on a term with at least one occurrence \
-              of an encryption term enc(t,r,pk(k))")
-    end
-    in
-    let fgoals, substs = hide_all_encs ((Iter.get_ftypes ~excludesymtype:Symbols.ADec
-                                           ~system table e Symbols.AEnc)
-                                        @ (Iter.get_ftypes ~excludesymtype:Symbols.SDec
-                                             ~system table e Symbols.SEnc)) in
-    if substs = [] then
-         Tactics.soft_failure
-          (Tactics.Failure
-             "CCA1 can only be applied on a term with at least one occurrence \
-              of an encryption term enc(t,r,pk(k))");
-    let new_elem =    EquivSequent.subst_equiv substs [e] in
-    let biframe = (List.rev_append before (new_elem @ after)) in
-     Prover.Goal.Equiv (EquivSequent.set_goal s biframe) :: fgoals
-
-=======
 (*------------------------------------------------------------------*)
 (* allows to replace inside the positive branch of an if then else a term by
    another, if the condition implies there equality. *)
@@ -1553,7 +1327,7 @@
     TacticsArgs.(Pair (Int i, Pair (Message t1, Message t2)))
     s
   =
-  match nth i (EquivSequent.get_biframe s) with
+  match nth i (EquivSequent.goal s) with
   | before, e, after ->
     let cond, positive_branch, negative_branch =
       match e with
@@ -1575,8 +1349,8 @@
           Term.(Impl(cond, Atom (`Message (`Eq,t1,t2))))
                           |> TraceSequent.set_env env in
       [ Prover.Goal.Trace trace_sequent;
-           Prover.Goal.Equiv (EquivSequent.set_biframe s biframe) ]
->>>>>>> f4c5e194
+           Prover.Goal.Equiv (EquivSequent.set_goal s biframe) ]
+
   | exception Out_of_range ->
      Tactics.soft_failure (Tactics.Failure "Out of range position")
 
@@ -1596,112 +1370,9 @@
 (*------------------------------------------------------------------*)
 (** {2 Cryptographic Tactics} *)
 
-<<<<<<< HEAD
-let enckp
-  TacticsArgs.(Pair (Int i, Pair (Opt (Message, m1), Opt (Message, m2))))
-  s =
-  match nth i (EquivSequent.goal s) with
-  | exception Out_of_range ->
-    Tactics.soft_failure (Tactics.Failure "Out of range position")
-  | before, e, after ->
-    let biframe = List.rev_append before after in
-    let table = EquivSequent.table s in
-    let system = EquivSequent.system s in
-    let env = EquivSequent.env s in
-=======
->>>>>>> f4c5e194
-
 (*------------------------------------------------------------------*)
 (** PRF axiom *)
 
-<<<<<<< HEAD
-      let k = Term.head_normal_biterm k in
-      (* Verify that key is well-formed, depending on whether encryption is
-       * symmetric or not. Return secret key and appropriate SSC. *)
-      let ssc,wrap_pk,sk =
-        if Symbols.is_ftype fnenc Symbols.SEnc table then
-          match Symbols.Function.get_data fnenc table with
-            | Symbols.AssociatedFunctions [fndec] ->
-              (fun ((sk,isk),system) ->
-                symenc_key_ssc
-                  ~system table fnenc fndec
-                  ~elems:(EquivSequent.goal s) sk;
-                symenc_rnd_ssc ~system table env fnenc sk isk biframe;
-                ()
-                         )
-                ,
-                (fun x -> x),
-                k
-            | _ -> assert false
-        else
-          match Symbols.Function.get_data fnenc table with
-          | Symbols.AssociatedFunctions [fndec;fnpk] ->
-             (fun ((sk,_),system) ->
-                Euf.key_ssc ~system ~table ~elems:(EquivSequent.goal s)
-                  ~allow_functions:(fun x -> x = fnpk) fndec sk),
-                (fun x -> Term.Fun ((fnpk,indices),[x])),
-                begin match k with
-                   | Term.Fun ((fnpk',indices'),[sk])
-                     when fnpk = fnpk' && indices = indices' -> sk
-                   | Term.Fun ((fnpk',indices'),[sk])
-                     when fnpk = fnpk' && indices = indices' -> sk
-                   | _ ->
-                       Tactics.soft_failure
-                         (Tactics.Failure
-                            "The first encryption is not used \
-                             with the correct public key function")
-                end
-            | _ -> assert false
-      in
-      let project = function
-        | Term.Name n -> n,n
-        | Term.(Diff (Name l, Name r)) -> l,r
-        | _ ->
-            Tactics.soft_failure
-              (Tactics.Failure "Secret keys must be names")
-      in
-      let skl, skr = project sk in
-      let (new_skl, new_skr), new_key =
-        match new_key with
-          | Some k -> project k, k
-          | None -> (skl, skl), Term.Name skl
-      in
-
-      (* Verify all side conditions, and create the reachability goal
-       * for the freshness of [r]. *)
-      let random_fresh_cond =
-        try
-          (* For each key we actually only need to verify the SSC
-           * wrt. the appropriate projection of the system. *)
-          let sysl = SystemExpr.(project_system PLeft system) in
-          let sysr = SystemExpr.(project_system PRight system) in
-          List.iter ssc
-            (List.sort_uniq Stdlib.compare
-               [(skl, sysl); (skr, sysr); (new_skl, sysl); (new_skr, sysr)]) ;
-          let context =
-            EquivSequent.subst_equiv [Term.ESubst (enc,Term.empty)] [e]
-          in
-          fresh_cond system table env (Term.Name r) (context@biframe)
-        with Euf.Bad_ssc -> Tactics.soft_failure Tactics.Bad_SSC
-      in
-      let fresh_goal =
-        Prover.Goal.Trace
-          (TraceSequent.init ~system table random_fresh_cond
-           |> TraceSequent.set_env env)
-      in
-
-      (* Equivalence goal where [enc] is modified using [new_key]. *)
-      let new_enc =
-        Term.Fun ((fnenc,indices), [m; Term.Name r; wrap_pk new_key])
-      in
-      let new_elem =
-        EquivSequent.subst_equiv [Term.ESubst (enc,new_enc)] [e]
-      in
-      let biframe = (List.rev_append before (new_elem @ after)) in
-
-      [fresh_goal;
-       Prover.Goal.Equiv (EquivSequent.set_goal s biframe)]
-=======
 exception Not_hash
 
 let prf_param hash =
@@ -1727,7 +1398,6 @@
   List.iter (fun (_,m) -> iter#visit_message m) action_descr.Action.updates ;
   iter#visit_formula (snd action_descr.Action.condition) ;
   List.sort_uniq Stdlib.compare iter#get_occurrences
->>>>>>> f4c5e194
 
 let mk_prf_phi_proj proj system table env biframe e hash =
   begin try
@@ -1738,7 +1408,7 @@
           been replaced by zero
         - we also add the hashed message [t] *)
     let e_without_hash =
-      EquivSequent.apply_subst_frame
+      EquivSequent.subst_equiv
         [Term.ESubst (hash,Term.Fun (Term.f_zero,[]))]
         [e]
     in
@@ -1939,7 +1609,7 @@
     (Term.head_normal_biterm (Term.Diff(mk_ands new_p, mk_ands !aux_q)))
 
 let prf TacticsArgs.(Int i) s =
-  match nth i (EquivSequent.get_biframe s) with
+  match nth i (EquivSequent.goal s) with
     | before, e, after ->
       let biframe = List.rev_append before after in
       let system = (EquivSequent.system s) in
@@ -1996,9 +1666,9 @@
               Term.Name (n,[]),
               hash) in
           let new_elem =
-            EquivSequent.apply_subst_frame [Term.ESubst (hash,if_term)] [e] in
+            EquivSequent.subst_equiv [Term.ESubst (hash,if_term)] [e] in
           let biframe = (List.rev_append before (new_elem @ after)) in
-          [EquivSequent.set_biframe s biframe]
+          [EquivSequent.set_goal s biframe]
       | _ -> assert false
       end
     | exception Out_of_range ->
@@ -2014,37 +1684,8 @@
     ~tactic_group:Cryptographic
     (pure_equiv_typed prf) TacticsArgs.Int
 
-<<<<<<< HEAD
-let xor TacticsArgs.(Pair (Int i,
-                           Opt (Message, opt_m))) s =
-  match nth i (EquivSequent.goal s) with
-  | before, e, after ->
-    (* the biframe to consider when checking the freshness *)
-    let biframe = List.rev_append before after in
-    let system = EquivSequent.system s in
-    let table = EquivSequent.table s in
-    let env = EquivSequent.env s in
-    let res =
-      try
-        match opt_m with
-        | None -> mk_xor_if_term system table env e biframe
-        | Some (TacticsArgs.Message m) ->
-          mk_xor_if_term_name system table env e m biframe
-      with Not_xor -> Tactics.soft_failure
-                        (Tactics.Failure
-                           "Can only apply xor tactic on terms of the form u XOR v")
-    in
-    begin match res with
-    | if_term ->
-      let biframe = List.rev_append before (if_term::after) in
-      [EquivSequent.set_goal s biframe]
-    end
-  | exception Out_of_range ->
-    Tactics.soft_failure (Tactics.Failure "Out of range position")
-=======
 (*------------------------------------------------------------------*)
 (** Symmetric encryption **)
->>>>>>> f4c5e194
 
 class check_symenc_key ~system table enc_fn dec_fn key_n = object (self)
   inherit Iter.iter_approx_macros ~exact:false ~system table as super
@@ -2072,91 +1713,6 @@
        ssc#visit_message (snd action_descr.output) ;
        List.iter (fun (_,t) -> ssc#visit_message t) action_descr.updates))
 
-<<<<<<< HEAD
-(*------------------------------------------------------------------*)  
-(* Sequence expansion of the sequence [term] for the given parameters [ths]. *)
-let expand_seq (term:Theory.term) (ths:Theory.term list) (s:EquivSequent.t) =
-  let env = EquivSequent.env s in
-  let table = EquivSequent.table s in
-  let tsubst = Theory.subst_of_env env in
-  let conv_env = Theory.{ table = table; cntxt = InGoal; } in
-  match Theory.convert conv_env tsubst term Sorts.Message with
-  (* we expect term to be a sequence *)
-  | Seq ( vs, t) ->
-    let vs = List.map (fun x -> Vars.EVar x) vs in
-    (* we parse the arguments ths, to create a substution for variables vs *)
-    let subst = Theory.parse_subst table env vs ths in
-    (* new_t is the term of the sequence instantiated with the subst *)
-    let new_t = EquivSequent.Message (Term.subst subst t) in
-    (* we add the new term to the frame and the hypothesis if it does not yet
-       belongs to it *)
-    let biframe =
-      let old_biframe = EquivSequent.goal s in
-      if List.mem new_t old_biframe then old_biframe else new_t :: old_biframe
-    in
-    
-    let mk_hyp hyp = match hyp with
-      | EquivSequent.Equiv e ->
-        let new_e = 
-          if not (List.mem new_t e) && List.mem (EquivSequent.Message t) e
-          then new_t :: e
-          else e 
-        in
-        EquivSequent.Equiv new_e
-
-      | EquivSequent.Reach f -> hyp
-    in
-    let new_hyps = List.map mk_hyp (EquivSequent.hyps s) in    
-
-    [ EquivSequent.set_goal (EquivSequent.set_hyps s new_hyps) biframe]
-  | _ ->
-    Tactics.hard_failure
-      (Tactics.Failure "can only expand with sequences with parameters")
-
-(* Expand all occurrences of the given macro [term] inside [s] *)
-let expand (term : Theory.term) (s : EquivSequent.t) =
-  let tsubst = Theory.subst_of_env (EquivSequent.env s) in
-  (* final function once the subtitustion has been computed *)
-  let succ subst =
-    let apply_subst = function
-      | EquivSequent.Message e -> EquivSequent.Message (Term.subst subst e)
-      | EquivSequent.Formula e -> EquivSequent.Formula (Term.subst subst e)
-    in
-    [EquivSequent.set_goal s
-      (List.map apply_subst (EquivSequent.goal s))]
-  in
-  let table = EquivSequent.table s in
-  (* computes the substitution dependeing on the sort of term *)
-  let conv_env = Theory.{ table = table; cntxt = InGoal; } in
-  match Theory.convert conv_env tsubst term Sorts.Boolean with
-    | Macro ((mn, sort, is),l,a) ->
-      if Macros.is_defined mn a table then
-        succ [Term.ESubst (Macro ((mn, sort, is),l,a),
-                           Macros.get_definition
-                             (EquivSequent.system s) table sort mn is a)]
-      else Tactics.soft_failure (Tactics.Failure "cannot expand this macro")
-    | _ ->
-      Tactics.soft_failure (Tactics.Failure "can only expand macros")
-    | exception Theory.(Conv (_,Type_error _)) ->
-      begin
-        match Theory.convert conv_env tsubst term Sorts.Message with
-        | Macro ((mn, sort, is),l,a) ->
-          if Macros.is_defined mn a table then
-            succ [Term.ESubst (Macro ((mn, sort, is),l,a),
-                               Macros.get_definition
-                                 (EquivSequent.system s) table sort mn is a)]
-          else Tactics.soft_failure (Tactics.Failure "cannot expand this macro")
-        | _ ->
-          Tactics.soft_failure (Tactics.Failure "can only expand macros")
-          (* TODO: cleanup  *)
-        (* | exception Theory.(Conv e) ->
-         *   Tactics.soft_failure (Cannot_convert e) *)
-      end
-    (* | exception Theory.(Conv e) ->
-     *   Tactics.soft_failure (Cannot_convert e) *)
-=======
-
->>>>>>> f4c5e194
 
 (* Iterator to check that the given randoms are only used in random seed
    position for encryption. *)
@@ -2215,12 +1771,6 @@
       | _ ->  Tactics.soft_failure (Tactics.SEncNoRandom))
       encryptions
   in
-<<<<<<< HEAD
-  let biframe = EquivSequent.goal s
-                |> List.map (expand_all_macros)
-  in
-  [EquivSequent.set_goal s biframe]
-=======
   random_ssc ~elems ~messages ~system table enc_fn randoms;
   (* we check that encrypted messages based on indices, do not depend on free
      indices instantiated by the action w.r.t the indices of the random. *)
@@ -2258,31 +1808,11 @@
   in
   check_encryption_randomness system table
     rule.Euf.case_schemata rule.Euf.cases_direct head_fn [] elems
->>>>>>> f4c5e194
 
 (** CCA1 *)
 
-<<<<<<< HEAD
-(*------------------------------------------------------------------*)
-(** Replace all occurrences of [t1] by [t2] inside of [s],
-  * and add a subgoal to prove that [t1 <=> t2]. *)
-let equiv_formula f1 f2 (s : EquivSequent.t) =
-  let env    = EquivSequent.env s in
-  let system = EquivSequent.system s in
-  let table  = EquivSequent.table s in
-    (* goal for the equivalence of t1 and t2 *)
-    let trace_sequent =
-      TraceSequent.init ~system table
-        (Term.And(Term.Impl(f1, f2), Term.Impl(f2, f1)))
-      |> TraceSequent.set_env env
-    in
-    let subgoals =
-      [ Prover.Goal.Trace trace_sequent;
-        Prover.Goal.Equiv
-          (EquivSequent.subst [Term.ESubst (f1,f2)] s) ]
-=======
 let cca1 TacticsArgs.(Int i) s =
-  match nth i (EquivSequent.get_biframe s) with
+  match nth i (EquivSequent.goal s) with
   | before, e, after ->
     let biframe = List.rev_append before after in
     let system = (EquivSequent.system s) in
@@ -2293,7 +1823,6 @@
         EquivSequent.Message (Term.head_normal_biterm m)
       | EquivSequent.Formula f ->
         EquivSequent.Formula (Term.head_normal_biterm f)
->>>>>>> f4c5e194
     in
     let get_subst_hide_enc enc fnenc m fnpk sk fndec r eis isk  is_top_level=
       (* we check that the random is fresh, and the key satisfy the
@@ -2325,12 +1854,6 @@
           (fresh_goal, new_subst)
       end
     in
-<<<<<<< HEAD
-    let subgoals =
-      [ Prover.Goal.Trace trace_sequent;
-        Prover.Goal.Equiv
-          (EquivSequent.subst [Term.ESubst (m1,m2)] s) ]
-=======
     (* first, we check if the term is an encryption at top level, in which case
        we will completely replace the encryption by the length, else we will
        replace the plain text by the lenght *)
@@ -2342,7 +1865,6 @@
    | EquivSequent.Message (Term.Fun ((fnenc,eis), [m; Term.Name r; Term.Name (sk,isk)]))
      when Symbols.is_ftype fnenc Symbols.SEnc table -> true
    | _ -> false
->>>>>>> f4c5e194
     in
     (* search for the first occurrence of an asymmetric encryption in [e], that
        do not occur under a decryption symbol. *)
@@ -2397,7 +1919,7 @@
             ->
             begin
               try
-                symenc_key_ssc  ~elems:(EquivSequent.get_biframe s) ~messages:[enc]
+                symenc_key_ssc  ~elems:(EquivSequent.goal s) ~messages:[enc]
                   ~system table fnenc fndec sk;
                 (* we check that the randomness is ok in the system and the
                    biframe, except for the encryptions we are looking at, which
@@ -2433,9 +1955,9 @@
           (Tactics.Failure
              "CCA1 can only be applied on a term with at least one occurrence \
               of an encryption term enc(t,r,pk(k))");
-    let new_elem =    EquivSequent.apply_subst_frame substs [e] in
+    let new_elem =    EquivSequent.subst_equiv substs [e] in
     let biframe = (List.rev_append before (new_elem @ after)) in
-     Prover.Goal.Equiv (EquivSequent.set_biframe s biframe) :: fgoals
+     Prover.Goal.Equiv (EquivSequent.set_goal s biframe) :: fgoals
 
   | exception Out_of_range ->
     Tactics.soft_failure (Tactics.Failure "Out of range position")
@@ -2457,46 +1979,10 @@
 (*------------------------------------------------------------------*)
 (** Encryption key privacy  *)
 
-<<<<<<< HEAD
-let yes_no_if b TacticsArgs.(Int i) s =
-  let env = EquivSequent.env s in
-  let system = EquivSequent.system s in
-  let table = EquivSequent.table s in
-  match nth i (EquivSequent.goal s) with
-  | before, elem, after ->
-    (* search for the first occurrence of an if-then-else in [elem] *)
-    begin match get_ite ~system table elem with
-    | None ->
-      Tactics.soft_failure
-        (Tactics.Failure
-          "can only be applied on a term with at least one occurrence
-          of an if then else term")
-    | Some (c,t,e) ->
-      (* Context with bound variables (eg try find) are not (yet) supported.
-       * This is detected by checking that there is no "new" variable,
-       * which are used by the iterator to represent bound variables. *)
-      let vars = (Term.get_vars c) @ (Term.get_vars t) @ (Term.get_vars e) in
-      if List.exists Vars.(function EVar v -> is_new v) vars then
-        Tactics.soft_failure (Tactics.Failure "application of this tactic \
-          inside a context that bind variables is not supported")
-      else
-        let branch, trace_sequent =
-          simplify_ite b env system table c t e in
-        let new_elem =
-          EquivSequent.subst_equiv
-            [Term.ESubst (Term.ITE (c,t,e),branch)]
-            [elem]
-        in
-        let biframe = List.rev_append before (new_elem @ after) in
-        [ Prover.Goal.Trace trace_sequent;
-          Prover.Goal.Equiv (EquivSequent.set_goal s biframe) ]
-    end
-=======
 let enckp
   TacticsArgs.(Pair (Int i, Pair (Opt (Message, m1), Opt (Message, m2))))
   s =
-  match nth i (EquivSequent.get_biframe s) with
->>>>>>> f4c5e194
+  match nth i (EquivSequent.goal s) with
   | exception Out_of_range ->
     Tactics.soft_failure (Tactics.Failure "Out of range position")
   | before, e, after ->
@@ -2522,7 +2008,7 @@
               (fun ((sk,isk),system) ->
                 symenc_key_ssc
                   ~system table fnenc fndec
-                  ~elems:(EquivSequent.get_biframe s) sk;
+                  ~elems:(EquivSequent.goal s) sk;
                 symenc_rnd_ssc ~system table env fnenc sk isk biframe;
                 ()
                          )
@@ -2534,7 +2020,7 @@
           match Symbols.Function.get_data fnenc table with
           | Symbols.AssociatedFunctions [fndec;fnpk] ->
              (fun ((sk,_),system) ->
-                Euf.key_ssc ~system ~table ~elems:(EquivSequent.get_biframe s)
+                Euf.key_ssc ~system ~table ~elems:(EquivSequent.goal s)
                   ~allow_functions:(fun x -> x = fnpk) fndec sk),
                 (fun x -> Term.Fun ((fnpk,indices),[x])),
                 begin match k with
@@ -2576,7 +2062,7 @@
             (List.sort_uniq Stdlib.compare
                [(skl, sysl); (skr, sysr); (new_skl, sysl); (new_skr, sysr)]) ;
           let context =
-            EquivSequent.apply_subst_frame [Term.ESubst (enc,Term.empty)] [e]
+            EquivSequent.subst_equiv [Term.ESubst (enc,Term.empty)] [e]
           in
           fresh_cond system table env (Term.Name r) (context@biframe)
         with Euf.Bad_ssc -> Tactics.soft_failure Tactics.Bad_SSC
@@ -2592,26 +2078,13 @@
         Term.Fun ((fnenc,indices), [m; Term.Name r; wrap_pk new_key])
       in
       let new_elem =
-        EquivSequent.apply_subst_frame [Term.ESubst (enc,new_enc)] [e]
+        EquivSequent.subst_equiv [Term.ESubst (enc,new_enc)] [e]
       in
       let biframe = (List.rev_append before (new_elem @ after)) in
 
       [fresh_goal;
-       Prover.Goal.Equiv (EquivSequent.set_biframe s biframe)]
-
-<<<<<<< HEAD
-let ifcond TacticsArgs.(Pair (Int i,
-                              Pair (Opt (Int, j),
-                                    Boolean f))) s =
-  match nth i (EquivSequent.goal s) with
-  | before, e, after ->
-    let cond, positive_branch, negative_branch =
-      match e with
-      | EquivSequent.Message ITE (c,t,e) -> (c, t, e)
-      | _ ->  Tactics.soft_failure
-                (Tactics.Failure "can only be applied to a conditional")
-=======
->>>>>>> f4c5e194
+       Prover.Goal.Equiv (EquivSequent.set_goal s biframe)]
+
     in
 
     let target,new_key = match m1,m2 with
@@ -2636,21 +2109,6 @@
           Iter.get_ftypes ~excludesymtype:Symbols.ADec ~system table e Symbols.AEnc @
           Iter.get_ftypes ~excludesymtype:Symbols.SDec ~system table e Symbols.SEnc
         in
-<<<<<<< HEAD
-        let biframe = List.rev_append before (new_elem :: after) in
-        let trace_sequent = TraceSequent.init ~system table Term.(Impl(cond, f))
-          |> TraceSequent.set_env env in
-        [ Prover.Goal.Trace trace_sequent;
-          Prover.Goal.Equiv (EquivSequent.set_goal s biframe) ]
-      with
-      | Not_ifcond ->
-          Tactics.soft_failure (Tactics.Failure "tactic not applicable because \
-          the formula contains variables that overlap with variables bound by \
-          a seq or a try find construct")
-      end
-  | exception Out_of_range ->
-    Tactics.soft_failure (Tactics.Failure "out of range position")
-=======
         (** Run [apply] on first item in [encs] that is well-formed
           * and has a diff in its key.
           * We could also backtrack in case of failure. *)
@@ -2668,7 +2126,6 @@
               (Tactics.Failure ("No subterm of the form enc(_,r,k) where \
                                  r is a name and k contains a diff(_,_)"))
         in find encs
->>>>>>> f4c5e194
 
 let () =
  T.register_typed "enckp"
@@ -2693,39 +2150,6 @@
   | _ ->
     Tactics.(soft_failure (Failure "name is not XORed on both sides"))
 
-<<<<<<< HEAD
-(*------------------------------------------------------------------*)
-let trivial_if (TacticsArgs.Int i) s =
-  let env = EquivSequent.env s in
-  let system = EquivSequent.system s in
-  let table = EquivSequent.table s in
-  match nth i (EquivSequent.goal s) with
-  | before, elem, after ->
-    (* search for the first occurrence of an if-then-else in [elem] *)
-    begin match get_ite ~system table elem with
-    | None ->
-      Tactics.soft_failure
-        (Tactics.Failure
-          "can only be applied on a term with at least one occurrence \
-           of an if then else term")
-    | Some (c,t,e) ->
-      let trace_goal  = Prover.Goal.Trace
-          (TraceSequent.init ~system table (Term.Atom (`Message (`Eq,t,e)))
-           |> TraceSequent.set_env env
-          )
-      in
-      let new_elem =
-        EquivSequent.subst_equiv
-          [Term.ESubst (Term.ITE (c,t,e),t)]
-          [elem]
-      in
-      let biframe = List.rev_append before (new_elem @ after) in
-      [ trace_goal;
-        Prover.Goal.Equiv (EquivSequent.set_goal s biframe) ]
-    end
-  | exception Out_of_range ->
-     Tactics.soft_failure (Tactics.Failure "out of range position")
-=======
 let mk_xor_if_term_base system table env biframe
     (n_left, is_left, l_left, n_right, is_right, l_right, term) =
   let biframe =
@@ -2758,7 +2182,6 @@
   let then_branch = Term.Fun (Term.f_zero,[]) in
   let else_branch = term in
   EquivSequent.Message Term.(mk_ite phi then_branch else_branch)
->>>>>>> f4c5e194
 
 let mk_xor_if_term system table env e biframe =
   let (n_left, is_left, l_left, n_right, is_right, l_right, term) =
@@ -2809,38 +2232,14 @@
     (n_left, is_left, l_left, n_right, is_right, l_right, term)
 
 
-<<<<<<< HEAD
-(*------------------------------------------------------------------*)
-(* allows to replace inside the positive branch of an if then else a term by
-   another, if the condition implies there equality. *)
-let ifeq
-    TacticsArgs.(Pair (Int i, Pair (Message t1, Message t2)))
-    s
-  =
-  match nth i (EquivSequent.goal s) with
-=======
 let xor TacticsArgs.(Pair (Int i,
                            Opt (Message, opt_m))) s =
-  match nth i (EquivSequent.get_biframe s) with
->>>>>>> f4c5e194
+  match nth i (EquivSequent.goal s) with
   | before, e, after ->
     (* the biframe to consider when checking the freshness *)
     let biframe = List.rev_append before after in
     let system = EquivSequent.system s in
     let table = EquivSequent.table s in
-<<<<<<< HEAD
-      let new_elem =
-        EquivSequent.Message (ITE (cond,
-                                   Term.subst [Term.ESubst (t1,t2)] positive_branch,
-                                   negative_branch))
-      in
-      let biframe = List.rev_append before (new_elem :: after) in
-      let trace_sequent = TraceSequent.init ~system table
-          Term.(Impl(cond, Atom (`Message (`Eq,t1,t2))))
-                          |> TraceSequent.set_env env in
-      [ Prover.Goal.Trace trace_sequent;
-           Prover.Goal.Equiv (EquivSequent.set_goal s biframe) ]
-=======
     let env = EquivSequent.env s in
     let res =
       try
@@ -2855,9 +2254,8 @@
     begin match res with
     | if_term ->
       let biframe = List.rev_append before (if_term::after) in
-      [EquivSequent.set_biframe s biframe]
+      [EquivSequent.set_goal s biframe]
     end
->>>>>>> f4c5e194
   | exception Out_of_range ->
     Tactics.soft_failure (Tactics.Failure "Out of range position")
 
