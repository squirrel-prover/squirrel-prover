--- conflicted
+++ resolved
@@ -229,12 +229,7 @@
 
   if Hyps.exists in_hyp s
   then []
-  else
-<<<<<<< HEAD
-    soft_failure (Tactics.Failure "not in hypothesis.")
-=======
-    Tactics.soft_failure Tactics.NotHypothesis
->>>>>>> 4e457948
+  else Tactics.soft_failure Tactics.NotHypothesis
 
 let () =
   T.register "assumption"
