--- conflicted
+++ resolved
@@ -1418,12 +1418,14 @@
      miter (snd action_descr.Action.condition) ;
      List.iter (fun (_,m) -> miter m) action_descr.Action.updates) ;
 
-<<<<<<< HEAD
   (* Function converting each occurrence to the corresponding subgoal. *)
-  let subgoal_of_occ (vs,is,t) = match t.Iter.occ_cnt with
+  let subgoal_of_occ (vs,is,t) = 
+    let cond = Term.mk_ands (List.rev t.Iter.occ_cond) in
+    match t.Iter.occ_cnt with
     | Term.Diff (Explicit ["left",s1;"right",s2]) as subterm ->
         let fvars =
-          Vars.Sv.elements (Vars.Sv.union t.Iter.occ_vars (Term.fv subterm)) in
+          t.Iter.occ_vars @ Vars.Sv.elements (Term.fv subterm)
+        in
         let pred_ts_list =
           let iter = new Fresh.get_actions ~cntxt in
           match Term.ty subterm with
@@ -1432,31 +1434,12 @@
               []
           | Type.Timestamp ->
               (* TODO can we really have a diff on timestamps? *)
-              iter#visit_message t.Iter.occ_cond;
+              iter#visit_message cond;
               s1 :: s2 :: iter#get_actions
           | _ ->
               iter#visit_message subterm;
-              iter#visit_message t.Iter.occ_cond;
+              iter#visit_message cond;
               iter#get_actions
-=======
-  List.map (fun (vs,is,t) ->
-      let cond = Term.mk_ands (List.rev t.Iter.occ_cond) in
-      match t.Iter.occ_cnt with
-      | (Term.Diff(s1,s2) as subt)->
-        let fvars =
-          t.Iter.occ_vars @ Vars.Sv.elements (Term.fv subt)
-        in
-        let pred_ts_list =
-          let iter = new Fresh.get_actions ~cntxt in
-          match Term.ty subt with
-          | Type.Index -> []
-          | Type.Timestamp -> (iter#visit_message cond;
-                                s1 :: s2 :: iter#get_actions)
-          | _ ->
-            (iter#visit_message subt;
-             iter#visit_message cond;
-             iter#get_actions)
->>>>>>> 862fe726
         in
         (* Remark that the get_actions add pred to all timestamps, to simplify. *)
         let ts_list = (List.map (fun v -> Term.mk_action v is) vs)
