<<<<<<< HEAD
open Squirrelcore
open Squirrelprover
=======
open Squirrelprover
open Squirrelcore
>>>>>>> c3ff7c11
module S = Tiny_httpd

(* Utilities for reading files from script/ directory,
   whose location is determined from the binary's path. *)

let read_whole_file filename =
  let ch = open_in filename in
  let s = really_input_string ch (in_channel_length ch) in
  close_in ch;
  s

let make_absolute path =
  if Filename.is_relative path then
    Filename.concat Filename.current_dir_name path
  else
    path

let repository = Filename.dirname (make_absolute Sys.argv.(0))

let read_file filename =
  read_whole_file
    (Filename.concat repository
       (Filename.concat "scripts/visualisation" filename))

(* Function to send update events. It will be updated when creating
   the corresponding route in the server. *)

let update : (Prover.state -> unit) ref = ref (fun (_) -> ())

let prover_state : Prover.state ref = ref (Prover.init ())

(* Server setup and launching in a new thread *)

let start () =
  if Sys.getenv_opt("SP_VISU") = Some("ok") then
  begin
    let port = 8080 in
    S._enable_debug false;
    let server = S.create ~port () in

    (* Hardcoded HTML pages *)

    let goals_page = "\
<html>
  <head><script>
     const es = new EventSource(\"events\");
     var nbupdates = 0;
     es.addEventListener(\"update\",
       function(event){
         nbupdates++;
         document.getElementById(\"nbupdates\").innerHTML=nbupdates;
         fetch(\"goal\")
           .then(response => response.text())
           .then(data => document.getElementById(\"goal\").innerHTML = data);
       });
  </script></head>
  <body>
    <p>Update events so far: <span id=\"nbupdates\">0</span>.</p>
    <p>Current goal:</p>
    <div id=\"goal\" style=\"white-space:pre;font-family:monospace\">\
       none</verbatim>
  <body>
</html>"
  in

    S.add_route_handler ~meth:`GET server
      S.Route.(exact "goals" @/ return)
      (fun _req -> S.Response.make_string (Ok goals_page));

    let default_page =
      "<html><body><p>\
        Try <a href=\"goals\">this</a> \
        or <a href=\"visualisation.html\">that</a>.\
       </p></body></html>"
    in
    S.add_route_handler ~meth:`GET server
      S.Route.return
      (fun _req -> S.Response.make_string (Ok default_page));

    (* Serving files from scripts directory *)

    List.iter
      (fun filename ->
         S.add_route_handler ~meth:`GET server
           S.Route.(exact filename @/ return)
           (fun _req ->
              S.Response.make_string (Ok (read_file filename))))
      ["visualisation.html";"visualisation_style.css";
       "visualisation_script.js";"favicon.ico"];

    (* Data *)
  
    let headers = [("Content-Type", "text/plain")] in
    S.add_route_handler ~meth:`GET server
      S.Route.(exact "dump.json" @/ return)
      (fun _req ->
         match Prover.get_first_subgoal !prover_state with
           | Trace j ->
               let json =
                 Format.asprintf "%a"
                   Visualisation.pp j
               in
               S.Response.make_string ~headers:headers (Ok json)
           | _ | exception _ -> 
               let json = "{\"error\": \"Nothing to visualize\"}" in
               S.Response.make_string ~headers:headers (Ok json));

    S.add_route_handler ~meth:`GET server
      S.Route.(exact "goal" @/ return)
      (fun _req ->
         try
           let goal = Prover.get_first_subgoal !prover_state in
           S.Response.make_string (Ok (Format.asprintf "%a" Goal.pp goal))
         with _ ->
           S.Response.make_string (Ok "none"));

    (* Events *)

    let extra_headers = [
      "Access-Control-Allow-Origin", "*";
      "Access-Control-Allow-Methods", "POST, GET, OPTIONS";
    ] in
    S.add_route_server_sent_handler server S.Route.(exact "events" @/ return)
      (fun _req (module EV : S.SERVER_SENT_GENERATOR) ->
         S._debug (fun k -> k "new connection");
         EV.set_headers extra_headers;
         update := begin fun (ps:Prover.state) ->
           prover_state := ps;
           S._debug (fun k -> k "update event %.2f" (Unix.gettimeofday ()));
           EV.send_event ~event:"update" ~data:"" ();
         end;
         while true do Unix.sleepf 60. done);

    let run () =
      Printf.printf "Listening on http://localhost:%d/\n%!" (S.port server);
      match S.run server with
        | Ok () -> ()
        | Error e ->
            Printf.eprintf "error: %s\n%!" (Printexc.to_string e); exit 1
    in
    ignore (Thread.create run ())
  end

let update (ps:Prover.state) : unit = !update (ps)<|MERGE_RESOLUTION|>--- conflicted
+++ resolved
@@ -1,10 +1,5 @@
-<<<<<<< HEAD
-open Squirrelcore
-open Squirrelprover
-=======
 open Squirrelprover
 open Squirrelcore
->>>>>>> c3ff7c11
 module S = Tiny_httpd
 
 (* Utilities for reading files from script/ directory,
