(** State in proof mode. *)

open Utils

module L    = Location
module Args = TacticsArgs
module SE   = SystemExpr

module TS = LowTraceSequent
module ES = LowEquivSequent

type lsymb = Theory.lsymb

(*------------------------------------------------------------------*)
let dbg s = Printer.prt (if Config.debug_tactics () then `Dbg else `Ignore) s

(*------------------------------------------------------------------*)
let hard_failure = Tactics.hard_failure
let soft_failure = Tactics.soft_failure

let bad_args () = hard_failure (Failure "improper arguments")

(*------------------------------------------------------------------*)
(** {Error handling} *)

type decl_error_i =
  | BadEquivForm
  | InvalidAbsType
  | InvalidCtySpace of string list
  | DuplicateCty of string
<<<<<<< HEAD
=======
  | NotTSOrIndex

>>>>>>> 862fe726
  | NonDetOp

type dkind = KDecl | KGoal

type decl_error =  L.t * dkind * decl_error_i

let pp_decl_error_i fmt = function
  | BadEquivForm ->
    Fmt.pf fmt "equivalence goal ill-formed"

  | InvalidAbsType ->
    Fmt.pf fmt "invalid type, return type must not be Index or Timestamp."

  | InvalidCtySpace kws ->
    Fmt.pf fmt "invalid space@ (allowed: @[<hov 2>%a@])"
      (Fmt.list ~sep:Fmt.comma Fmt.string) kws

  | DuplicateCty s -> Fmt.pf fmt "duplicated entry %s" s

  | NonDetOp ->
    Fmt.pf fmt "an operator body cannot contain probabilistic computations"

<<<<<<< HEAD
=======
  | NotTSOrIndex ->
    Fmt.pf fmt "must be an index or timestamp"
      
  | SystemExprError e -> SE.pp_system_expr_err fmt e

  | SystemError e -> System.pp_system_error fmt e

>>>>>>> 862fe726
let pp_decl_error pp_loc_err fmt (loc,k,e) =
  let pp_k fmt = function
    | KDecl -> Fmt.pf fmt "declaration"
    | KGoal -> Fmt.pf fmt "goal declaration" in

  Fmt.pf fmt "@[<v 2>%a%a failed: %a.@]"
    pp_loc_err loc
    pp_k k
    pp_decl_error_i e

exception Decl_error of decl_error

let decl_error loc k e = raise (Decl_error (loc,k,e))

<<<<<<< HEAD
=======
let error_handler loc k f a =
  let decl_error = decl_error loc k in
  try f a with
  | System.SystemError e -> decl_error (SystemError e)
  | SE.BiSystemError e -> decl_error (SystemExprError e)

(*------------------------------------------------------------------*)
type proved_goal = { 
  stmt : Goal.statement;
  kind : [`Axiom | `Lemma] 
} 

let pp_kind fmt = function
  | `Axiom -> Printer.kw `Goal fmt "axiom"
  | `Lemma -> Printer.kw `Goal fmt "goal"

>>>>>>> 862fe726
(*------------------------------------------------------------------*)
(** {2 Prover state}

    The term "goal" refers to two things below:

    - A toplevel goal declaration (i.e. a lemma/theorem)
      which is represented (with some redundancy) by a [Goal.statement]
      and a [Goal.t] which is the associated sequent that has to be
      proved, i.e. the root of the required proof tree.

    - A sequent that has to be proved (i.e. a node in a proof tree)
      which is represented by a [Goal.t].

    For now we use the adjectives toplevel and inner to distinguish
    the two kinds of goals. *)

(** Toplevel goals declared in scripts, possibly not yet proved. *)
let goals        : (Goal.statement * Goal.t) list   ref = ref []

(** Currently proved toplevel goal. *)
let current_goal : (Goal.statement * Goal.t) option ref = ref None

(** Current inner goals that have to be proved. *)
let subgoals     : Goal.t list ref = ref []

(** Bullets for current proof. *)
let bullets      : Bullets.path ref = ref Bullets.empty_path

(** Proved toplevel goals. *)
let goals_proved : proved_goal list ref = ref []

type prover_mode = GoalMode | ProofMode | WaitQed | AllDone

(*------------------------------------------------------------------*)
let get_current_goal () = !current_goal

(*------------------------------------------------------------------*)
let get_current_system () =
  match get_current_goal () with
  | None -> None
  | Some (_, g) -> Some (Goal.system g )

(*------------------------------------------------------------------*)
(** {2 Options}

    TODO [option_defs] and [hint_db] are not directly related to
    this module and should be moved elsewhere, e.g. [Main] could
    deal with them through the table. *)

type option_name =
  | Oracle_for_symbol of string

type option_val =
  | Oracle_formula of Term.term

type option_def = option_name * option_val

let option_defs : option_def list ref = ref []

let hint_db : Hint.hint_db ref = ref Hint.empty_hint_db

type proof_state = {
  goals        : (Goal.statement * Goal.t) list;
  table        : Symbols.table;
  current_goal : (Goal.statement * Goal.t) option;
  subgoals     : Goal.t list;
  bullets      : Bullets.path;
  goals_proved : proved_goal list;
  option_defs  : option_def list;
  params       : Config.params;
  prover_mode  : prover_mode;
  hint_db      : Hint.hint_db;
}

type proof_history = proof_state list

let pt_history : proof_history ref = ref []

(** stack of proof histories, for nested included *)
let pt_history_stack : proof_history list ref = ref []

let abort () =
    current_goal := None;
    bullets := Bullets.empty_path;
    subgoals := []

let reset () =
    pt_history := [];
    goals := [];
    current_goal := None;
    bullets := Bullets.empty_path;
    subgoals := [];
    goals_proved := [];
    option_defs := [];
    Config.reset_params ()

let get_state mode table =
  { goals        = !goals;
    table        = table;
    current_goal = !current_goal;
    bullets      = !bullets;
    subgoals     = !subgoals;
    goals_proved = !goals_proved;
    option_defs  = !option_defs;
    params       = Config.get_params ();
    prover_mode  = mode;
    hint_db      = !hint_db; }

let save_state mode table =
  pt_history := get_state mode table :: (!pt_history)

let reset_from_state (p : proof_state) =
  goals := p.goals;
  current_goal := p.current_goal;
  bullets := p.bullets;
  subgoals := p.subgoals;
  goals_proved := p.goals_proved;
  option_defs := p.option_defs;
  Config.set_params p.params;

  hint_db := p.hint_db;

  ( p.prover_mode, p.table )

(* TODO if [n] is too large [pt_history] will be changed to the empty list
   but [reset_from_state] won't be called to change the actual state, which
   seems undesirable: forbid this? *)
let rec reset_state n =
  match (!pt_history,n) with
  | [],_ -> (GoalMode, Symbols.builtins_table)
  | p :: q, 0 ->
    pt_history := q;

    reset_from_state p

  | _ :: q, n -> pt_history := q; reset_state (n-1)

let reset_to_pt_history_head () =
  match !pt_history with
  | [] ->
    reset ();
    (GoalMode, Symbols.builtins_table)
  | p :: q -> reset_from_state p

let push_pt_history () : unit =
  pt_history_stack := !pt_history :: !pt_history_stack;
  pt_history := []

let pop_pt_history () : unit =
  match !pt_history_stack with
  | [] -> assert false
  | h :: l ->
    pt_history := h;
    pt_history_stack := l

let pop_all_pt_history () : unit =
  match !pt_history_stack with
  | [] -> assert false    (* cannot be empty *)
  | l ->
    pt_history := List.last l;
    pt_history_stack := []

(*------------------------------------------------------------------*)
(** Options Management **)

exception Option_already_defined

let get_option opt_name =
  try Some (List.assoc opt_name !option_defs)
  with Not_found -> None

let add_option ((opt_name,opt_val):option_def) =
  if List.mem_assoc opt_name !option_defs then
    raise Option_already_defined
  else
    option_defs := (opt_name,opt_val) :: (!option_defs)

(** Tactic expressions and their evaluation *)

exception ParseError of string

type tactic_groups =
  | Logical
  (** Sequence calculus logical properties. *)

  | Structural
  (** Properties inherent to protocol, on equality between messages, behaviour 
     of if _ then _ else _, action dependencies... *)

  | Cryptographic
  (** Cryptographic assumptions. *)


(** The record for a detailed help tactic. *)
type tactic_help = { general_help  : string;
                     detailed_help : string;
                     usages_sorts  : TacticsArgs.esort list;
                     tactic_group  : tactic_groups;
                   }

type 'a tac_infos = {
  maker    : TacticsArgs.parser_arg list -> 'a Tactics.tac ;
  pq_sound : bool;
  help     : tactic_help ;
}

type 'a table = (string, 'a tac_infos) Hashtbl.t

let pp_usage tacname fmt esort =
  Fmt.pf fmt "%s %a" tacname TacticsArgs.pp_esort esort

(*------------------------------------------------------------------*)
(** Basic tactic tables, without registration *)

module Table : sig
  val table : Goal.t table

  val get : string -> TacticsArgs.parser_arg list -> Goal.t Tactics.tac

  val pp_goal_concl : Format.formatter -> Goal.t -> unit
end = struct
  let table = Hashtbl.create 97

  (* TODO:location *)
  let get id =
    try let tac = (Hashtbl.find table id) in
      if not(tac.pq_sound) && Config.post_quantum () then
        Tactics.hard_failure Tactics.TacticNotPQSound
      else
        tac.maker
    with
      | Not_found -> hard_failure
             (Tactics.Failure (Printf.sprintf "unknown tactic %S" id))

  let pp_goal_concl ppf j = match j with
    | Goal.Trace j -> Term.pp  ppf (TS.goal j)
    | Goal.Equiv j -> Equiv.pp ppf (ES.goal j)
end

(** AST evaluators for general judgment. *)
module AST :
  (Tactics.AST_sig
   with type arg = TacticsArgs.parser_arg
   with type judgment = Goal.t)
= Tactics.AST(struct

  type arg = TacticsArgs.parser_arg

  type judgment = Goal.t

  let pp_arg = TacticsArgs.pp_parser_arg

  let autosimpl () = Table.get "autosimpl" []
  let autosimpl = Lazy.from_fun autosimpl

  let re_raise_tac loc tac s sk fk : Tactics.a =
    try tac s sk fk with
    | Tactics.Tactic_hard_failure (None, e) -> hard_failure ~loc e
    | Tactics.Tactic_soft_failure (None, e) -> soft_failure ~loc e

  let eval_abstract mods (id : lsymb) args : judgment Tactics.tac =
    let loc, id = L.loc id, L.unloc id in
    let tac = re_raise_tac loc (Table.get id args) in
    match mods with
      | "nosimpl" :: _ -> tac
      | [] -> Tactics.andthen tac (Lazy.force autosimpl)
      | _ -> assert false

  (* a printer for tactics that follows a specific syntax.
     TODO: tactics with "as" for intro pattern are not printed correctly.*)
  let pp_abstract ~pp_args s args ppf =
    (* match s,args with
     *   | "use", TacticsArgs.String_name id :: l ->
     *       let l = List.map (function
     *         | TacticsArgs.Theory t -> t
     *         | _ -> assert false) l in
     *       Fmt.pf ppf "use %s with %a" (L.unloc id) (Utils.pp_list Theory.pp) l
     *   | _ ->  *)raise Not_found

end)

module ProverTactics = struct
  include Table

  type judgment = Goal.t

  type tac = judgment Tactics.tac

  let register_general id ~tactic_help ?(pq_sound=false) f =
    let () = assert (not (Hashtbl.mem table id)) in

    let f args s sk fk =
      dbg "@[<hov>calling tactic %s on@ @[%a@]@]"
        id Table.pp_goal_concl s;
      f args s sk fk
    in

    Hashtbl.add table id { maker = f ;
                           help = tactic_help;
                           pq_sound}

  let convert_args j parser_args tactic_type =
    let env, conc =
      match j with
      | Goal.Trace t -> TS.env t, `Reach (TS.goal t)

      | Goal.Equiv e -> ES.env e, `Equiv (ES.goal e)
    in
    TacticsArgs.convert_args env parser_args tactic_type conc

  let register id ~tactic_help ?(pq_sound=false) f =
    register_general id ~tactic_help ~pq_sound
      (function
        | [] ->
          fun s sk fk -> begin match f s with
              | subgoals -> sk subgoals fk
              | exception Tactics.Tactic_soft_failure e -> fk e
            end
        | _ -> hard_failure (Tactics.Failure "no argument allowed"))

  let register_typed id
      ~general_help ~detailed_help
      ~tactic_group ?(pq_sound=false) ?(usages_sorts)
      f sort =
    let usages_sorts = match usages_sorts with
      | None -> [TacticsArgs.Sort sort]
      | Some u -> u in

    register_general id
      ~tactic_help:({general_help; detailed_help; usages_sorts; tactic_group})
      ~pq_sound
      (fun args s sk fk ->
         match convert_args s args (TacticsArgs.Sort sort) with
         | TacticsArgs.Arg th  ->
           try
             let th = TacticsArgs.cast sort th in
             begin
               match f th s with
               | subgoals -> sk subgoals fk
               | exception Tactics.Tactic_soft_failure e -> fk e
             end
           with TacticsArgs.Uncastable ->
             hard_failure (Tactics.Failure "ill-formed arguments"))

  let register_macro
        id ?(modifiers=["nosimpl"]) ~tactic_help ?(pq_sound=false) m =
    register_general id ~tactic_help ~pq_sound
      (fun args s sk fk ->
         if args = [] then AST.eval modifiers m s sk fk else
           hard_failure
             (Tactics.Failure "this tactic does not take arguments"))

  let pp details fmt (id : lsymb) =
    let id_u = L.unloc id in
    let help =
      try (Hashtbl.find table id_u).help with
      | Not_found -> hard_failure ~loc:(L.loc id)
          (Tactics.Failure (Printf.sprintf "unknown tactic %S" id_u))
    in
    Fmt.pf fmt  "@.@[- %a -@\n @[<hov 3>   %a @\n %a @\n%s @[%a @] @]@]@."
      (fun ppf s -> Printer.kw `HelpFunction ppf "%s" s)
      id_u
      Format.pp_print_text
      help.general_help
      Format.pp_print_text
      (if details then "\n"^help.detailed_help^"\n" else "")
      (if List.length help.usages_sorts = 0 then ""
       else if List.length help.usages_sorts =1 then "Usage:"
       else "Usages:")
      (Fmt.list ~sep:(fun ppf () -> Fmt.pf ppf "@\n") (pp_usage id_u))
      help.usages_sorts

  let pps fmt () =
    let helps =
      Hashtbl.fold (fun name tac acc -> (name, tac.help)::acc) table []
      |> List.sort (fun (n1,_) (n2,_) -> compare n1 n2)
    in
    Fmt.pf fmt "%a" Format.pp_print_text
      "List of all tactics with short description.\n \
       `help tacname` gives more details about a tactic. \n\
       `help concise` juste gives the list of tactics. \n\
        Tactics are organized in three categories: \n \
       - logical, that rely on logical properties of the sequence;\n - \
       structural, that rely on properties of protocols and equality;\n - \
       cryptographic, that rely on some cryptographic assumption that must be \
       explicitly stated.\n";
    let filter_cat helps cat =
      List.filter (fun (y,x) -> x.tactic_group = cat) helps
    in
    let str_cat = function
      | Logical -> "Logical"
      | Structural -> "Structural"
      | Cryptographic -> "Cryptographic"
    in
    List.iter (fun cat ->
        Printer.kw `HelpType fmt "\n%s"
          (str_cat cat^" tactics:");
        List.iter (fun (name, help) ->
            if help.general_help <> "" then
              Fmt.pf fmt "%a" (pp false) (L.mk_loc L._dummy name)
          ) (filter_cat helps cat)
    )
    [Logical; Structural; Cryptographic]

  let pp_list fmt () =
   let helps =
      Hashtbl.fold (fun name tac acc -> (name, tac.help)::acc) table []
      |> List.sort (fun (n1,_) (n2,_) -> compare n1 n2)
    in
    let filter_cat helps cat = List.filter (fun (y,x) -> x.tactic_group = cat) helps in
    let str_cat = function
      | Logical -> "Logical"
      | Structural -> "Structural"
      | Cryptographic -> "Cryptographic"
    in
    List.iter (fun cat ->
        Printer.kw `HelpType fmt "\n%s"
          (str_cat cat^" tactics:\n");
        Fmt.pf fmt "%a"
          (Fmt.list ~sep:(fun ppf () -> Fmt.pf ppf "; ")
            (fun ppf (name,x) -> Printer.kw
              `HelpFunction ppf "%s" name))
        (filter_cat helps cat);
    )
    [Logical; Structural; Cryptographic]

end

let pp_ast fmt t = AST.pp fmt t

let get_help (tac_name : lsymb) =
  if L.unloc tac_name = "" then
    Printer.prt `Result "%a" ProverTactics.pps ()
  else if L.unloc tac_name = "concise" then
    Printer.prt `Result "%a" ProverTactics.pp_list ()
  else
    Printer.prt `Result "%a" (ProverTactics.pp true) tac_name;
  Tactics.id

  let print_lemmas fmt () =
    let goals = !goals_proved in
    List.iter (fun (g : proved_goal) -> 
        Fmt.pf fmt "%s: %a@;" g.stmt.name Equiv.Any.pp g.stmt.formula
      ) goals



let () =
  ProverTactics.register_general "lemmas"
    ~tactic_help:{general_help = "Print all proved lemmas.";
                  detailed_help = "";
                  usages_sorts = [Sort None];
                  tactic_group = Logical}
    ~pq_sound:true
    (fun _ s sk fk ->
       Printer.prt `Result "%a" print_lemmas ();
       sk [s] fk)

let () =
  ProverTactics.register_general "prof"
    ~tactic_help:{general_help = "Print profiling information.";
                  detailed_help = "";
                  usages_sorts = [Sort None];
                  tactic_group = Logical}
    ~pq_sound:true
    (fun _ s sk fk ->
       Printer.prt `Dbg "%a" Prof.print ();
       sk [s] fk)

let () =
  ProverTactics.register_general "help"
    ~tactic_help:{general_help = "Display all available commands.\n\n\
                                  Usages: help\n\
                                 \        help tacname\n\
                                 \        help concise";
                  detailed_help = "`help tacname` gives more details about a \
                                   tactic and `help concise` juste gives the \
                                   list of tactics.";
                  usages_sorts = [];
                  tactic_group = Logical}
    ~pq_sound:true
    (function
      | [] -> get_help (L.mk_loc L._dummy "")
      | [String_name tac_name]-> get_help tac_name
      | _ ->  bad_args ())

let () =
  ProverTactics.register_general "id"
    ~tactic_help:{general_help = "Identity.";
                  detailed_help = "";
                  usages_sorts = [Sort None];
                  tactic_group = Logical}
    ~pq_sound:true
    (fun _ -> Tactics.id)

(*------------------------------------------------------------------*)
let get_assumption_opt gname : Goal.statement option =
  match List.find_opt (fun s -> s.stmt.name = gname) !goals_proved with
  | None -> None
  | Some s -> Some s.stmt

(*------------------------------------------------------------------*)
let is_assumption gname : bool = get_assumption_opt gname <> None

let is_reach_assumption gname : bool =
  match get_assumption_opt gname with
  | None -> false
  | Some s -> Goal.is_reach_statement s

let is_equiv_assumption gname : bool =
  match get_assumption_opt gname with
  | None -> false
  | Some s -> Goal.is_equiv_statement s

(*------------------------------------------------------------------*)
let get_assumption gname : Goal.statement =
  match get_assumption_opt (L.unloc gname) with
  | Some s -> s
  | None ->
    soft_failure ~loc:(L.loc gname)
      (Failure ("no proved goal named " ^ L.unloc gname))

let get_reach_assumption gname =
  Goal.to_reach_statement ~loc:(L.loc gname) (get_assumption gname)

let get_equiv_assumption gname =
  Goal.to_equiv_statement ~loc:(L.loc gname) (get_assumption gname)

(*------------------------------------------------------------------*)
let get_assumption_kind (gname : string) : [`Axiom | `Lemma] option =
  match List.find_opt (fun s -> s.stmt.name = gname) !goals_proved with
  | None -> None
  | Some s -> Some s.kind

(*------------------------------------------------------------------*)
(** {2 User printing query} *)

(** User printing query *)
type print_query =
  | Pr_system    of SE.p_system_expr option (* [None] means current system *)
  | Pr_statement of lsymb
  
(*------------------------------------------------------------------*)
(** {2 Declare Goals And Proofs} *)

type include_param = { th_name : lsymb; params : lsymb list }

type parsed_input =
  | ParsedInputDescr of Decl.declarations
  | ParsedSetOption  of Config.p_set_param

  | ParsedTactic of [ `Bullet of string |
                          `Brace of [`Open|`Close] |
                          `Tactic of TacticsArgs.parser_arg Tactics.ast ] list

  | ParsedPrint   of print_query
  | ParsedUndo    of int
  | ParsedGoal    of Goal.Parsed.t Location.located
  | ParsedInclude of include_param
  | ParsedProof
  | ParsedQed
  | ParsedAbort
  | ParsedHint of Hint.p_hint
  | EOF

let unnamed_goal () =
  L.mk_loc L._dummy ("unnamedgoal" ^ string_of_int (List.length !goals_proved))

let declare_new_goal_i table hint_db parsed_goal =
  let name = match parsed_goal.Goal.Parsed.name with
    | None -> unnamed_goal ()
    | Some s -> s
  in
  if is_assumption (L.unloc name) then
    raise (ParseError "a goal or axiom with this name already exists");

  let parsed_goal = { parsed_goal with Goal.Parsed.name = Some name } in
  let statement,goal = Goal.make table hint_db parsed_goal in
  goals :=  (statement,goal) :: !goals;
  L.unloc name, goal

let declare_new_goal table hint_db parsed_goal =
  let parsed_goal = L.unloc parsed_goal in
  declare_new_goal_i table hint_db parsed_goal

let add_proved_goal (kind : [`Axiom | `Lemma]) gconcl =
  if is_assumption gconcl.Goal.name then
    raise (ParseError "a goal or axiom with this name already exists");
  goals_proved := { stmt = gconcl; kind } :: !goals_proved

let define_oracle_tag_formula table (h : lsymb) f =
  let env = Env.init ~table () in
  let conv_env = Theory.{ env; cntxt = InGoal; } in
  let form, _ = Theory.convert conv_env ~ty:Type.Boolean f in
    match form with
     |  Term.ForAll ([uvarm; uvarkey],f) ->
         begin match Vars.ty uvarm,Vars.ty uvarkey with
         | Type.(Message, Message) ->
           add_option (Oracle_for_symbol (L.unloc h), Oracle_formula form)
         | _ -> raise @@ ParseError "The tag formula must be of \
                                     the form forall (m:message,sk:message)"
         end
     | _ -> raise @@ ParseError "The tag formula must be of \
                                 the form forall (m:message,sk:message)"


let get_oracle_tag_formula h =
  match get_option (Oracle_for_symbol h) with
  | Some (Oracle_formula f) -> f
  | None -> Term.mk_false

(** Check that all goals and braces have been closed. *)
let is_proof_completed () =
  !subgoals = [] && Bullets.is_empty !bullets

let complete_proof () =
  assert (is_proof_completed ());
  try
    let gc, _ = Utils.oget !current_goal in
    add_proved_goal `Lemma gc;
    current_goal := None;
    bullets := Bullets.empty_path;
    subgoals := []
  with Not_found ->
    hard_failure
      (Tactics.Failure "cannot complete proof: no current goal")

let pp_goal ppf () = match !current_goal, !subgoals with
  | None,[] -> assert false
  | Some _, [] -> Fmt.pf ppf "@[<v 0>[goal> No subgoals remaining.@]@."
  | Some _, j :: _ ->
    Fmt.pf ppf "@[<v 0>[goal> Focused goal (1/%d):@;%a@;@]@."
      (List.length !subgoals)
      Goal.pp j
  | _ -> assert false

(** [eval_tactic_focus tac] applies [tac] to the focused goal. *)
let eval_tactic_focus tac = match !subgoals with
  | [] -> assert false
  | judge :: ejs' ->
    if not (Bullets.tactic_allowed !bullets) then
      Tactics.(hard_failure (Failure "bullet needed before tactic"));
    
    let new_j = AST.eval_judgment tac judge in
    subgoals := new_j @ ejs';
    
    begin try
      bullets := Bullets.expand_goal (List.length new_j) !bullets ;
    with _ -> Tactics.(hard_failure (Failure "bullet error")) end

let open_bullet bullet =
  assert (bullet <> "");
  try bullets := Bullets.open_bullet bullet !bullets with
    | _ -> Tactics.(hard_failure (Failure "invalid bullet"))

let open_brace bullet =
  try bullets := Bullets.open_brace !bullets with
    | _ -> Tactics.(hard_failure (Failure "invalid brace"))

let close_brace bullet =
  try bullets := Bullets.close_brace !bullets with
    | _ -> Tactics.(hard_failure (Failure "invalid brace"))

let cycle i_l l =
  let i, loc = L.unloc i_l, L.loc i_l in
  let rec cyc acc i = function
    | [] -> hard_failure ~loc (Tactics.Failure "cycle error")
    | a :: l ->
      if i = 1 then l @ (List.rev (a :: acc))
      else cyc (a :: acc) (i - 1) l in
  if i = 0 then l else
  if i < 0 then cyc [] (List.length l + i) l
  else cyc [] i l

let eval_tactic utac = match utac with
  | Tactics.Abstract (L.{ pl_desc = "cycle"}, [TacticsArgs.Int_parsed i]) ->
    (* TODO do something more for bullets?
       Cycling the list of subgoals does not change its length so
       nothing will break (fail) wrt bullets, but the result will
       be meaningless: we may want to warn the user, forbid cycles
       accross opened bullets, or even update the Bullets.path to
       reflect cycles. *)
    subgoals := cycle i !subgoals
  | _ -> eval_tactic_focus utac

let start_proof (check : [`NoCheck | `Check]) = 
  match !current_goal, !goals with
  | None, (gname,goal) :: _ ->
    assert (!subgoals = []);
    current_goal := Some (gname,goal);
    begin match check with
      | `Check -> subgoals := [goal] ; bullets := Bullets.initial_path
      | `NoCheck -> subgoals := [] ; bullets := Bullets.empty_path
    end;
    None

  | Some _,_ ->
    Some "Cannot start a new proof (current proof is not done)."

  | _, [] ->
    Some "Cannot start a new proof (no goal remaining to prove)."

let current_goal_name () =
  omap (fun (stmt,_) -> stmt.Goal.name) !current_goal

let current_hint_db () = !hint_db

let set_hint_db db = hint_db := db

(*------------------------------------------------------------------*)
(** {2 Declaration parsing} *)

let check_fun_out_ty loc ty =
  if ty = Type.Index || ty = Type.Timestamp then
    decl_error loc KDecl InvalidAbsType
  else ()

let parse_abstract_decl table (decl : Decl.abstract_decl) =
  let in_tys, out_ty =
    List.takedrop (List.length decl.abs_tys - 1) decl.abs_tys
  in
  let p_out_ty = as_seq1 out_ty in

  let ty_args = List.map (fun l ->
      Type.mk_tvar (L.unloc l)
    ) decl.ty_args
  in

  let env = Env.init ~table ~ty_vars:ty_args () in
  let in_tys = List.map (Theory.parse_p_ty env) in_tys in

  let rec parse_index_prefix iarr in_tys = 
    match in_tys with
    | Type.Index :: in_tys -> 
      parse_index_prefix (iarr + 1) in_tys
    | _ -> iarr, in_tys
  in

  let iarr, in_tys = parse_index_prefix 0 in_tys in

  let out_ty = Theory.parse_p_ty env p_out_ty in

  check_fun_out_ty (L.loc p_out_ty) out_ty;

  Theory.declare_abstract table
    ~index_arity:iarr ~ty_args ~in_tys ~out_ty
    decl.name decl.symb_type

(*------------------------------------------------------------------*)
let parse_operator_decl table (decl : Decl.operator_decl) =
    let name = L.unloc decl.op_name in

    let ty_vars = List.map (fun l ->
        Type.mk_tvar (L.unloc l)
      ) decl.op_tyargs
    in

    let env = Env.init ~table ~ty_vars () in
    let env, args = Theory.convert_p_bnds env decl.op_args in

    let out_ty = omap (Theory.parse_p_ty env) decl.op_tyout in

    let body, out_ty = 
      Theory.convert ?ty:out_ty { env; cntxt = InGoal } decl.op_body 
    in
    
    check_fun_out_ty (L.loc decl.op_body) out_ty;

    if not (Term.is_deterministic body) then
      decl_error (L.loc decl.op_body) KDecl NonDetOp;

    let data = Operator.mk ~name ~ty_vars ~args ~out_ty ~body in
    let ftype = Operator.ftype data in
    let table, _ = 
      Symbols.Function.declare_exact 
        table decl.op_name
        ~data:(Operator.Operator data)
        (ftype, Symbols.Operator)
    in

    Printer.prt `Result "@[<v 2>new operator:@;%a@]" 
      Operator.pp_operator data;

    table

(*------------------------------------------------------------------*)
(** Parse additional type information for procedure declarations 
    (enc, dec, hash, ...) *)
let parse_ctys table (ctys : Decl.c_tys) (kws : string list) =
  (* check for duplicate *)
  let _ : string list = List.fold_left (fun acc cty ->
      let sp = L.unloc cty.Decl.cty_space in
      if List.mem sp acc then
        decl_error (L.loc cty.Decl.cty_space) KDecl (DuplicateCty sp);
      sp :: acc
    ) [] ctys in

  let env = Env.init ~table () in

  (* check that we only use allowed keyword *)
  List.map (fun cty ->
      let sp = L.unloc cty.Decl.cty_space in
      if not (List.mem sp kws) then
        decl_error (L.loc cty.Decl.cty_space) KDecl (InvalidCtySpace kws);

      let ty = Theory.parse_p_ty env cty.Decl.cty_ty in
      (sp, ty)
    ) ctys

(*------------------------------------------------------------------*)
(** {2 Declaration processing}
  *
  * TODO We should probably either merge Prover.parsed_input and
  *   Decl.declaration or, if we decide that declarations have nothing
  *   to do with the prover, move Decl_axiom to Prover.parsed_input and
  *   process declarations somewhere else than Prover. *)

let declare table hint_db decl = match L.unloc decl with
  | Decl.Decl_channel s            -> Channel.declare table s
  | Decl.Decl_process (id,pkind,p) ->
    let env = Env.init ~table () in
    let pkind = List.map (fun (x,t) ->
        let t = Theory.parse_p_ty env t in
        L.unloc x, t
      ) pkind in
    Process.declare table id pkind p

  | Decl.Decl_axiom parsed_goal ->
    let parsed_goal =
      match parsed_goal.Goal.Parsed.name with
        | Some n -> parsed_goal
        | None ->
            { parsed_goal with Goal.Parsed.name = Some (unnamed_goal ()) }
    in
    let gc,_ = Goal.make table hint_db parsed_goal in
    add_proved_goal `Axiom gc;
    table

  | Decl.Decl_system sdecl ->
    Process.declare_system table sdecl.sname sdecl.sprocess

  | Decl.Decl_system_modifier sdecl ->
    let new_lemma, table = 
      SystemModifiers.declare_system table hint_db sdecl 
    in
<<<<<<< HEAD
    let context = SE.update ~pair:new_system SE.context_any in
    let statement, _ =
      Goal.make_obs_equiv ~enrich table hint_db new_axiom_name context
    in
    goals_proved :=  statement :: !goals_proved;
=======
    oiter (add_proved_goal `Lemma) new_lemma;
>>>>>>> 862fe726
    table

  | Decl.Decl_dh (h, g, ex, om, ctys) ->
     let ctys =
       parse_ctys table ctys ["group"; "exponents"]
     in
     let group_ty = List.assoc_opt "group"     ctys
     and exp_ty   = List.assoc_opt "exponents" ctys in
     Theory.declare_dh table h ?group_ty ?exp_ty g ex om

  | Decl.Decl_hash (a, n, tagi, ctys) ->
    let () = Utils.oiter (define_oracle_tag_formula table n) tagi in

    let ctys = parse_ctys table ctys ["m"; "h"; "k"] in
    let m_ty = List.assoc_opt  "m" ctys
    and h_ty = List.assoc_opt  "h" ctys
    and k_ty  = List.assoc_opt "k" ctys in

    Theory.declare_hash table ?m_ty ?h_ty ?k_ty ?index_arity:a n

  | Decl.Decl_aenc (enc, dec, pk, ctys) ->
    let ctys = parse_ctys table ctys ["ptxt"; "ctxt"; "rnd"; "sk"; "pk"] in
    let ptxt_ty = List.assoc_opt "ptxt" ctys
    and ctxt_ty = List.assoc_opt "ctxt" ctys
    and rnd_ty  = List.assoc_opt "rnd"  ctys
    and sk_ty   = List.assoc_opt "sk"   ctys
    and pk_ty   = List.assoc_opt "pk"   ctys in

    Theory.declare_aenc table ?ptxt_ty ?ctxt_ty ?rnd_ty ?sk_ty ?pk_ty enc dec pk

  | Decl.Decl_senc (senc, sdec, ctys) ->
    let ctys = parse_ctys table ctys ["ptxt"; "ctxt"; "rnd"; "k"] in
    let ptxt_ty = List.assoc_opt "ptxt" ctys
    and ctxt_ty = List.assoc_opt "ctxt" ctys
    and rnd_ty  = List.assoc_opt "rnd"  ctys
    and k_ty    = List.assoc_opt  "k"   ctys in

    Theory.declare_senc table ?ptxt_ty ?ctxt_ty ?rnd_ty ?k_ty senc sdec

  | Decl.Decl_name (s, ptys) ->
    let env = Env.init ~table () in
    let p_args_tys, p_out_ty = List.takedrop (List.length ptys - 1) ptys in
    let p_out_ty = as_seq1 p_out_ty in

    let args_tys = List.map (Theory.parse_p_ty env) p_args_tys in
    let out_ty = Theory.parse_p_ty env p_out_ty in
    
    let n_fty = Type.mk_ftype 0 [] args_tys out_ty in

    List.iter2 (fun ty pty ->
        if not (Type.equal ty Type.ttimestamp) &&
           not (Type.equal ty Type.tindex) then
          decl_error (L.loc pty) KDecl NotTSOrIndex
      ) args_tys p_args_tys;
    
    Theory.declare_name table s Symbols.{ n_fty }

  | Decl.Decl_state (s, args, k, t) ->
    Theory.declare_state table s args k t

  | Decl.Decl_senc_w_join_hash (senc, sdec, h) ->
    Theory.declare_senc_joint_with_hash table senc sdec h

  | Decl.Decl_sign (sign, checksign, pk, tagi, ctys) ->
    let () = Utils.oiter (define_oracle_tag_formula table sign) tagi in

    let ctys = parse_ctys table ctys ["m"; "sig"; "check"; "sk"; "pk"] in
    let m_ty     = List.assoc_opt "m"     ctys
    and sig_ty   = List.assoc_opt "sig"   ctys
    and check_ty = List.assoc_opt "check" ctys
    and sk_ty    = List.assoc_opt "sk"    ctys
    and pk_ty    = List.assoc_opt "pk"    ctys in

    Theory.declare_signature table
      ?m_ty ?sig_ty ?check_ty ?sk_ty ?pk_ty sign checksign pk

  | Decl.Decl_abstract decl -> 
    parse_abstract_decl table decl

  | Decl.Decl_operator decl -> 
    parse_operator_decl table decl

  | Decl.Decl_bty bty_decl ->
    let table, _ =
      Symbols.BType.declare_exact
        table
        bty_decl.bty_name
        bty_decl.bty_infos
    in
    table

let declare_list table hint_db decls =
  List.fold_left (fun table d -> declare table hint_db d) table decls

(*------------------------------------------------------------------*)
let add_hint_rewrite (s : lsymb) db =
  let lem = get_reach_assumption s in
  Hint.add_hint_rewrite s lem.Goal.ty_vars lem.Goal.formula db

let add_hint_smt (s : lsymb) db =
  Hint.add_hint_smt (get_reach_assumption s).Goal.formula db<|MERGE_RESOLUTION|>--- conflicted
+++ resolved
@@ -28,11 +28,7 @@
   | InvalidAbsType
   | InvalidCtySpace of string list
   | DuplicateCty of string
-<<<<<<< HEAD
-=======
   | NotTSOrIndex
-
->>>>>>> 862fe726
   | NonDetOp
 
 type dkind = KDecl | KGoal
@@ -55,16 +51,9 @@
   | NonDetOp ->
     Fmt.pf fmt "an operator body cannot contain probabilistic computations"
 
-<<<<<<< HEAD
-=======
   | NotTSOrIndex ->
     Fmt.pf fmt "must be an index or timestamp"
       
-  | SystemExprError e -> SE.pp_system_expr_err fmt e
-
-  | SystemError e -> System.pp_system_error fmt e
-
->>>>>>> 862fe726
 let pp_decl_error pp_loc_err fmt (loc,k,e) =
   let pp_k fmt = function
     | KDecl -> Fmt.pf fmt "declaration"
@@ -79,14 +68,6 @@
 
 let decl_error loc k e = raise (Decl_error (loc,k,e))
 
-<<<<<<< HEAD
-=======
-let error_handler loc k f a =
-  let decl_error = decl_error loc k in
-  try f a with
-  | System.SystemError e -> decl_error (SystemError e)
-  | SE.BiSystemError e -> decl_error (SystemExprError e)
-
 (*------------------------------------------------------------------*)
 type proved_goal = { 
   stmt : Goal.statement;
@@ -97,7 +78,6 @@
   | `Axiom -> Printer.kw `Goal fmt "axiom"
   | `Lemma -> Printer.kw `Goal fmt "goal"
 
->>>>>>> 862fe726
 (*------------------------------------------------------------------*)
 (** {2 Prover state}
 
@@ -637,7 +617,7 @@
 
 (** User printing query *)
 type print_query =
-  | Pr_system    of SE.p_system_expr option (* [None] means current system *)
+  | Pr_system    of SE.parsed_t option (* [None] means current system *)
   | Pr_statement of lsymb
   
 (*------------------------------------------------------------------*)
@@ -916,7 +896,8 @@
   *   process declarations somewhere else than Prover. *)
 
 let declare table hint_db decl = match L.unloc decl with
-  | Decl.Decl_channel s            -> Channel.declare table s
+  | Decl.Decl_channel s -> Channel.declare table s
+
   | Decl.Decl_process (id,pkind,p) ->
     let env = Env.init ~table () in
     let pkind = List.map (fun (x,t) ->
@@ -943,15 +924,7 @@
     let new_lemma, table = 
       SystemModifiers.declare_system table hint_db sdecl 
     in
-<<<<<<< HEAD
-    let context = SE.update ~pair:new_system SE.context_any in
-    let statement, _ =
-      Goal.make_obs_equiv ~enrich table hint_db new_axiom_name context
-    in
-    goals_proved :=  statement :: !goals_proved;
-=======
     oiter (add_proved_goal `Lemma) new_lemma;
->>>>>>> 862fe726
     table
 
   | Decl.Decl_dh (h, g, ex, om, ctys) ->
