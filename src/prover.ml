--- conflicted
+++ resolved
@@ -354,15 +354,11 @@
     let pat = Term.{
         pat_op_tyvars = [];
         pat_op_vars;
-<<<<<<< HEAD
-        pat_op_term = t; } in 
-=======
         pat_op_term = t; } in
 
     (* allow capture of bound variables when matching *)
     let option = { Match.default_match_option with allow_capture = true; } in
 
->>>>>>> cf6be3b0
     Symbols.Lemma.fold (fun _ _ data acc -> 
         let g = Lemma.as_lemma data in
         let sys = g.stmt.system in 
