--- conflicted
+++ resolved
@@ -92,17 +92,10 @@
 
 type p_goal =
   | P_trace_goal of SystemExpr.p_system_expr * Theory.formula
-<<<<<<< HEAD
 
   | P_equiv_goal of (Theory.lsymb * Sorts.esort) list * p_equiv_form L.located
 
   | P_equiv_goal_process of SystemExpr.p_single_system * 
-=======
-  | P_equiv_goal of
-      (Theory.lsymb * Sorts.esort) list *
-      [ `Message of Theory.term | `Formula of Theory.formula ] list
-  | P_equiv_goal_process of SystemExpr.p_single_system *
->>>>>>> f4c5e194
                             SystemExpr.p_single_system
 
 type gm_input_i =
@@ -687,13 +680,7 @@
         System.of_string SystemExpr.default_system_name table
       in
       let env = List.map (fun (x,y) -> L.unloc x, y) env in
-<<<<<<< HEAD
       make_equiv_goal ~table system_symb env f
-        
-=======
-      make_equiv_goal ~table system_symb env l
-
->>>>>>> f4c5e194
     | P_equiv_goal_process (a,b) ->
       let a = SystemExpr.parse_single table a
       and b = SystemExpr.parse_single table b in
