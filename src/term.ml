--- conflicted
+++ resolved
@@ -1154,16 +1154,11 @@
         Macro (subst_macro s m, List.map (subst s) l, subst s ts)
 
       | Var m -> Var m
-<<<<<<< HEAD
-
-      | Action (a,indices) -> Action (a, List.map (subst_var s) indices)
+
+      | Action (a,indices) -> Action (a, subst_vars s indices)
 
       | Diff (Explicit l) ->
         Diff (Explicit (List.map (fun (lbl,tm) -> lbl, subst s tm) l))
-=======
-      | Action (a,indices) -> Action (a, subst_vars s indices)
-      | Diff (a, b) -> Diff (subst s a, subst s b)
->>>>>>> 862fe726
 
       | Seq ([], f) -> Seq ([], subst s f)
 
