open Utils

module L = Location

module Sv = Vars.Sv
module Mv = Vars.Mv

(* let dbg s = Printer.prt `Ignore s *)
(* let dbg s = Printer.prt `Dbg s *)

(*------------------------------------------------------------------*)
(** {2 Symbols} *)

(** Ocaml type of a typed index symbol.
    Invariant: [s_typ] do not contain tvar or univars *)
type 'a isymb = {
  s_symb    : 'a;
  s_indices : Vars.var list;
  s_typ     : Type.ty;
}

let mk_isymb (s : 'a) (t : Type.ty) (is : Vars.vars) =
  let () = match t with
    | Type.TVar _ | Type.TUnivar _ -> assert false;
    | _ -> ()
  in
  assert (List.for_all (fun v -> Vars.ty v = Type.Index) is);

  { s_symb    = s;
    s_typ     = t;
    s_indices = is; }


type name = Symbols.name Symbols.t
type nsymb = name isymb

type fname = Symbols.fname Symbols.t
type fsymb = fname * Vars.var list (* TODO: use isymb *)

type mname = Symbols.macro Symbols.t
type msymb = mname isymb

type state = msymb

(*------------------------------------------------------------------*)
let pp_name ppf s = (Printer.kws `GoalName) ppf (Symbols.to_string s)

let pp_nsymb ppf (ns : nsymb) =
  if ns.s_indices <> []
  then Fmt.pf ppf "%a(%a)" pp_name ns.s_symb Vars.pp_list ns.s_indices
  else Fmt.pf ppf "%a" pp_name ns.s_symb

let pp_fname ppf s = (Printer.kws `GoalFunction) ppf (Symbols.to_string s)

let pp_fsymb ppf (fn,is) = match is with
  | [] -> Fmt.pf ppf "%a" pp_fname fn
  | _ -> Fmt.pf ppf "%a(%a)" pp_fname fn Vars.pp_list is

let pp_mname_s ppf s =
  (Printer.kws `GoalMacro) ppf s

let pp_mname ppf s =
  pp_mname_s ppf (Symbols.to_string s)

let pp_msymb ppf (ms : msymb) =
  Fmt.pf ppf "%a%a"
    pp_mname ms.s_symb
    (Utils.pp_ne_list "(%a)" Vars.pp_list) ms.s_indices

(*------------------------------------------------------------------*)
(** {2 Atoms and terms} *)

type ord    = [ `Eq | `Neq | `Leq | `Geq | `Lt | `Gt ]
type ord_eq = [ `Eq | `Neq ]

type ('a,'b) _atom = 'a * 'b * 'b

and term =
  | Fun    of fsymb * Type.ftype * term list
  | Name   of nsymb
  | Macro  of msymb * term list * term

  | Seq    of Vars.var list * term
  | Action of Symbols.action Symbols.t * Vars.var list 

  | Var    of Vars.var

  | Diff of term * term

  | Find of Vars.var list * term * term * term 

  | ForAll of Vars.var list * term 
  | Exists of Vars.var list * term 

type t = term

type terms = term list

(*------------------------------------------------------------------*)
let hash_ord : ord -> int = function
  | `Eq  -> 1
  | `Neq -> 2
  | `Leq -> 3
  | `Geq -> 4
  | `Lt  -> 5
  | `Gt  -> 6

let rec hash : term -> int = function
  | Name n -> hcombine 0 (hash_isymb n)

  | Fun ((f, is),_,terms) ->
    let h = Symbols.hash f in
    let h = hcombine_list Vars.hash h is in
    hcombine 1 (hash_l terms h)

  | Macro (m, l, ts)  ->
    let h = hcombine_list hash (hash_isymb m) l in
    hcombine 2 (hcombine h (hash ts))

  | Seq (vars, b) ->
    let h = hcombine_list Vars.hash (hash b) vars in
    hcombine 3 h

  | Diff (bl, br) -> hcombine 5 (hash_l [bl; br] 3)

  | Find (b, c, d, e) ->
    let h = hcombine_list Vars.hash 6 b in
    hash_l [c;d;e] h

  | ForAll (vs, b) ->
    let h = hcombine_list Vars.hash (hash b) vs in
    hcombine 7 h

  | Exists (vs, b) ->
    let h = hcombine_list Vars.hash (hash b) vs in
    hcombine 8 h

  | Var v -> hcombine 10 (Vars.hash v)

  | Action (s, is) ->
    let h = hcombine_list Vars.hash (Symbols.hash s) is in
    hcombine 11 h

and hash_l (l : term list) (h : int) : int = 
    hcombine_list hash h l

(* ignore the type *)
and hash_isymb : type a. a Symbols.t isymb -> int =
  fun symb ->
  let h = Symbols.hash symb.s_symb in
  hcombine_list Vars.hash h symb.s_indices

(*------------------------------------------------------------------*)
(** {2 Higher-order terms} *)

type hterm = Lambda of Vars.vars * term

(*------------------------------------------------------------------*)
(** {2 Builtins function symbols} *)

let mk f : fsymb = (f,[])

let f_diff = mk Symbols.fs_diff

let f_happens = mk Symbols.fs_happens

<<<<<<< HEAD
=======
let f_pred = mk Symbols.fs_pred

>>>>>>> bf4a96c8
(** Boolean connectives *)

let f_false  = mk Symbols.fs_false
let f_true   = mk Symbols.fs_true
let f_and    = mk Symbols.fs_and
let f_or     = mk Symbols.fs_or
let f_impl   = mk Symbols.fs_impl
let f_not    = mk Symbols.fs_not
let f_ite    = mk Symbols.fs_ite

<<<<<<< HEAD
(** Fail (TODO: unused value f_witness) *)
=======
(** Comparisions *)

let f_eq  = mk Symbols.fs_eq
let f_neq = mk Symbols.fs_neq
let f_leq = mk Symbols.fs_leq
let f_lt  = mk Symbols.fs_lt
let f_geq = mk Symbols.fs_geq
let f_gt  = mk Symbols.fs_gt

(** Fail *)
>>>>>>> bf4a96c8

let f_witness = mk Symbols.fs_witness

(** Fail *)

let f_fail   = mk Symbols.fs_fail

(** Xor and its unit *)

let f_xor    = mk Symbols.fs_xor
let f_zero   = mk Symbols.fs_zero

(** Successor over natural numbers *)

let f_succ   = mk Symbols.fs_succ

(** Adversary function *)

let f_att    = mk Symbols.fs_att

(** Pairing *)

let f_pair   = mk Symbols.fs_pair
let f_fst    = mk Symbols.fs_fst
let f_snd    = mk Symbols.fs_snd

(** Boolean to Message *)
let f_of_bool = mk Symbols.fs_of_bool

(** Empty *)

let empty =
  let fty = Symbols.ftype_builtin Symbols.fs_empty in
  Fun (mk Symbols.fs_empty, fty, [])

(** Length *)

let f_len    = mk Symbols.fs_len
let f_zeroes = mk Symbols.fs_zeroes

(** Init action *)
let init = Action(Symbols.init_action,[])

(*------------------------------------------------------------------*)
(** {2 Smart constructors} *)

let mk_var (v : Vars.var) : term = Var v

let mk_action a is = Action (a,is)

let mk_name n = Name n

let mk_macro ms l t = Macro (ms, l, t)

let mk_diff (a : term) (b : term) : term = Diff (a,b)

let mk_find is c t e = Find (is, c, t, e)

(*------------------------------------------------------------------*)
let mk_fun0 fs fty terms = Fun (fs, fty, terms)

let mk_fun table fname indices terms =
  let fty = Symbols.ftype table fname in
  Fun ((fname,indices), fty, terms)

let mk_fbuiltin = mk_fun Symbols.builtins_table

(*------------------------------------------------------------------*)
(** {3 For first-order formulas} *)

(** Smart constructors.
    The module is included after its definition. *)
module SmartConstructors = struct
  let mk_true  = mk_fbuiltin Symbols.fs_true  [] []
  let mk_false = mk_fbuiltin Symbols.fs_false [] []
  (** Some smart constructors are redefined later, after substitutions. *)

  let mk_not_ns term  = mk_fbuiltin Symbols.fs_not [] [term]

  let mk_and_ns  t0 t1 = mk_fbuiltin Symbols.fs_and  [] [t0;t1]
  let mk_or_ns   t0 t1 = mk_fbuiltin Symbols.fs_or   [] [t0;t1]
  let mk_impl_ns t0 t1 = mk_fbuiltin Symbols.fs_impl [] [t0;t1]

  let mk_eq_ns  t0 t1 = mk_fbuiltin Symbols.fs_eq  [] [t0;t1]
  let mk_neq_ns t0 t1 = mk_fbuiltin Symbols.fs_neq [] [t0;t1]
  let mk_leq_ns t0 t1 = mk_fbuiltin Symbols.fs_leq [] [t0;t1]
  let mk_lt_ns  t0 t1 = mk_fbuiltin Symbols.fs_lt  [] [t0;t1]
  let mk_geq_ns t0 t1 = mk_fbuiltin Symbols.fs_geq [] [t0;t1]
  let mk_gt_ns  t0 t1 = mk_fbuiltin Symbols.fs_gt  [] [t0;t1]

  let mk_not ?(simpl=true) t1 = match t1 with
    | Fun (fs,_,[t]) when fs = f_not && simpl -> t
    | t -> mk_not_ns t

  let mk_eq ?(simpl=false) t1 t2 : term = 
    if t1 = t2 && simpl then mk_true else mk_eq_ns t1 t2

  let mk_neq ?(simpl=false) t1 t2 : term = 
    if t1 = t2 && simpl then mk_false else mk_neq_ns t1 t2

  let mk_leq ?(simpl=false) t1 t2 : term = 
    if t1 = t2 && simpl then mk_true else mk_leq_ns t1 t2

  let mk_geq ?(simpl=false) t1 t2 : term = 
    if t1 = t2 && simpl then mk_true else mk_geq_ns t1 t2

  let mk_lt ?(simpl=false) t1 t2 : term = 
    if t1 = t2 && simpl then mk_false else mk_lt_ns t1 t2

  let mk_gt ?(simpl=false) t1 t2 : term = 
    if t1 = t2 && simpl then mk_false else mk_gt_ns t1 t2

  let mk_and ?(simpl=true) t1 t2 = match t1,t2 with
    | tt, t when tt = mk_true && simpl -> t
    | t, tt when tt = mk_true && simpl -> t
    | t1,t2 -> mk_and_ns t1 t2

  let mk_ands ?(simpl=true) ts = List.fold_left (mk_and ~simpl) mk_true ts

  let mk_or ?(simpl=true) t1 t2 = match t1,t2 with
    | tf, t when tf = mk_false && simpl -> t
    | t, tf when tf = mk_false && simpl -> t
    | t1,t2 -> mk_or_ns t1 t2

  let mk_ors ?(simpl=true) ts = List.fold_left (mk_or ~simpl) mk_false ts

  let mk_impl ?(simpl=true) t1 t2 = match t1,t2 with
    | tf, _ when tf = mk_false && simpl -> mk_true
    | tt, t when tt = mk_true && simpl -> t
    | t1,t2 -> mk_impl_ns t1 t2

  let mk_impls ?(simpl=true) ts t =
    List.fold_left (fun tres t0 -> (mk_impl ~simpl) t0 tres) t ts

  let mk_forall l f =
    if l = [] then f
    else match f with
      | ForAll (l', f) -> ForAll (l @ l', f)
      | _ -> ForAll (l, f)

  let mk_exists l f =
    if l = [] then f
    else match f with
      | Exists (l', f) -> Exists (l @ l', f)
      | _ -> Exists (l, f)

  let mk_happens t = mk_fbuiltin Symbols.fs_happens [] [t]

  let mk_pred t = mk_fbuiltin Symbols.fs_pred [] [t]
end

include SmartConstructors

(*------------------------------------------------------------------*)
(** {3 For terms} *)

let mk_zero  = mk_fbuiltin Symbols.fs_zero  [] []
let mk_fail  = mk_fbuiltin Symbols.fs_fail  [] []

let mk_len term    = mk_fbuiltin Symbols.fs_len    [] [term]
let mk_zeroes term = mk_fbuiltin Symbols.fs_zeroes [] [term]

let mk_pair t0 t1 = mk_fbuiltin Symbols.fs_pair [] [t0;t1]

let mk_ite ?(simpl=true) c t e =
  match c with
  | t when t = mk_true  && simpl -> t
  | t when t = mk_false && simpl -> e
  | _ -> mk_fbuiltin Symbols.fs_ite [] [c;t;e]

let mk_of_bool t = mk_fbuiltin Symbols.fs_of_bool [] [t]

let mk_witness ty =
  let fty = Type.mk_ftype 0 [] [] ty in
  Fun ((Symbols.fs_witness,[]), fty, [])


(*------------------------------------------------------------------*)
(** {3 For formulas} *)

let mk_timestamp_leq t1 t2 = match t1,t2 with
  | _, Fun (f,_, [t2']) when f = f_pred -> mk_lt t1 t2'
  | _ -> mk_leq t1 t2

(** Operations on vectors of indices of the same length. *)
let mk_indices_neq (vect_i : Vars.var list) vect_j =
  mk_ors ~simpl:true
    (List.map2 (fun i j -> 
         mk_neq (mk_var i) (mk_var j)
       ) vect_i vect_j)
    
let mk_indices_eq ?(simpl=true) vect_i vect_j =
  mk_ands ~simpl:true
    (List.map2 (fun i j -> 
         mk_eq ~simpl (mk_var i) (mk_var j)
       ) vect_i vect_j)

let mk_lambda evs ht = match ht with
  | Lambda (evs', t) -> Lambda (evs @ evs', t)

(*------------------------------------------------------------------*)
(** {2 Typing} *)

(*------------------------------------------------------------------*)
let ty ?ty_env (t : term) : Type.ty =
  let must_close, ty_env = match ty_env with
    | None        -> true, Type.Infer.mk_env ()
    | Some ty_env -> false, ty_env
  in

  let rec ty (t : term) : Type.ty =
    match t with
    | Fun (_,fty,terms) ->
      let fty = Type.open_ftype ty_env fty in
      let () =
        List.iter2 (fun arg arg_ty ->
            match Type.Infer.unify_leq ty_env (ty arg) arg_ty with
            | `Ok -> ()
            | `Fail -> assert false
          ) terms fty.Type.fty_args
      in
      fty.Type.fty_out

    | Name ns        -> ns.s_typ
    | Macro (s,_,_)  -> s.s_typ

    | Seq _                -> Type.Message
    | Var v                -> Vars.ty v
    | Action _             -> Type.Timestamp
    | Diff (a, b)          -> ty a
    | Find (a, b, c, d)    -> ty c
    | ForAll _             -> Type.Boolean
    | Exists _             -> Type.Boolean
  in

  let tty = ty t in

  if must_close
  then Type.tsubst (Type.Infer.close ty_env) tty (* ty_env should be closed *)
  else tty


(*------------------------------------------------------------------*)
(** {2 Destructors} *)

let destr_fun ?fs = function
  | Fun (fs', _, l) when fs = None     -> Some l
  | Fun (fs', _, l) when fs = Some fs' -> Some l
  | _ -> None

let oas_seq0 = omap as_seq0
let oas_seq1 = omap as_seq1
let oas_seq2 = omap as_seq2

(*------------------------------------------------------------------*)
(** {3 For first-order formulas} *)

(** Smart destrucrots.
    The module is included after its definition. *)
module SmartDestructors = struct
  let destr_exists1 = function
    | Exists (v :: vs, f) -> Some (v, mk_exists vs f)
    | _ -> None

  let rec destr_exists = function
    | Exists (vs, f) ->
      begin
        match destr_exists f with
        | Some (vs', f) -> Some (vs @ vs', f)
        | None -> Some (vs, f)
      end
    | _ -> None

  let rec decompose_exists = function
    | Exists (vs, f) ->
      let vs', f0 = decompose_exists f in
      vs @ vs', f0
    | _ as f -> [], f

  let destr_forall1 = function
    | ForAll (v :: vs, f) -> Some (v, mk_forall vs f)
    | _ -> None

  let rec destr_forall = function
    | ForAll (vs, f) ->
      begin
        match destr_forall f with
        | Some (vs', f) -> Some (vs @ vs', f)
        | None -> Some (vs, f)
      end
    | _ -> None

  let rec decompose_forall = function
    | ForAll (vs, f) ->
      let vs', f0 = decompose_forall f in
      vs @ vs', f0
    | _ as f -> [], f

  (*------------------------------------------------------------------*)
  let destr_false f = oas_seq0 (destr_fun ~fs:f_false f)
  let destr_true  f = oas_seq0 (destr_fun ~fs:f_true  f)

  let destr_zero f = oas_seq0 (destr_fun ~fs:f_zero f)

  let destr_not  f = oas_seq1 (destr_fun ~fs:f_not f)

  let destr_or   f = oas_seq2 (destr_fun ~fs:f_or   f)
  let destr_and  f = oas_seq2 (destr_fun ~fs:f_and  f)
  let destr_impl f = oas_seq2 (destr_fun ~fs:f_impl f)
  let destr_pair f = oas_seq2 (destr_fun ~fs:f_pair f)

  (*------------------------------------------------------------------*)
  (* let destr_neq f = oas_seq2 (obind (destr_fun ~fs:f_eq) (destr_not f)) *)
  let destr_neq f = oas_seq2 (destr_fun ~fs:f_neq f)
  let destr_eq  f = oas_seq2 (destr_fun ~fs:f_eq  f)
  let destr_leq f = oas_seq2 (destr_fun ~fs:f_leq f)
  let destr_lt  f = oas_seq2 (destr_fun ~fs:f_leq f)

  (*------------------------------------------------------------------*)
  (** for [fs] of arity 2, left associative *)
  let mk_destr_many_left fs =
    let rec destr l f =
      if l < 0 then assert false;
      if l = 1 then Some [f]
      else match destr_fun ~fs f with
        | None -> None
        | Some [f;g] -> omap (fun l -> l @ [g]) (destr (l-1) f)
        | _ -> assert false
    in
    destr

  (** for [fs] of arity 2, right associative *)
  let mk_destr_many_right fs =
    let rec destr l f =
      assert (l > 0);
      if l = 1 then Some [f]
      else match destr_fun ~fs f with
        | None -> None
        | Some [f;g] -> omap (fun l -> f :: l) (destr (l-1) g)
        | _ -> assert false
    in
    destr

  let destr_ors   = mk_destr_many_left  f_or
  let destr_ands  = mk_destr_many_left  f_and
  let destr_impls = mk_destr_many_right f_impl

  (*------------------------------------------------------------------*)
  (** for any associative [fs] *)
  let mk_decompose fs =
    let rec decompose f = match destr_fun ~fs f with
      | None -> [f]
      | Some l -> List.concat_map decompose l
    in
    decompose

  let decompose_ors   = mk_decompose f_or
  let decompose_ands  = mk_decompose f_and

  let decompose_impls f =
    let rec decompose f = match destr_fun ~fs:f_impl f with
      | None -> [f]
      | Some [f;g] -> f :: decompose g
      | _ -> assert false
    in
    decompose f

  let decompose_impls_last f =
    let forms = decompose_impls f in
    let rec last = function
      | [] -> assert false
      | [f] -> [], f
      | f :: fs ->
        let prems, goal = last fs in
        f :: prems, goal
    in
    last forms

  (*------------------------------------------------------------------*)
  let is_false f = destr_false f <> None
  let is_true  f = destr_true f <> None

  let is_not f = destr_not f <> None

  let is_zero f = destr_zero f <> None

  let is_or   f = destr_or   f <> None
  let is_and  f = destr_and  f <> None
  let is_impl f = destr_impl f <> None
  (* is_pair is unused but having it seems to make sense *)
  let[@warning "-32"] is_pair f = destr_pair f <> None

  let is_exists f = destr_exists f <> None
  let is_forall f = destr_forall f <> None

  let is_eq  f = destr_eq  f <> None
  let is_neq f = destr_neq  f <> None
  let is_leq f = destr_leq f <> None
  let is_lt  f = destr_lt  f <> None
end

include SmartDestructors

(*------------------------------------------------------------------*)
let destr_var : term -> Vars.var option = function
  | Var v -> Some v
  | _ -> None

(*------------------------------------------------------------------*)
let destr_action = function
  | Action (s,is) -> Some (s,is)
  | _ -> None

(*------------------------------------------------------------------*)
let is_binder : term -> bool = function
  | ForAll _ | Exists _ | Find _ | Seq _ -> true
  | _ -> false

(*------------------------------------------------------------------*)
let as_ord_eq (ord : ord) : ord_eq = match ord with
  | `Eq -> `Eq
  | `Neq -> `Neq
  | _ -> assert false

(*------------------------------------------------------------------*)
(** {2 Printing} *)
let pp_indices ppf l =
  if l <> [] then Fmt.pf ppf "(%a)" Vars.pp_list l

let pp_ord ppf = function
  | `Eq -> Fmt.pf ppf "="
  | `Neq -> Fmt.pf ppf "<>"
  | `Leq -> Fmt.pf ppf "<="
  | `Geq -> Fmt.pf ppf ">="
  | `Lt -> Fmt.pf ppf "<"
  | `Gt -> Fmt.pf ppf ">"

let rec is_and_happens = function
  | Fun (f, _, [t]) when f = f_happens -> true
  | _ as f ->  match destr_and f with
    | Some (l,r) -> is_and_happens l && is_and_happens r
    | _ -> false

(*------------------------------------------------------------------*)
(** Additional printing information *)
type pp_info = { styler : pp_info -> term -> Printer.keyword option * pp_info; }

let default_pp_info = { styler = fun info _ -> None, info; }


let styled_opt (err : Printer.keyword option) printer =
  match err with
  | None -> printer
  | Some kw -> fun ppf t -> (Printer.kw kw ppf "%a" printer t)

(* -------------------------------------------------------------------- *)
type assoc  = [`Left | `Right | `NonAssoc]
type fixity = [`Prefix | `Postfix | `Infix of assoc | `NonAssoc | `NoParens]

(* -------------------------------------------------------------------- *)
let pp_maybe_paren (c : bool) (pp : 'a Fmt.t) : 'a Fmt.t =
  if c then Fmt.parens pp else pp

let maybe_paren
    ~(inner : 'a * fixity)
    ~(outer : 'a * fixity)
    ~(side  : assoc)
    (pp : 'b Fmt.t) : 'b Fmt.t
  =
  let noparens (pi, fi) (po, fo) side =
    match fo with
    | `NoParens -> true
    | _ ->
      match fi, side with
      | `Postfix     , `Left     -> true
      | `Prefix      , `Right    -> true
      | `Infix `Left , `Left     -> (pi = po) && (fo = `Infix `Left )
      | `Infix `Right, `Right    -> (pi = po) && (fo = `Infix `Right)
      | _            , `NonAssoc -> (pi = po) && (fi = fo)
      | _            , _         -> false
  in
  pp_maybe_paren (not (noparens inner outer side)) pp

let ite_fixity     = `F Symbols.fs_ite  , `Prefix
let pair_fixity    = `F Symbols.fs_pair , `NoParens
let iff_fixity     = `Iff               , `Infix `Right
let impl_fixity    = `F Symbols.fs_impl , `Infix `Right
let or_fixity      = `F Symbols.fs_or   , `Infix `Left
let and_fixity     = `F Symbols.fs_and  , `Infix `Left
let not_fixity     = `F Symbols.fs_not  , `Prefix
let seq_fixity     = `Seq               , `Prefix
let find_fixity    = `Find              , `Prefix
let quant_fixity   = `Quant             , `NonAssoc
let macro_fixity   = `Macro             , `NoParens
let pred_fixity    = `Pred              , `NoParens
let diff_fixity    = `Diff              , `NoParens
let fun_fixity     = `Fun               , `NoParens
let happens_fixity = `Happens           , `NoParens
let ord_fixity ord = `Ord ord           , `NonAssoc

(*------------------------------------------------------------------*)

(** Applies the styling info in [info] *)
let rec pp : type a.
  pp_info ->
  (('b * fixity) * assoc) ->
  term Fmt.t
  =
  fun info (outer,side) ppf t ->
  let err_opt, info = info.styler info t in
  styled_opt err_opt (_pp info (outer, side)) ppf t

(** Core printing function *)
and _pp : type a.
  pp_info ->
  (('b * fixity) * assoc) ->
  term Fmt.t
  =
  fun info (outer, side) ppf t ->
  let pp : type a.
    (('b * fixity) * assoc)->
    term Fmt.t
    =
    fun (outer,side) fmt t -> pp info (outer, side) fmt t
  in

  match t with
  | Var m -> Fmt.pf ppf "%a" Vars.pp m

  | Fun (s,_,[a]) when s = f_happens -> pp_happens info ppf [a]

  | Fun (s,_,[b;c; Fun (f,_,[])])
    when s = f_ite && f = f_zero ->
    let pp fmt () =
      Fmt.pf ppf "@[<hov 2>if %a@ then@ %a@]"
        (pp (ite_fixity, `NonAssoc)) b
        (pp (ite_fixity, `Right)) c
    in
    maybe_paren ~outer ~side ~inner:ite_fixity pp ppf ()

  | Fun (s,_,[b;Fun (f1,_,[]);Fun (f2,_,[])])
    when s = f_ite && f1 = f_true && f2 = f_false ->
    Fmt.pf ppf "%a"
      (pp (ite_fixity, `NonAssoc)) b

  | Fun (s,_,[a;b;c]) when s = f_ite ->
    let pp fmt () =
      Fmt.pf ppf "@[<hov 0>@[<hov 2>if %a@ then@ %a@]@ @[<hov 2>else@ %a@]@]"
        (pp (ite_fixity, `NonAssoc)) a
        (pp (ite_fixity, `NonAssoc)) b
        (pp (ite_fixity, `Right)) c
    in
    maybe_paren ~outer ~side ~inner:ite_fixity pp ppf ()

  | Fun (s,_,terms) when s = f_pair ->
    Fmt.pf ppf "%a"
      (Utils.pp_ne_list
         "<@[<hov>%a@]>"
         (Fmt.list ~sep:(fun ppf () -> Fmt.pf ppf ",@,")
            (pp (pair_fixity, `NonAssoc))))
      terms


  | Fun (fa,_,[Fun (fi1,_,[bl1;br1]);
               Fun (fi2,_,[br2;bl2])])
    when fa = f_and && fi1 = f_impl && fi1 = f_impl &&
         bl1 = bl2 && br1 = br2 ->
    let pp fmt () =
      Fmt.pf ppf "%a@ <=>@ %a]"
        (pp (iff_fixity, `Left)) bl1
        (pp (iff_fixity, `Right)) br1
    in
    maybe_paren ~outer ~side ~inner:iff_fixity pp ppf ()

  | Fun _ as f when is_and_happens f ->
    pp_and_happens info ppf f

  (* only right-associate symbol we have *)
  | Fun ((s,is),_,[bl;br]) when (s = Symbols.fs_impl) ->
    assert (is = []);
    let pp fmt () =
      Fmt.pf ppf "@[<0>%a %s@ %a@]"
        (pp ((`F s, `Infix `Right), `Left)) bl
        (Symbols.to_string s)
        (pp ((`F s, `Infix `Right), `Right)) br
    in
    maybe_paren ~outer ~side ~inner:(`F s, `Infix `Right) pp ppf ()

  | Fun ((s,is),_,[bl;br]) when Symbols.is_infix s ->
    assert (is = []);
    let pp fmt () =
      Fmt.pf ppf "@[<0>%a %s@ %a@]"
        (pp ((`F s, `Infix `Left), `Left)) bl
        (Symbols.to_string s)
        (pp ((`F s, `Infix `Left), `Right)) br
    in
    maybe_paren ~outer ~side ~inner:(`F s, `Infix `Left) pp ppf ()

  | Fun (s,_,[b]) when s = f_not ->
    Fmt.pf ppf "@[<hov 2>not(%a)@]" (pp (not_fixity, `Right)) b

  | Fun _ as tt  when tt = mk_true ->  Fmt.pf ppf "true"
  | Fun _  as tf when tf = mk_false -> Fmt.pf ppf "false"

  | Fun (f,_,[]) ->
    Fmt.pf ppf "%a" pp_fsymb f

  | Fun (f,_,[a]) ->
    Fmt.pf ppf "@[<hov 2>%a(@,%a)@]"
      pp_fsymb f
      (pp (fun_fixity, `NonAssoc)) a

  | Fun (f,_,terms) ->
    Fmt.pf ppf "@[<hov>%a(%a)@]"
      pp_fsymb f
      (Utils.pp_ne_list
         "%a"
         (Fmt.list ~sep:(fun ppf () -> Fmt.pf ppf ",@,")
            (pp (fun_fixity, `NonAssoc))))
      terms

  | Name n -> pp_nsymb ppf n

  | Macro (m, l, ts) ->
    Fmt.pf ppf "@[%a%a@%a@]"
      pp_msymb m
      (Utils.pp_ne_list
         "(@[<hov>%a@])"
         (Fmt.list ~sep:Fmt.comma (pp (macro_fixity, `NonAssoc)))) l
      (pp (macro_fixity, `NonAssoc)) ts

  | Seq (vs, b) ->
    Fmt.pf ppf "@[<hov 2>seq(%a->@,%a)@]"
      Vars.pp_typed_list vs (pp (seq_fixity, `NonAssoc)) b

  | Action (symb,indices) ->
    Printer.kw `GoalAction ppf "%s%a" (Symbols.to_string symb) pp_indices indices

  | Diff (bl, br) ->
    Fmt.pf ppf "@[<hv 2>diff(@,%a,@,%a)@]"
      (pp (diff_fixity, `NonAssoc)) bl
      (pp (diff_fixity, `NonAssoc)) br

  | Find (b, c, d, Fun (f,_,[])) when f = f_zero ->
    let pp fmt () =
      Fmt.pf ppf "@[<hov 0>\
                  @[<hov 2>try find %a such that@ %a@]@;<1 0>\
                  @[<hov 2>in@ %a@]@]"
        Vars.pp_list b
        (pp (find_fixity, `NonAssoc)) c
        (pp (find_fixity, `Right)) d
    in
    maybe_paren ~outer ~side ~inner:find_fixity pp ppf ()

  | Find (b, c, d, e) ->
    let pp fmt () =
      Fmt.pf ppf "@[<hov 0>\
                  @[<hov 2>try find %a such that@ %a@]@;<1 0>\
                  @[<hov 0>\
                  @[<hov 2>in@ %a@]@;<1 0>\
                  @[<hov 2>else@ %a@]@]@]"
        Vars.pp_list b
        (pp (find_fixity, `NonAssoc)) c
        (pp (find_fixity, `NonAssoc)) d
        (pp (find_fixity, `Right)) e
    in
    maybe_paren ~outer ~side ~inner:find_fixity pp ppf ()

  | ForAll (vs, b) ->
    let pp fmt () =
      Fmt.pf ppf "@[<2>forall (@[%a@]),@ %a@]"
        Vars.pp_typed_list vs
        (pp (quant_fixity, `Right))  b
    in
    maybe_paren ~outer ~side ~inner:(`Quant, `Prefix) pp ppf ()

  | Exists (vs, b) ->
    let pp fmt () =
      Fmt.pf ppf "@[<2>exists (@[%a@]),@ %a@]"
        Vars.pp_typed_list vs
        (pp (quant_fixity, `Right)) b
    in
    maybe_paren ~outer ~side ~inner:(`Quant, `Prefix) pp ppf ()

and pp_happens info ppf (ts : term list) =
  Fmt.pf ppf "@[<hv 2>%a(%a)@]"
    pp_mname_s "happens"
    (Fmt.list ~sep:(fun fmt () -> Fmt.pf fmt ",@ ")
       (pp info (happens_fixity, `NonAssoc))) ts

and pp_and_happens info ppf f =
  let rec collect acc = function
    | Fun (s, _, [ts]) when s = f_happens -> ts :: acc
    | _ as f ->
      let l, r = oget (destr_and f) in
      collect (collect acc l) r
  in

  pp_happens info ppf (collect [] f)

(*------------------------------------------------------------------*)
let pp_with_info : pp_info -> Format.formatter -> term -> unit =
  fun info fmt t ->
  pp info ((`Toplevel, `NoParens), `NonAssoc) fmt t

let pp : Format.formatter -> term -> unit =
  fun fmt t ->
  pp default_pp_info ((`Toplevel, `NoParens), `NonAssoc) fmt t

(*------------------------------------------------------------------*)

let pp_hterm fmt = function
  | Lambda (evs, t) ->
    Fmt.pf fmt "@[<v 2>fun (@[%a@]) ->@ %a@]"
      Vars.pp_typed_list evs pp t

(*------------------------------------------------------------------*)
(** Literals. *)

type xatom = [
  | `Comp    of (ord,term) _atom
  | `Happens of term
]

type literal = [`Neg | `Pos] * xatom

type literals = literal list

let pp_xatom ppf = function
  | `Comp (o,tl,tr) ->
    Fmt.pf ppf "@[%a %a@ %a@]" pp tl pp_ord o pp tr
  
  | `Happens a -> pp_happens default_pp_info ppf [a]

let pp_literal fmt ((pn,at) : literal) =
  match pn with
  | `Pos -> Fmt.pf fmt "%a"    pp_xatom at
  | `Neg -> Fmt.pf fmt "¬(%a)" pp_xatom at

let pp_literals fmt (l : literal list) =
  let sep fmt () = Fmt.pf fmt " ∧ " in
  (Fmt.list ~sep pp_literal) fmt l

let ty_xatom = function
  | `Happens t -> Type.Timestamp
  | `Comp (_, t1, t2) ->
    let ty1 = ty t1 in
    assert (ty1 = ty t2);
    ty1

let ty_lit ((_, at) : literal) : Type.ty = ty_xatom at

let neg_lit ((pn, at) : literal) : literal =
  let pn = match pn with
    | `Pos -> `Neg
    | `Neg -> `Pos in
  (pn, at)

let rec form_to_xatom (form : term) : xatom option =
  match form with
  | Fun (f, _, [a]) when f = f_happens -> Some (`Happens a)

  | Fun (fseq,  _, [a;b]) when fseq  = f_eq  -> Some (`Comp (`Eq,  a, b))
  | Fun (fsneq, _, [a;b]) when fsneq = f_neq -> Some (`Comp (`Neq, a, b))
  | Fun (fsleq, _, [a;b]) when fsleq = f_leq -> Some (`Comp (`Leq, a, b))
  | Fun (fslt,  _, [a;b]) when fslt  = f_lt  -> Some (`Comp (`Lt,  a, b))
  | Fun (fsgeq, _, [a;b]) when fsgeq = f_geq -> Some (`Comp (`Geq, a, b))
  | Fun (fsgt,  _, [a;b]) when fsgt  = f_gt  -> Some (`Comp (`Gt,  a, b))
  | _ -> None

let rec form_to_literal (form : term) : literal option =
  match form with
  | Fun (fnot, _, [f]) when fnot = f_not -> omap neg_lit (form_to_literal f)
  | _ -> omap (fun at -> (`Pos, at)) (form_to_xatom form)

let disjunction_to_literals f : literal list option =
  let exception Not_a_disjunction in

  let rec aux_l = function
    | tf when tf = mk_false -> []
    | Fun (fsor,_, [a; b]) when fsor = f_or -> aux_l a @ aux_l b
    | f -> match form_to_literal f with
        | Some f -> [f] 
        | None   -> raise Not_a_disjunction
  in

  try Some (aux_l f) with Not_a_disjunction -> None

(*------------------------------------------------------------------*)
let form_to_literals
    (form : term) 
  : [`Entails of literal list | `Equiv of literal list]
  =
  let partial = ref false in
  let lits : literal list =
    List.fold_left (fun acc f -> 
        match form_to_literal f with
        | Some at -> at :: acc
        | None    -> partial := true; acc
      ) [] (decompose_ands form)
  in
  if !partial then `Entails lits else `Equiv lits



(*------------------------------------------------------------------*)
let eq_triv f = match destr_eq f with
  | Some (t1,t2) when t1=t2 ->
    (match t1 with
       Find _ -> false
     | _ -> true)
  | _ -> false

let f_triv = function
  | tt when tt = mk_true -> true
  | f -> eq_triv f


(*------------------------------------------------------------------*)
(** Declare input and output macros. *)

let mk s k = { s_symb = s; s_typ = k; s_indices = []; }

let in_macro    : msymb = mk Symbols.inp   Type.Message
let out_macro   : msymb = mk Symbols.out   Type.Message
let frame_macro : msymb = mk Symbols.frame Type.Message

let cond_macro : msymb = mk Symbols.cond Type.Boolean
let exec_macro : msymb = mk Symbols.exec Type.Boolean

(*------------------------------------------------------------------*)
(** Substitutions *)

type esubst = ESubst of term * term 

type subst = esubst list


let rec assoc : subst -> term -> term =
  fun subst term ->
  match subst with
  | [] -> term
  | ESubst (t1,t2)::q ->
    if term = t1 then t2 else assoc q term

exception Substitution_error of string

let pp_esubst ppf (ESubst (t1,t2)) =
  Fmt.pf ppf "%a->%a" pp t1 pp t2

let pp_subst ppf s =
  Fmt.pf ppf "@[<hv 0>%a@]"
    (Fmt.list ~sep:(fun ppf () -> Fmt.pf ppf ",@ ") pp_esubst) s

let subst_var : subst -> Vars.var -> Vars.var =
    fun subst var ->
    match assoc subst (Var var) with
    | Var var -> var
    | _ -> raise @@ Substitution_error
        "Must map the given variable to another variable"

let subst_isymb (s : subst) (symb : 'a isymb) : 'a isymb =
  { symb with s_indices = List.map (subst_var s) symb.s_indices }


let subst_macro (s : subst) isymb =
  { isymb with s_indices = List.map (subst_var s) isymb.s_indices }

(*------------------------------------------------------------------*)

let fv (term : term) : Sv.t = 
  let rec fv (t : term) : Sv.t = 
    match t with
    | Action (_,indices) -> Sv.of_list indices
    | Var tv -> Sv.singleton tv
    | Fun ((_,indices), _,lt) ->
      Sv.union (Sv.of_list indices) (fvs lt)

    | Macro (s, l, ts) ->
      Sv.union
        (Sv.of_list s.s_indices)
        (Sv.union (fv ts) (fvs l))

    | Name s -> Sv.of_list s.s_indices

    | Diff (a, b) -> fvs [a;b]

    | Find (a, b, c, d) ->
      Sv.union
        (Sv.diff (fvs [b;c]) (Sv.of_list a))
        (fv d)

    | Seq    (a, b)
    | ForAll (a, b)
    | Exists (a, b) -> Sv.diff (fv b) (Sv.of_list a)

  and fvs (terms : term list) : Sv.t = 
    List.fold_left (fun sv x -> Sv.union (fv x) sv) Sv.empty terms
  in

  fv term

let get_vars t = fv t |> Sv.elements

(*------------------------------------------------------------------*)
(** {2 Substitutions} *)

(** given a variable [x] and a subst [s], remove from [s] all
    substitution [v->_]. *)
let filter_subst (var:Vars.var) (s:subst) =
  let s =
    List.fold_left (fun acc (ESubst (x, y)) ->
        if not (Sv.mem var (fv x))
        then (ESubst (x, y))::acc
        else acc
      ) [] s in

  List.rev s

(** Check if the substitutions only susbtitutes variables *)
let is_var_subst s =
  List.for_all (fun (ESubst (t,_)) -> match t with
      | Var _ -> true
      | _ -> false) s

(** Returns the variables appearing in a substitution LHS. *)
let subst_support s =
  List.fold_left (fun supp (ESubst (t,_)) ->
    Sv.union supp (fv t)) Sv.empty s

let is_binder : term -> bool = function
  | Seq _ | ForAll _ | Exists _ | Find _ -> true
  | _ -> false

let rec subst (s : subst) (t : term) : term = 
  if s = [] ||
     (is_binder t &&
      is_var_subst s &&
      Sv.disjoint (subst_support s) (fv t))
  then t
  else
    let new_term =
      match t with
      | Fun ((fs,is), fty, lt) ->
        Fun ((fs, List.map (subst_var s) is), fty, List.map (subst s) lt)

      | Name symb ->
        Name { symb with s_indices = List.map (subst_var s) symb.s_indices}

      | Macro (m, l, ts) ->
        Macro (subst_macro s m, List.map (subst s) l, subst s ts)

      | Var m -> Var m
      | Action (a,indices) -> Action (a, List.map (subst_var s) indices)
      | Diff (a, b) -> Diff (subst s a, subst s b)

      | Seq ([], f) -> Seq ([], subst s f)

      | Seq ([a], f) ->
        let a, s = subst_binding a s in
        let f = subst s f in
        Seq ([a],f)

      | Seq (a :: vs, f) ->
        let a, s = subst_binding a s in
        let f = subst s (Seq (vs,f)) in
        let vs, f = match f with
          | Seq (vs, f) -> vs, f
          | _ -> assert false in
        Seq (a :: vs,f)

      | ForAll ([], f) -> subst s f

      | ForAll (a :: vs, f) ->
        let a, s = subst_binding a s in
        let f = subst s (ForAll (vs,f)) in
        mk_forall [a] f

      | Exists ([], f) -> subst s f

      | Exists (a :: vs, f) ->
        let a, s = subst_binding a s in
        let f = subst s (Exists (vs,f)) in
        mk_exists [a] f

      | Find ([], b, c, d) -> Find ([], subst s b, subst s c, subst s d)

      | Find (v :: vs, b, c, d) ->
        (* used because [v :: vs] are not bound in [d]  *)
        let dummy = mk_zero in

        let v, s = subst_binding v s in
        let f = subst s (Find (vs, b, c, dummy)) in
        match f with
        | Find (vs, b, c, _) -> Find (v :: vs, b, c, subst s d)
        | _ -> assert false
    in
    assoc s new_term

and subst_binding : Vars.var -> subst -> Vars.var * subst =
  fun var s ->
  (* clear [v] entries in [s] *)
  let s = filter_subst var s in

  let right_fv =
    List.fold_left (fun acc (ESubst (x, y)) ->
        Sv.union acc (fv y)
      ) Sv.empty s in

  let all_vars =
    List.fold_left (fun acc (ESubst (x, y)) ->
        Sv.union acc (fv x)
      ) right_fv s in

  let env = ref (Vars.of_list (Sv.elements all_vars)) in

  (* if [v] is appears in the RHS of [s], refresh [v] carefully *)
  let var, s =
    if Sv.mem var right_fv
    then
      let new_v = Vars.fresh_r env var in
      let s = (ESubst (Var var,Var new_v)) :: s in
      ( new_v, s)
    else ( var, s ) in

  var, s

and subst_generic_atom s = function
  | `Happens a -> `Happens (subst s a)

let subst_macros_ts table l ts t =
  let rec subst_term (t : term) : term = match t with
    | Macro (is, terms, ts') ->
      let terms' = List.map subst_term terms in
      begin match Symbols.Macro.get_all is.s_symb table with
      | Symbols.State _, _ ->
        if (List.mem (Symbols.to_string is.s_symb) l && ts=ts')
        then Macro(is, terms', ts')
        else Macro(is, terms', mk_pred ts')

      | _ -> Macro(is, terms', ts')
      end

    | Fun (f,fty,terms)  -> Fun    (f, fty, List.map subst_term terms)
    | Seq (a, b)         -> Seq    (a, subst_term b)
    | Diff (a, b)        -> Diff   (subst_term a, subst_term b)
    | Find (vs, b, t, e) -> Find   (vs, subst_term b, subst_term t, subst_term e)
    | ForAll (vs, b)     -> ForAll (vs, subst_term b)
    | Exists (vs, b)     -> Exists (vs, subst_term b)
    | _ -> t
  in

  subst_term t

let rec subst_ht s ht = match ht with
  | Lambda (ev :: evs, t) ->
    let ev, s = subst_binding ev s in
    mk_lambda [ev] (subst_ht s (Lambda (evs, t)))
  | Lambda ([], t) -> Lambda ([], subst s t)


(*------------------------------------------------------------------*)
type refresh_arg = [`Global | `InEnv of Vars.env ref ]

let refresh_var (arg : refresh_arg) v =
  match arg with
  | `Global    -> Vars.make_new_from v
  | `InEnv env -> Vars.fresh_r env v

(* the substitution must be build reversed w.r.t. vars, to handle capture *)
let refresh_vars (arg : refresh_arg) vars =
  let vars' = List.map (refresh_var arg) vars in
  let subst =
    List.rev_map2 (fun v v' -> ESubst (Var v, Var v')) vars vars'
  in
  vars', subst

(* the substitution must be build reversed w.r.t. vars, to handle capture *)
let refresh_vars (arg : refresh_arg) evars =
  let l =
    List.rev_map (fun v ->
        let v' = refresh_var arg v in
        v', ESubst (Var v, Var v')
      ) evars
  in
  let vars, subst = List.split l in
  List.rev vars, subst

let refresh_vars_env env vs =
  let env = ref env in
  let vs, s = refresh_vars (`InEnv env) vs in
  !env, vs, s

let refresh_vars_env env vs =
  let env = ref env in
  let vs, s = refresh_vars (`InEnv env) vs in
  !env, vs, s

(*------------------------------------------------------------------*)

(** Does not recurse.
    Applies to arguments of index atoms (see atom_map). *)
let tmap (func : term -> term) (t : term) : term =
  match t with
  | Action _ -> t
  | Name _   -> t
  | Var _    -> t

  | Fun (f,fty,terms) -> Fun (f, fty, List.map func terms)
  | Macro (m, l, ts)  -> Macro (m, List.map func l, func ts)
  | Seq (vs, b)       -> Seq (vs, func b)

  | Diff (bl, br)     ->
    let bl = func bl in
    let br = func br in
    Diff (bl, br)

  | Find (b, c, d, e) ->
    let c = func c
    and d = func d
    and e = func e in
    Find (b, c, d, e)

  | ForAll (vs, b) -> ForAll (vs, func b)
  | Exists (vs, b) -> Exists (vs, func b)

let tmap_fold : ('b -> term -> 'b * term) -> 'b -> term -> 'b * term =
  fun func b t ->
  let bref = ref b in
  let g t =
    let b, t = func !bref t in
    bref := b;
    t
  in
  let t = tmap g t in
  !bref, t

let titer (f : term -> unit) (t : term) : unit =
  let g e = f e; e in
  ignore (tmap g t)

let tfold : (term -> 'b -> 'b) -> term -> 'b -> 'b =
  fun f t v ->
  let vref : 'b ref = ref v in
  let fi e = vref := (f e !vref) in
  titer fi t;
  !vref


(*------------------------------------------------------------------*)
(** {2 Smart constructors and destructors -- Part 2} *)

module type SmartFO = sig
  type form

  (** {3 Constructors} *)
  val mk_true    : form
  val mk_false   : form

  val mk_eq    : ?simpl:bool -> term -> term -> form
  val mk_leq   : ?simpl:bool -> term -> term -> form

  val mk_not   : ?simpl:bool -> form              -> form
  val mk_and   : ?simpl:bool -> form      -> form -> form
  val mk_ands  : ?simpl:bool -> form list         -> form
  val mk_or    : ?simpl:bool -> form      -> form -> form
  val mk_ors   : ?simpl:bool -> form list         -> form
  val mk_impl  : ?simpl:bool -> form      -> form -> form
  val mk_impls : ?simpl:bool -> form list -> form -> form

  val mk_forall : ?simpl:bool -> Vars.vars -> form -> form
  val mk_exists : ?simpl:bool -> Vars.vars -> form -> form

  (*------------------------------------------------------------------*)
  (** {3 Destructors} *)

  val destr_forall  : form -> (Vars.var list * form) option
  val destr_forall1 : form -> (Vars.var      * form) option
  val destr_exists  : form -> (Vars.var list * form) option
  val destr_exists1 : form -> (Vars.var      * form) option

  (*------------------------------------------------------------------*)
  val destr_neq : form -> (term * term) option
  val destr_eq  : form -> (term * term) option
  val destr_leq : form -> (term * term) option
  val destr_lt  : form -> (term * term) option

  (*------------------------------------------------------------------*)
  val destr_false : form ->         unit  option
  val destr_true  : form ->         unit  option
  val destr_not   : form ->         form  option
  val destr_and   : form -> (form * form) option
  val destr_or    : form -> (form * form) option
  val destr_impl  : form -> (form * form) option

  (*------------------------------------------------------------------*)
  val is_false  : form -> bool
  val is_true   : form -> bool
  val is_not    : form -> bool
  val is_zero   : form -> bool
  val is_and    : form -> bool
  val is_or     : form -> bool
  val is_impl   : form -> bool
  val is_forall : form -> bool
  val is_exists : form -> bool

  (*------------------------------------------------------------------*)
  val is_neq : form -> bool
  val is_eq  : form -> bool
  val is_leq : form -> bool
  val is_lt  : form -> bool

  (*------------------------------------------------------------------*)
  (** left-associative *)
  val destr_ands  : int -> form -> form list option
  val destr_ors   : int -> form -> form list option
  val destr_impls : int -> form -> form list option

  (*------------------------------------------------------------------*)
  val decompose_forall : form -> Vars.var list * form
  val decompose_exists : form -> Vars.var list * form

  (*------------------------------------------------------------------*)
  val decompose_ands  : form -> form list
  val decompose_ors   : form -> form list
  val decompose_impls : form -> form list

  val decompose_impls_last : form -> form list * form
end

module Smart : SmartFO with type form = term = struct
  type form = term

  include SmartConstructors
  include SmartDestructors

  (* FIXME: improve variable naming (see mk_seq) *)
  let mk_forall ?(simpl=false) l f =
    let l =
      if simpl then
        let fv = fv f in
        List.filter (fun v -> Sv.mem v fv) l
      else l
    in
    mk_forall l f

  (* FIXME: improve variable naming (see mk_seq) *)
  let mk_exists ?(simpl=false) l f =
    let l =
      if simpl then
        let fv = fv f in
        List.filter (fun v -> Sv.mem v fv) l
      else l
    in
    mk_exists l f

end

include Smart


let mk_atom (o : ord) (t1 : term) (t2 : term) : term = 
  match o with
  | `Eq  -> mk_eq  t1 t2
  | `Leq -> mk_leq t1 t2
  | `Lt  -> mk_lt  t1 t2
  | `Neq -> mk_neq t1 t2
  | `Geq -> mk_geq t1 t2
  | `Gt  -> mk_gt  t1 t2

let xatom_to_form (l : xatom) : term = match l with
  | `Comp (ord, t1, t2) -> mk_atom ord t1 t2
  | `Happens l -> mk_happens l

let lit_to_form (l : literal) : term = 
  match l with
  | `Pos, at -> xatom_to_form at
  | `Neg, at -> mk_not (xatom_to_form at) 

let mk_seq0 ?(simpl=false) (is : Vars.vars) term =
  let is =
    if simpl then
      let term_fv = fv term in
      List.filter (fun i ->
          Sv.mem i term_fv
        ) is
    else is
  in
  match is with
  | [] -> term
  | _ -> Seq (is, term)

(* only refresh necessary vars, hence we need an environment *)
let mk_seq env (is : Vars.vars) term =
  let env =
    let env_vars = Sv.of_list (Vars.to_list env) in
    let term_vars = fv term in
    let vars = Sv.elements (Sv.inter env_vars term_vars) in
    ref (Vars.of_list vars)
  in

  let is, s = refresh_vars (`InEnv env) is in
  let term = subst s term in

  match is with
  | [] -> term
  | _ -> Seq (is, term)


(*------------------------------------------------------------------*)
(** {2 Apply} *)

let apply_ht (ht : hterm) (terms : term list) = match ht with
  | Lambda (evs, t) ->
    assert (List.length terms <= List.length evs);
    let evs0, evs1 = List.takedrop (List.length terms) evs in

    let evs0, s = refresh_vars `Global evs0 in
    let ht = subst_ht s (Lambda (evs1, t)) in

    let s_app =
      List.map2 (fun v t -> ESubst (Var v, t)) evs0 terms
    in
    subst_ht s_app ht



(*------------------------------------------------------------------*)
(** {2 Type substitution} *)

let tsubst (ts : Type.tsubst) (t : term) : term =
  (* no need to substitute in the types of [Name], [Macro], [Fun] *)
  let rec tsubst : term -> term = function
    | Var v -> Var (Vars.tsubst ts v)
    | ForAll (vs, f) -> ForAll (List.map (Vars.tsubst ts) vs, tsubst f)
    | Exists (vs, f) -> Exists (List.map (Vars.tsubst ts) vs, tsubst f)
    | _ as term -> tmap (fun t -> tsubst t) term
  in

  tsubst t

let tsubst_ht (ts : Type.tsubst) (ht : hterm) : hterm =
  match ht with
  | Lambda (vs, f) -> Lambda (List.map (Vars.tsubst ts) vs, tsubst ts f)

(*------------------------------------------------------------------*)
(** {2 Simplification} *)

let not_ord_eq o = match o with
  | `Eq -> `Neq
  | `Neq -> `Eq

let not_ord_eq (o,l,r) = (not_ord_eq o, l, r)

(*------------------------------------------------------------------*)
let rec not_simpl = function
    | Exists (vs, f) -> ForAll(vs, not_simpl f)
    | ForAll (vs, f) -> Exists(vs, not_simpl f)
    | tt when tt = mk_true  -> mk_false
    | tf when tf = mk_false -> mk_true
    | Fun (fs, _, [a;b]) when fs = f_and  -> mk_or  (not_simpl a) (not_simpl b)
    | Fun (fs, _, [a;b]) when fs = f_or   -> mk_and (not_simpl a) (not_simpl b)
    | Fun (fs, _, [a;b]) when fs = f_impl -> mk_and a (not_simpl b)

    | Fun (fs, _, [f]) when fs = f_not -> f

    | Fun (fs, _, [a;b]) when fs = f_eq   -> mk_neq a b
    | Fun (fs, _, [a;b]) when fs = f_neq  -> mk_eq a b

    | m -> mk_not m

(*------------------------------------------------------------------*)
let is_deterministic (t : term) : bool = 
  let exception NonDet in

  let rec is_det : term -> unit = function
    | Name _ | Macro _ -> raise NonDet
    | t -> titer is_det t
  in
  try is_det t; true with NonDet -> false


let is_pure_timestamp (t : term) =
  let rec pure_ts = function
    | Fun (fs, _, [t]) when fs = f_happens -> pure_ts t

    | Fun (fs, _, [t1; t2])
      when fs = f_or || fs = f_and || fs = f_impl || 
           fs = f_eq || fs = f_neq || fs = f_leq || fs = f_lt || 
           fs = f_geq || fs = f_gt ->
      pure_ts t1 && pure_ts t2

    | Fun (fs, _, [t]) when fs = f_not -> pure_ts t

    | Fun (fs, _, []) -> true

    | ForAll (_, t)
    | Exists (_, t) -> pure_ts t

    | Action _ -> true

    | Var v -> let ty = Vars.ty v in ty = Type.Timestamp || ty = Type.Index
    | _ -> false
  in
  pure_ts t


(*------------------------------------------------------------------*)
(** {2 Projection} *)

type projection = PLeft | PRight | PNone

let pp_projection fmt = function
  | PLeft  -> Fmt.pf fmt "Left"
  | PRight -> Fmt.pf fmt "Right"
  | PNone  -> Fmt.pf fmt "None"

let pi_term ~projection term =

  let rec pi_term (s : projection) (t : term) : term = 
    match t with
    | Fun (f,fty,terms) -> Fun (f, fty, List.map (pi_term s) terms)
    | Name n -> Name n
    | Macro (m, terms, ts) -> Macro(m, List.map (pi_term s) terms, pi_term s ts)
    | Seq (a, b) -> Seq (a, pi_term s b)
    | Action (a, b) -> Action (a, b)
    | Var a -> Var a
    | Diff (a, b) ->
      begin
        match s with
        | PLeft -> pi_term s a
        | PRight -> pi_term s b
        | PNone -> Diff (a, b)
      end
    | Find (vs, b, t, e) -> Find (vs, pi_term s b, pi_term s t, pi_term s e)
    | ForAll (vs, b) -> ForAll (vs, pi_term s b)
    | Exists (vs, b) -> Exists (vs, pi_term s b)
  in
  pi_term projection term

(* Go through a term and removes all diff occurences according to the projection. *)
let rec head_pi_term (s : projection) (t : term) : term =
  match t,s with
  | Diff (t,_), PLeft
  | Diff (_,t), PRight -> head_pi_term s t
  | _ -> t

let diff a b =
  let a = match a with Diff (a,_) | a -> a in
  let b = match b with Diff (_,b) | b -> b in
  if a = b then a else Diff (a,b)

let rec make_normal_biterm (dorec : bool) (t : term) : term = 
  let mdiff : term -> term -> term = fun t t' ->
    if dorec then make_normal_biterm dorec (diff t t')
    else diff t t'
  in
  match head_pi_term PLeft t, head_pi_term PRight t with
  | Fun (f,fty,l), Fun (f',fty',l') when f = f' ->
    Fun (f, fty, List.map2 mdiff l l')

  | Name n, Name n' when n=n' -> Name n

  | Macro (m,l,ts), Macro (m',l',ts') when m=m' && ts=ts' ->
      Macro (m, List.map2 mdiff l l', ts)

  | Action (a,is), Action (a',is') when a=a' && is=is' -> Action (a,is)

  | Var x, Var x' when x=x' -> Var x

  | Find (is,c,t,e), Find (is',c',t',e') when is=is' ->
      Find (is, mdiff c c', mdiff t t', mdiff e e')

  | ForAll (vs,f), ForAll (vs',f') when vs=vs' -> ForAll (vs, mdiff f f')
  | Exists (vs,f), Exists (vs',f') when vs=vs' -> Exists (vs, mdiff f f')

  | t1    ,t2      -> diff t1 t2

let head_normal_biterm : term -> term = fun t ->
  make_normal_biterm false t

let make_bi_term  : term -> term -> term = fun t1 t2 ->
  head_normal_biterm (Diff (t1, t2))

let simple_bi_term : term -> term = fun t ->
  make_normal_biterm true t

(*------------------------------------------------------------------*)
(** {2 Sets and Maps } *)

module T = struct
  type t = term
  let compare = Stdlib.compare
end

module Mt = Map.Make (T)
module St = Set.Make (T)


(*------------------------------------------------------------------*)
(** {2 Matching information for error messages} *)

(* TODO: this should'nt be here *)

type match_info =
  | MR_ok                         (* term matches *)
  | MR_check_st of term list   (* need to look at subterms *)
  | MR_failed                     (* term does not match *)

type match_infos = match_info Mt.t

let pp_match_info fmt = function
  | MR_ok              -> Fmt.pf fmt "ok"
  | MR_check_st terms  -> Fmt.pf fmt "check subterms %a" (Fmt.list pp) terms
  | MR_failed          -> Fmt.pf fmt "failed"

let pp_match_infos fmt minfos =
  let pp_one fmt (t, mi) = Fmt.pf fmt "%a → %a" pp t pp_match_info mi in
  Fmt.pf fmt "@[<v 0>%a@]" (Fmt.list pp_one) (Mt.bindings minfos)


let match_infos_to_pp_info (minfos : match_infos) : pp_info =
  let styler info (t : term) : Printer.keyword option * pp_info =
    match Mt.find_opt t minfos with
    | None               -> None, info
    | Some MR_ok         -> None,  default_pp_info
    | Some MR_check_st _ -> None, info
    | Some MR_failed     -> Some `Error,    info
  in
  { styler }

(*------------------------------------------------------------------*)
(** {2 Tests} *)

let () =
  let mkvar x s = Var (snd (Vars.make `Approx Vars.empty_env s x)) in
  Checks.add_suite "Head normalization" [
    "Macro, different ts", `Quick, begin fun () ->
      let ts = mkvar "ts" Type.Timestamp in
      let ts' = mkvar "ts'" Type.Timestamp in
      let m = in_macro in
      let t = Diff (Macro (m,[],ts), Macro (m,[],ts')) in
      let r = head_normal_biterm t in
      assert (r = t)
    end ;
    "Boolean operator", `Quick, begin fun () ->
      let f = mkvar "f" Type.Boolean in
      let g = mkvar "g" Type.Boolean in
      let f' = mkvar "f'" Type.Boolean in
      let g' = mkvar "g'" Type.Boolean in
      let t = Diff (mk_and f g, mk_and f' g') in
        assert (head_normal_biterm t = mk_and (Diff (f,f')) (Diff (g,g')))
    end ;
  ] ;
  Checks.add_suite "Projection" [
    "Simple example", `Quick, begin fun () ->
      let a = mkvar "a" Type.Message in
      let b = mkvar "b" Type.Message in
      let c = mkvar "c" Type.Message in

      let fty = Type.mk_ftype 0 [] [Type.Message;Type.Message] Type.Message in

      let def = fty, Symbols.Abstract `Prefix in
      let table,f =
        Symbols.Function.declare_exact
          Symbols.builtins_table (L.mk_loc L._dummy "f") def in
      let fty = Type.mk_ftype 0 [] [] Type.Message in
      let f x = Fun ((f,[]),fty,[x]) in
      let t = Diff (f (Diff(a,b)), c) in
      let r = head_pi_term PLeft t in
        assert (pi_term  ~projection:PLeft t = f a) ;
        assert (r = f (Diff (a,b)))
    end ;
  ]<|MERGE_RESOLUTION|>--- conflicted
+++ resolved
@@ -164,11 +164,8 @@
 
 let f_happens = mk Symbols.fs_happens
 
-<<<<<<< HEAD
-=======
 let f_pred = mk Symbols.fs_pred
 
->>>>>>> bf4a96c8
 (** Boolean connectives *)
 
 let f_false  = mk Symbols.fs_false
@@ -179,10 +176,7 @@
 let f_not    = mk Symbols.fs_not
 let f_ite    = mk Symbols.fs_ite
 
-<<<<<<< HEAD
-(** Fail (TODO: unused value f_witness) *)
-=======
-(** Comparisions *)
+(** Comparisons *)
 
 let f_eq  = mk Symbols.fs_eq
 let f_neq = mk Symbols.fs_neq
@@ -191,8 +185,7 @@
 let f_geq = mk Symbols.fs_geq
 let f_gt  = mk Symbols.fs_gt
 
-(** Fail *)
->>>>>>> bf4a96c8
+(** TODO: unused value f_witness *)
 
 let f_witness = mk Symbols.fs_witness
 
