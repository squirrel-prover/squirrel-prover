open Utils

module L = Location

module Initialization = struct
  (* Opening these modules is only useful for their side effects,
   * e.g. registering tactics. *)
  open LowTactics
  open TraceTactics
  open EquivTactics
  open HighTactics
end

let usage = Printer.strf "Usage: %s filename" (Filename.basename Sys.argv.(0))

(*------------------------------------------------------------------*)
(** A loading path: directory to lookup during includes *)
type load_path =
  | LP_dir of string
  | LP_none

type load_paths = load_path list

type file = {
  f_name   : string;                     (** short name, no extention *)
  f_path   : [`Stdin | `File of string]; (** file path *)
  f_lexbuf : Lexing.lexbuf;
}

(** State of the main loop. *)
(* TODO: include everything currently handled statefully in Prover.ml *)
type main_state = {
  mode  : Prover.prover_mode;
  table : Symbols.table;

  check_mode : [`Check | `NoCheck];

  interactive : bool;
  html : bool;

  load_paths : load_paths;
  (** load paths *)

  file : file;
  (** current file *)

  file_stack : file list;
  (** stack of nested opened files *)
}

(*------------------------------------------------------------------*)
let get_lexbuf (state : main_state) : string * Lexing.lexbuf =
  let lexbuf = match state.file.f_path with
    | `Stdin -> Lexing.from_channel stdin
    (* we need to re-compute the lexer buffer from the input channel, or error
       messages are not acurate afterward. I do not understand why exactly (the
       lexer buffer positions must not be properly updated somewhere). *)

    | `File f -> state.file.f_lexbuf
  in
  state.file.f_name ^ ".sp", lexbuf

(*------------------------------------------------------------------*)
(** Print precise location error (to be caught by emacs) *)
let pp_loc_error state ppf loc =
  if state.interactive then
    match state.file.f_path with
    | `Stdin ->
      let lexbuf = Lexing.from_channel stdin in
      let startpos = lexbuf.Lexing.lex_curr_p.pos_cnum in
      Fmt.pf ppf
        "[error-%d-%d]"
        (max 0 (loc.L.loc_bchar - startpos))
        (max 0 (loc.L.loc_echar - startpos))
    | `File f ->
      let loc = { loc with L.loc_fname = f; } in
      Fmt.pf ppf "%s:@;" (L.tostring loc)


let pp_loc_error_opt state ppf = function
  | None -> ()
  | Some l -> pp_loc_error state ppf l

type cmd_error =
  | Unexpected_command
  | AbortIncompleteProof
  | InvalidExtention  of string
  | StartProofError   of string
  | InvalidTheoryName of string
  | IncludeCycle      of string
  | IncludeNotFound   of string
  | IncludeFailed     of (Format.formatter -> unit)

exception Cmd_error of cmd_error

let pp_cmd_error fmt = function
  | Unexpected_command   -> Fmt.pf fmt "Unexpected command."

  | StartProofError s    -> Fmt.pf fmt "%s" s

  | AbortIncompleteProof -> Fmt.pf fmt "Trying to abort a completed proof."

  | InvalidTheoryName s  -> Fmt.pf fmt "invalid theory name %s" s

  | IncludeCycle s       -> Fmt.pf fmt "include cycle (%s)" s

  | IncludeNotFound s    -> Fmt.pf fmt "could not locate theory: %s" s

  | InvalidExtention s   -> Fmt.pf fmt "invalid extention (not a .sp): %s" s

  | IncludeFailed err    -> Fmt.pf fmt "%t" err

let cmd_error e = raise (Cmd_error e)


(*------------------------------------------------------------------*)
let valid_theory_regexp = Pcre.regexp "[a-zA-Z][[a-zA-Z0-9]*"

let check_cycle (state : main_state) (name : string) : unit =
  let has_cycle =
    List.exists (fun file -> file.f_name = name) state.file_stack
  in
  if has_cycle then cmd_error (IncludeCycle name)

let file_from_stdin () : file =
  { f_name = "#stdin";
    f_path = `Stdin;
    f_lexbuf = Lexing.from_channel stdin; }

let file_from_path (dir : load_path) (name : string) : file option =
  let filename = name ^ ".sp" in

  try
    let path = match dir with
      | LP_none    -> filename
      | LP_dir dir -> Filename.concat dir filename
    in

    let chan = Stdlib.open_in path in
    let lexbuf = Lexing.from_channel chan in

    Some { f_name   = name;
           f_path   = `File filename;
           f_lexbuf = lexbuf; }
  with
  | Sys_error _ -> None

(** try to locate a file according to some loading paths *)
let locate (lds : load_paths) (name : string) : file =
  if not (Pcre.pmatch ~rex:valid_theory_regexp name) then
    cmd_error (InvalidTheoryName name);  (* FIXME: location *)

  let rec try_dirs (dirs : load_paths) : file =
    match dirs with
    | [] -> cmd_error (IncludeNotFound name)
    | dir :: dirs -> match file_from_path dir name with
      | Some file -> file
      | None -> try_dirs dirs
  in

  try_dirs lds


let include_get_file (state : main_state) (name : Theory.lsymb) : file =
  check_cycle state (L.unloc name);

  locate state.load_paths (L.unloc name)

(*------------------------------------------------------------------*)
(** {2 Error handling} *)

open Tactics

(** check if an exception is handled *)
let is_toplevel_error ~test (e : exn) : bool =
  match e with
  | Parserbuf.Error         _
  | Prover.ParseError       _
  | Cmd_error               _
  | Process.ProcError       _
  | Prover.Decl_error       _
  | Theory.Conv             _
  | Symbols.SymbError       _
  | TacticsArgs.TacArgError _
  | Tactic_soft_failure     _
  | Tactic_hard_failure     _ -> not test

  | _ -> false

let pp_toplevel_error
    ~test
    (state : main_state)
    (fmt : Format.formatter)
    (e : exn) : unit
  =
  let pp_loc_error     = pp_loc_error     state in
  let pp_loc_error_opt = pp_loc_error_opt state in

  match e with
  | Parserbuf.Error s ->
    Fmt.string fmt s

  | Prover.ParseError s ->
    Fmt.string fmt s

  | Cmd_error e ->
    pp_cmd_error fmt e

  | Process.ProcError e ->
    (Process.pp_proc_error pp_loc_error) fmt e

  | Prover.Decl_error e when not test ->
    (Prover.pp_decl_error pp_loc_error) fmt e

  | Theory.Conv e when not test ->
    (Theory.pp_error pp_loc_error) fmt e

  | Symbols.SymbError e when not test ->
    (Symbols.pp_symb_error pp_loc_error) fmt e

  | TacticsArgs.TacArgError e when not test ->
    (TacticsArgs.pp_tac_arg_error pp_loc_error) fmt e

  | Tactic_soft_failure (l,e) when not test ->
    Fmt.pf fmt "%aTactic failed: %a"
      pp_loc_error_opt l
      Tactics.pp_tac_error_i e

  | Tactic_hard_failure (l,e) when not test ->
    Fmt.pf fmt "%aTactic ill-formed or unapplicable: %a"
      pp_loc_error_opt l
      Tactics.pp_tac_error_i e

  | _ -> assert false

(*------------------------------------------------------------------*)

exception Unfinished

(** Get the next input from the current file. *)
let next_input ~test (state : main_state) : Prover.parsed_input =
  let filename, lexbuf = get_lexbuf state in
  Parserbuf.parse_from_buf
    ~test ~interactive:state.interactive
    Parser.interactive lexbuf ~filename

(*------------------------------------------------------------------*)
let do_undo (state : main_state) (nb_undo : int) : main_state =
  let new_mode, new_table = Prover.reset_state nb_undo in
  let () = match new_mode with
    | ProofMode -> Printer.pr "%a" Prover.pp_goal ()
    | GoalMode -> Printer.pr "%a" Action.pp_actions new_table
    | WaitQed -> ()
    | AllDone -> assert false in
  { state with mode = new_mode; table = new_table; }

let do_decls (state : main_state) (decls : Decl.declarations) : main_state =
  let hint_db = Prover.current_hint_db () in
  let table = Prover.declare_list state.table hint_db decls in
  { state with mode = GoalMode; table = table; }

let do_tactic 
    (state : main_state)
    (utac : TacticsArgs.parser_arg Tactics.ast) 
  : main_state 
  =
  let () = 
    match state.check_mode with
    | `NoCheck -> assert (state.mode = WaitQed)
    | `Check   -> 
      if state.mode <> Prover.ProofMode then
        cmd_error Unexpected_command;
  in

  if not state.interactive then begin
    let lnum = state.file.f_lexbuf.lex_curr_p.pos_lnum in
    Printer.prt `Prompt "Line %d: %a" lnum Prover.pp_ast utac
  end;

  match state.check_mode with
  | `NoCheck -> state
  | `Check   -> 
    let proof_done = Prover.eval_tactic utac in
    if proof_done then
      begin
        Printer.prt `Goal "Goal %s is proved" 
          (Utils.oget (Prover.current_goal_name ()));
               
        { state with mode = WaitQed }
      end
    else
      begin
        Printer.pr "%a" Prover.pp_goal ();
        { state with mode = ProofMode }
      end

let do_qed (state : main_state) : main_state =
  Prover.complete_proof ();
  Printer.prt `Result "Exiting proof mode.@.";
  { state with mode = GoalMode }

let do_add_hint (state : main_state) (h : Hint.p_hint) : main_state =
  let db = Prover.current_hint_db () in
  let db =
    match h with
    | Hint.Hint_rewrite id -> Prover.add_hint_rewrite id db
  in
  Prover.set_hint_db db;
  state

let do_set_option (state : main_state) (sp : Config.p_set_param) : main_state =
  Config.set_param sp;
  state

let do_add_goal 
    (state : main_state)
    (g : Goal.Parsed.t Location.located) 
  : main_state 
  =
  let hint_db = Prover.current_hint_db () in
  let i,f =
    Prover.declare_new_goal state.table hint_db g
  in
  Printer.pr "@[<v 2>Goal %s :@;@[%a@]@]@."
    i
    Goal.pp_init f;
  state

let do_start_proof (state : main_state) : main_state =
  match Prover.start_proof state.check_mode with
  | None ->
    Printer.pr "%a" Prover.pp_goal ();
    let mode = match state.check_mode with
      | `NoCheck -> Prover.WaitQed 
      | `Check   -> Prover.ProofMode
    in
    { state with mode }
  | Some es -> cmd_error (StartProofError es)

let do_eof (state : main_state) : main_state =
  assert (state.file_stack = []);
  { state with mode = AllDone; }

(*------------------------------------------------------------------*)

let rec do_include 
    ~test
    (state : main_state)
    (i : Prover.include_param) 
  : main_state 
  =
  (* save prover state, in case the include fails *)
  let prover_state = Prover.get_state state.mode state.table in

  let file = include_get_file state i.th_name in
  let file_stack = state.file :: state.file_stack in

  Prover.push_pt_history ();

  let check_mode = 
    if List.exists (fun x -> L.unloc x = "admit") i.Prover.params 
    then `NoCheck
    else `Check
  in
  let incl_state = { state with file; file_stack; check_mode; } in

  (* try to do the include *)
  try
    let final_state = do_all_commands ~test incl_state in
    Printer.prt `Warning "loaded: %s.sp@;" final_state.file.f_name;

    Prover.pop_pt_history ();

    { final_state with file       = state.file; 
                       file_stack = state.file_stack; 
                       check_mode = state.check_mode; }

  (* include failed, revert state *)
  with e when is_toplevel_error ~test e ->
    let err_mess fmt =
      Fmt.pf fmt "@[<v 0>include %s failed:@;@[%a@]@]"
        (L.unloc i.th_name)
        (pp_toplevel_error ~test incl_state) e
    in

    let _ : Prover.prover_mode * Symbols.table =
      Prover.reset_from_state prover_state
    in
    cmd_error (IncludeFailed err_mess)

(** The main loop body: do one command *)
and do_command
    ~(test : bool)
    (state : main_state)
    (command : Prover.parsed_input) : main_state
  =
  match state.mode, command with
<<<<<<< HEAD
    | _, ParsedUndo nb_undo            -> do_undo state nb_undo
=======
    | mode, ParsedUndo nb_undo ->
      let new_mode, new_table = Prover.reset_state nb_undo in
      let () = match new_mode with
        | ProofMode -> Printer.pr "%a" Prover.pp_goal ()
        | GoalMode -> Printer.pr "%a" Action.pp_actions new_table
        | WaitQed -> ()
        | AllDone -> assert false in
      { state with mode = new_mode; table = new_table; }

    | GoalMode, ParsedInputDescr decls ->
      let hint_db = Prover.current_hint_db () in
      let table = Prover.declare_list state.table hint_db decls in
      { state with mode = GoalMode; table = table; }

    | ProofMode, ParsedTactic utac ->
      if not state.interactive && not state.html then begin
        let lnum = state.file.f_lexbuf.lex_curr_p.pos_lnum in
        Printer.prt `Prompt "Line %d: %a" lnum Prover.pp_ast utac
      end;

      begin match Prover.eval_tactic utac with
      | true ->
          Printer.prt `Goal "Goal %s is proved"
            (match Prover.current_goal_name () with
               | Some i -> i
               | None -> assert false);
          Prover.complete_proof ();
          { state with mode = WaitQed }
      | false ->
          Printer.pr "%a" Prover.pp_goal ();
          { state with mode = ProofMode }
      end
>>>>>>> f95e3573

    | GoalMode, ParsedInputDescr decls -> do_decls state decls

    | _, ParsedTactic utac             -> do_tactic state utac

    | WaitQed, ParsedQed               -> do_qed state

    | GoalMode, ParsedHint h           -> do_add_hint state h

    | GoalMode, ParsedSetOption sp     -> do_set_option state sp

    | GoalMode, ParsedGoal g           -> do_add_goal state g

    | GoalMode, ParsedProof            -> do_start_proof state

    | GoalMode, ParsedInclude inc      -> do_include ~test state inc

    | GoalMode, EOF                    -> do_eof state

    | WaitQed, ParsedAbort ->
      if test then
        raise (Failure "Trying to abort a completed proof.");

      cmd_error AbortIncompleteProof

    | ProofMode, ParsedAbort ->
      Printer.prt `Result "Exiting proof mode and aborting current proof.@.";
      Prover.abort ();
      { state with mode = GoalMode; }

    | _, ParsedQed ->
      if test then raise Unfinished;
      
      cmd_error Unexpected_command

    | _, _ -> cmd_error Unexpected_command

(** Do all command from a file until EOF is reached *)
and do_all_commands ~(test : bool) (state : main_state) : main_state =
  match next_input ~test state with
  | EOF -> state
  | cmd -> do_all_commands ~test (do_command ~test state cmd)


(** The main loop of the prover. The mode defines in what state the prover is,
    e.g is it waiting for a proof script, or a system description, etc.
    [save] allows to specify is the current state must be saved, so that
    one can backtrack.
*)
let rec main_loop ~test ?(save=true) (state : main_state) =
  if state.interactive then Printer.prt `Prompt "";

  (* Save the state if instructed to do so.
   * In practice we save except after errors and the first call. *)
  if save then Prover.save_state state.mode state.table ;

  match
    let cmd = next_input ~test state in
    let new_state = do_command ~test state cmd
    in
    new_state, new_state.mode
  with
  (* exit prover *)
  | new_state, AllDone -> Printer.pr "Goodbye!@." ;
    if not test && not new_state.html then exit 0;

  (* loop *)
  | new_state, _ ->
    if new_state.html then
      Html.pp ();
    (main_loop[@tailrec]) ~test new_state

  (* error handling *)
  | exception e when is_toplevel_error ~test e ->
    Printer.prt `Error "%a" (pp_toplevel_error ~test state) e;
    main_loop_error ~test state

and main_loop_error ~test (state : main_state) : unit =
  if state.interactive
  then begin (* at top-level, query again *)
    assert (state.file.f_path = `Stdin);
    (main_loop[@tailrec]) ~test ~save:false state
  end
  else if state.html then Fmt.epr "Error in file %s.sp:\nOutput stopped at previous call.\n" state.file.f_name
  else if not test then exit 1


let mk_load_paths ~main_mode () : load_paths =
  let exec_dir = Filename.dirname Sys.executable_name in
  (* let exec_dir = Filename.dirname (Sys.argv.(0)) in *)
  let theory_dir =
    Filename.(concat exec_dir "theories")
  in
  let theory_load_path = LP_dir theory_dir in
  let top_load_path =
    match main_mode with
    | `Stdin     -> LP_dir (Sys.getcwd ())
    | `File path -> LP_dir (Filename.dirname path)
  in
  [top_load_path; theory_load_path]

let start_main_loop
    ?(test=false)
    ?(html=false)
    ~(main_mode : [`Stdin | `File of string])
    () : unit
  =
  let interactive = main_mode = `Stdin in
  let file = match main_mode with
    | `Stdin -> file_from_stdin ()
    | `File fname -> locate [LP_none] fname
  in

  Prover.reset ();
  let state = {
    mode = GoalMode;
    table = Symbols.builtins_table;

    interactive;
    html;

    check_mode = `Check;

    load_paths = mk_load_paths ~main_mode ();

    file;

    file_stack = []; }
  in

  main_loop ~test state

let generate_html (filename : string) (html_filename : string) =
  Printer.init Printer.Html;
  if Filename.extension filename <> ".sp" then
    cmd_error (InvalidExtention filename);
  Html.init filename html_filename;
  let name = Filename.chop_extension filename in
  start_main_loop ~test:false ~html:true ~main_mode:(`File name) ();
  Html.close html_filename



let interactive_prover () =
  Printer.prt `Start "Squirrel Prover interactive mode.";
  Printer.prt `Start "Git commit: %s" Commit.hash_commit;
  Printer.init Printer.Interactive;
  try start_main_loop ~html:false ~main_mode:`Stdin ()
  with End_of_file -> Printer.prt `Error "End of file, exiting."

let run ?(test=false) (filename : string) : unit =
  if test then begin
    Printer.init Printer.Test;
    Format.eprintf "Running %S...@." filename
  end
  else
    Printer.init Printer.File;

  if Filename.extension filename <> ".sp" then
    cmd_error (InvalidExtention filename);

  let name = Filename.chop_extension filename in

  start_main_loop ~test ~html:false ~main_mode:(`File name) ()


let main () =
  let args = ref [] in
  let verbose = ref false in
  let interactive = ref false in
  let html_filename = ref "" in
  let speclist = [
    ("-i", Arg.Set interactive, "interactive mode (e.g, for proof general)");
    ("--html", Arg.Set_string html_filename, "<file.html> Output a html file; Incompatible with -i");
    ("-v", Arg.Set verbose, "display more informations");
  ] in

  let collect arg = args := !args @ [arg] in
  let _ = Arg.parse speclist collect usage in
  let html = !html_filename <> "" in
  if !interactive && html then
    Arg.usage speclist usage
  else if List.length !args = 0 && not !interactive then
    Arg.usage speclist usage
  else if List.length !args > 0 && !interactive then
    Printer.pr "No file arguments accepted when running in interactive mode.@."
  else if !interactive then
    interactive_prover ()
  else if html then
    let filename = List.hd !args in
    generate_html filename !html_filename
  else
    let filename = List.hd !args in
    run filename


(*------------------------------------------------------------------*)
let () =
  let exception Ok in
  let test = true in
  Checks.add_suite "Tactics" [
    "Exists Intro", `Quick, begin fun () ->
      Alcotest.check_raises "fails" Ok
        (fun () ->
           try run ~test "tests/alcotest/existsintro_fail.sp" with
           | Theory.(Conv (_, Undefined "a1")) -> raise Ok)
    end ;
    "TS not leq", `Quick, begin fun () ->
      Alcotest.check_raises "fails" Ok
        (fun () ->
           try run ~test "tests/alcotest/ts_leq_not_lt.sp" with
           | Unfinished -> raise Ok)
    end ;
    "SEnc Bad SSC - INTCTXT 1", `Quick, begin fun () ->
      Alcotest.check_raises "fails" Ok
        (fun () ->
           try run ~test "tests/alcotest/intctxt_nornd.sp" with
           | Tactic_soft_failure (_,SEncNoRandom) -> raise Ok)
    end ;
    "SEnc Bad SSC - INTCTXT 2", `Quick, begin fun () ->
      Alcotest.check_raises "fails" Ok
        (fun () ->
           try run ~test "tests/alcotest/intctxt_rndnotfresh.sp" with
           | Tactic_soft_failure (_,SEncRandomNotFresh) -> raise Ok)
    end ;
    "Senc Bad SSC - INTCTXT 3", `Quick, begin fun () ->
      Alcotest.check_raises "fails" Ok
        (fun () ->
           try run ~test "tests/alcotest/intctxt_sharedrnd.sp" with
           | Tactic_soft_failure (_,SEncSharedRandom) -> raise Ok)
    end ;
    "Senc Bad SSC - INTCTXT 4", `Quick, begin fun () ->
      Alcotest.check_raises "fails" Ok
        (fun () ->
           try run ~test "tests/alcotest/intctxt_sharedrndind.sp" with
           | Tactic_soft_failure (_,SEncSharedRandom) -> raise Ok)
    end ;
    "Senc Bad SSC - CCA 1", `Quick, begin fun () ->
      Alcotest.check_raises "fails" Ok
        (fun () ->
           try run ~test "tests/alcotest/cca_sharedrnd.sp" with
           | Tactic_soft_failure (_,SEncSharedRandom) -> raise Ok)
    end ;
    "Senc Bad SSC - CCA 2", `Quick, begin fun () ->
      Alcotest.check_raises "fails" Ok
        (fun () ->
           try run ~test "tests/alcotest/cca_sharedrndframe.sp" with
           | Tactic_soft_failure (_,SEncSharedRandom) -> raise Ok)
    end ;
    "Senc Bad SSC - CCA 3", `Quick, begin fun () ->
      Alcotest.check_raises "fails" Ok
        (fun () ->
           try run ~test "tests/alcotest/cca_nornd.sp" with
           | Tactic_soft_failure (_,SEncNoRandom) -> raise Ok)
    end ;
    "Axiom Systems - 0", `Quick, begin fun () ->
      Alcotest.check_raises "fails" Ok
        (fun () ->
           try run ~test "tests/alcotest/axiom2.sp" with
           | Tactic_hard_failure (_,NoAssumpSystem) -> raise Ok)
    end ;
    "Axiom Systems - 1", `Quick, begin fun () ->
      Alcotest.check_raises "fails" Ok
        (fun () ->
           try run ~test "tests/alcotest/axiom3.sp" with
           | Symbols.SymbError (_, Symbols.Unbound_identifier "test") ->
             raise Ok)
    end ;
    "Substitution no capture", `Quick, begin fun () ->
      Alcotest.check_raises "fails" Ok
        (fun () ->
           try run ~test "tests/alcotest/capture.sp" with
           | Unfinished -> raise Ok)
    end ;
    "Not Depends", `Quick, begin fun () ->
      Alcotest.check_raises "fails" Ok
        (fun () ->
           try run ~test "tests/alcotest/depends.sp" with
           | Tactic_soft_failure (_, Tactics.NotDepends ("A1(i)","A1(i)"))
             -> raise Ok)
    end ;
    "Fresh Not Ground", `Quick, begin fun () ->
      Alcotest.check_raises "fails" Ok
        (fun () ->
           try run ~test "tests/alcotest/fresh_reach_var.sp" with
           | Tactic_soft_failure
               (_, Tactics.Failure "can only be applied on ground terms") ->
             raise Ok)
    end ;
    "Check equalities false if unsupported terms", `Quick, begin fun () ->
      Alcotest.check_raises "fails" Ok
        (fun () ->
           try run ~test "tests/alcotest/completion_unsupported_term.sp" with
           | Unfinished -> raise Ok)
    end ;
    "Indexed abstract", `Quick, begin fun () ->
      Alcotest.check_raises "fails" Ok
        (fun () ->
           try run ~test "tests/alcotest/idx_abs.sp" with
           | Tactic_soft_failure (_,Tactics.GoalNotClosed) -> raise Ok)
    end ;
    "Indexed collision", `Quick, begin fun () ->
      Alcotest.check_raises "fails" Ok
        (fun () ->
           try run ~test "tests/alcotest/idx_collision.sp" with
           | Unfinished -> raise Ok)
    end ;
    "Find equality", `Quick, begin fun () ->
      Alcotest.check_raises "fails" Ok
        (fun () ->
           try run ~test "tests/alcotest/try.sp" with
           | Tactic_soft_failure (_,CongrFail) -> raise Ok)
    end ;
    "Undo does not maintain old truth", `Quick, begin fun () ->
      Alcotest.check_raises "fails" Ok
        (fun () ->
           try run ~test "tests/alcotest/undo.sp" with
           | Unfinished -> raise Ok)
    end ;
  ] ;

  (*------------------------------------------------------------------*)
  Checks.add_suite "Equivalence" [
    "Fresh Frame", `Quick, begin fun () ->
      Alcotest.check_raises "fails" Ok
        (fun () ->
           try run ~test "tests/alcotest/fresh_frame.sp" with
           | Unfinished -> raise Ok)
    end ;
    "Fresh System", `Quick, begin fun () ->
      Alcotest.check_raises "fails" Ok
        (fun () ->
           try run ~test "tests/alcotest/fresh_system.sp" with
           | Tactics.Tactic_soft_failure (_,Tactics.GoalNotClosed) ->
             raise Ok)
    end ;
    "DDH", `Quick, begin fun () ->
      Alcotest.check_raises "fails" Ok
        (fun () ->
           try run ~test "tests/alcotest/ddh.sp" with
           | Tactic_soft_failure (_,Tactics.NotDDHContext) -> raise Ok)
    end ;

    "FA Dup Input", `Quick, begin fun () ->
      Alcotest.check_raises "fails" Ok
        (fun () ->
           try run ~test "tests/alcotest/fadup_input.sp" with
           | Tactic_soft_failure (_,Tactics.NoReflMacroVar) -> raise Ok)
    end ;
    "XOR", `Quick, begin fun () ->
      Alcotest.check_raises "fails" Ok
        (fun () ->
           try run ~test "tests/alcotest/xor.sp" with
           | Unfinished -> raise Ok)
    end ;
    "XOR2", `Quick, begin fun () ->
      Alcotest.check_raises "fails" Ok
        (fun () ->
           try run ~test "tests/alcotest/xor2.sp" with
           | Tactic_soft_failure
               (_, Failure "name is not XORed on both sides") ->
             raise Ok)
    end ;
    "Not XOR", `Quick, begin fun () ->
      Alcotest.check_raises "fails" Ok
        (fun () ->
           try run ~test "tests/alcotest/notxor.sp" with
           | Tactic_soft_failure
               (_, Failure "Xor can only be applied on a term with at least one \
                            occurrence of a term xor(t,k)")  ->
             raise Ok)
    end ;
    "Pred Init", `Quick, begin fun () ->
      Alcotest.check_raises "fails" Ok
        (fun () ->
           try run ~test "tests/alcotest/pred.sp" with
           | Unfinished -> raise Ok)
    end ;
    "ES.to_trace_sequent", `Quick, begin fun () ->
      Alcotest.check_raises "fails" Ok
        (fun () ->
           try run ~test "tests/alcotest/equiv_to_trace.sp" with
           | Tactic_soft_failure
               (_, HypUnknown "H") -> raise Ok)
    end;
    "DDH not PQ Sound", `Quick, begin fun () ->
      Alcotest.check_raises "fails" Ok
        (fun () ->
           try run ~test "tests/alcotest/pqsound.sp" with
           | Tactic_hard_failure (_,Tactics.TacticNotPQSound) -> raise Ok)
    end
  ];

  (*------------------------------------------------------------------*)
  Checks.add_suite "Include" [
    "Cycle", `Quick, begin fun () ->
      Alcotest.check_raises "fails" Ok
        (fun () ->
           try run ~test "tests/alcotest/IncludeCycle.sp" with
           | Cmd_error (IncludeCycle _) -> raise Ok)
    end ;
    "Theory not found", `Quick, begin fun () ->
      Alcotest.check_raises "fails" Ok
        (fun () ->
           try run ~test "tests/alcotest/include-unknown.sp" with
           | Cmd_error (IncludeNotFound _) -> raise Ok)
    end ;
    (* Not that in test mode, errors during an include are not wrapped
       into a IncludeError.  *)
    "Re-define", `Quick, begin fun () ->
      Alcotest.check_raises "fails" Ok
        (fun () ->
           try run ~test "tests/alcotest/include-rebind.sp" with
           | Symbols.(SymbError (_, Multiple_declarations _)) ->
             raise Ok)
    end ;
    "Re-define", `Quick, begin fun () ->
      Alcotest.check_raises "fails" Ok
        (fun () ->
           try run ~test "tests/alcotest/include-rebind2.sp" with
           | Symbols.(SymbError (_, Multiple_declarations _)) ->
             raise Ok)
    end ;
  ]<|MERGE_RESOLUTION|>--- conflicted
+++ resolved
@@ -395,42 +395,7 @@
     (command : Prover.parsed_input) : main_state
   =
   match state.mode, command with
-<<<<<<< HEAD
     | _, ParsedUndo nb_undo            -> do_undo state nb_undo
-=======
-    | mode, ParsedUndo nb_undo ->
-      let new_mode, new_table = Prover.reset_state nb_undo in
-      let () = match new_mode with
-        | ProofMode -> Printer.pr "%a" Prover.pp_goal ()
-        | GoalMode -> Printer.pr "%a" Action.pp_actions new_table
-        | WaitQed -> ()
-        | AllDone -> assert false in
-      { state with mode = new_mode; table = new_table; }
-
-    | GoalMode, ParsedInputDescr decls ->
-      let hint_db = Prover.current_hint_db () in
-      let table = Prover.declare_list state.table hint_db decls in
-      { state with mode = GoalMode; table = table; }
-
-    | ProofMode, ParsedTactic utac ->
-      if not state.interactive && not state.html then begin
-        let lnum = state.file.f_lexbuf.lex_curr_p.pos_lnum in
-        Printer.prt `Prompt "Line %d: %a" lnum Prover.pp_ast utac
-      end;
-
-      begin match Prover.eval_tactic utac with
-      | true ->
-          Printer.prt `Goal "Goal %s is proved"
-            (match Prover.current_goal_name () with
-               | Some i -> i
-               | None -> assert false);
-          Prover.complete_proof ();
-          { state with mode = WaitQed }
-      | false ->
-          Printer.pr "%a" Prover.pp_goal ();
-          { state with mode = ProofMode }
-      end
->>>>>>> f95e3573
 
     | GoalMode, ParsedInputDescr decls -> do_decls state decls
 
@@ -514,7 +479,9 @@
     assert (state.file.f_path = `Stdin);
     (main_loop[@tailrec]) ~test ~save:false state
   end
-  else if state.html then Fmt.epr "Error in file %s.sp:\nOutput stopped at previous call.\n" state.file.f_name
+  else if state.html then 
+    Fmt.epr "Error in file %s.sp:\nOutput stopped at previous call.\n" 
+      state.file.f_name
   else if not test then exit 1
 
 
