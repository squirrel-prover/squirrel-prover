--- conflicted
+++ resolved
@@ -296,28 +296,11 @@
         | _ -> occs ()
       in
 
-<<<<<<< HEAD
-        head_occ @ rec_occs
-
-      | Term.Diff (Term.Fun _, Term. Fun _) when allow_diff ->
-        let head_occ =
-          if (match Term.pi_term ~projection:PLeft t, Term.pi_term ~projection:PRight t with
-              | (Fun (fl,_,ll),Fun (fr,_,lr))
-                when (matching table fl symtype
-                      && matching table fr symtype ) -> true
-              | _ -> false )
-          then [{ occ_cnt  = t;
-                  occ_vars = fv;
-                  occ_cond = cond; }]
-          else []
-        in
-        head_occ @ (occs ())
-=======
       head_occ @ rec_occs
 
     | Term.Diff (Term.Fun _, Term. Fun _) when allow_diff ->
       let head_occ =
-        if (match Term.pi_term PLeft t, Term.pi_term PRight t with
+        if (match Term.pi_term ~projection:PLeft t, Term.pi_term ~projection:PRight t with
             | (Fun (fl,_,ll),Fun (fr,_,lr))
               when (matching table fl symtype
                     && matching table fr symtype ) -> true
@@ -328,7 +311,6 @@
         else []
       in
       head_occ @ (occs ())
->>>>>>> bf4a96c8
 
     | _ -> occs ()
   in
