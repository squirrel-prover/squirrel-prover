(** This modules provides the types used to type variables and terms. *)
open Utils

(*------------------------------------------------------------------*)
(** Type variables *)

type tvar
type tvars = tvar list

val pp_tvar : Format.formatter -> tvar -> unit

val mk_tvar : string -> tvar
val ident_of_tvar : tvar -> Ident.t
  
(*------------------------------------------------------------------*)
(** Variables for type inference *)

type univar
type univars = univar list

val pp_univar : Format.formatter -> univar -> unit
  
(*------------------------------------------------------------------*)
(** Types of terms *)
<<<<<<< HEAD
type _ ty =
  (* Built-in types *)
  | Message   : message   ty
  | Boolean   : message   ty
  | Index     : index     ty
  | Timestamp : timestamp ty
  | TBase     : string -> message ty
  (** User-defined types *)
  | TVar      : tvar -> message ty
  (** Type variable *)
  | TUnivar   : univar -> message ty
  (** Type unification variable *)
=======
type ty =
  (** Built-in types *)
  | Message
  | Boolean
  | Index  
  | Timestamp

  (** User-defined types *)
  | TBase   of string
        
  (** Type variable *)
  | TVar    of tvar  

  (** Type unification variable *)
  | TUnivar of univar
>>>>>>> bf4a96c8
 
(*------------------------------------------------------------------*)
val pp : Format.formatter -> ty -> unit

(*------------------------------------------------------------------*)
(** Is the type a finite type, e.g. [Index] or [Timestamp] *)
val is_finite : ty -> bool 

(*------------------------------------------------------------------*)
(** Higher-order *)
type hty = Lambda of ty list * ty

val pp_ht : Format.formatter -> hty -> unit

(*------------------------------------------------------------------*)
val tboolean   : ty
val tmessage   : ty
val ttimestamp : ty
val tindex     : ty

val base : string -> ty   

(*------------------------------------------------------------------*)
(** Sub-typing relation *)
val subtype   : ty -> ty -> bool

(*------------------------------------------------------------------*)
(** Equality relation *)
val equal : ty -> ty -> bool

val ht_equal : hty -> hty -> bool
  
(*------------------------------------------------------------------*)
(** {2 Type substitution } *)

(** A substitution from unification variables to (existential) types. *)
type tsubst

val tsubst : tsubst -> ty -> ty

val tsubst_ht : tsubst -> hty -> hty
                                         
val tsubst_add_tvar   : tsubst -> tvar   -> ty -> tsubst
val tsubst_add_univar : tsubst -> univar -> ty -> tsubst


val tsubst_empty : tsubst
  
(*------------------------------------------------------------------*)
(** {2 Type inference } *)

(** Stateful API *)
module Infer : sig
  type env

  val mk_env : unit -> env
    
  val mk_univar : env -> univar

  val open_tvars : env -> tvars -> univars * tsubst

  val norm   : env -> ty  -> ty
  val htnorm : env -> hty -> hty
      
  val unify_eq  : env -> ty -> ty -> [`Fail | `Ok]
  val unify_leq : env -> ty -> ty -> [`Fail | `Ok]

  val is_closed     : env -> bool
  val close         : env -> tsubst
  val gen_and_close : env -> tvars * tsubst
end

(*------------------------------------------------------------------*)
(** {2 Function symbols type} *)

(** Type of a function symbol of index arity i: 
    ∀'a₁ ... 'aₙ, τ₁ × ... × τₙ → τ 

    Invariant: [fty_out] tvars and univars must be bounded by [fty_vars].
*)
type 'a ftype_g = private {
  fty_iarr : int;     (** i *)
  fty_vars : 'a list; (** 'a₁ ... 'aₙ *)  
  fty_args : ty list; (** τ₁ × ... × τₙ *)
  fty_out  : ty;      (** τ *)
}

(** A [ftype] uses [tvar] for quantified type variables. *)
type ftype = tvar ftype_g

(** An opened [ftype], using [univar] for quantified type varibales *)
type ftype_op = univar ftype_g
  
val mk_ftype : int -> tvar list -> ty list -> ty -> ftype

(** [open_ftype fty] opens an [ftype] by refreshes its quantified 
    type variables. *)
val open_ftype : Infer.env -> ftype -> ftype_op<|MERGE_RESOLUTION|>--- conflicted
+++ resolved
@@ -22,37 +22,22 @@
   
 (*------------------------------------------------------------------*)
 (** Types of terms *)
-<<<<<<< HEAD
-type _ ty =
+type ty =
   (* Built-in types *)
-  | Message   : message   ty
-  | Boolean   : message   ty
-  | Index     : index     ty
-  | Timestamp : timestamp ty
-  | TBase     : string -> message ty
-  (** User-defined types *)
-  | TVar      : tvar -> message ty
-  (** Type variable *)
-  | TUnivar   : univar -> message ty
-  (** Type unification variable *)
-=======
-type ty =
-  (** Built-in types *)
   | Message
   | Boolean
   | Index  
   | Timestamp
 
+  | TBase   of string
   (** User-defined types *)
-  | TBase   of string
         
+  | TVar    of tvar
   (** Type variable *)
-  | TVar    of tvar  
 
+  | TUnivar of univar
   (** Type unification variable *)
-  | TUnivar of univar
->>>>>>> bf4a96c8
- 
+
 (*------------------------------------------------------------------*)
 val pp : Format.formatter -> ty -> unit
 
