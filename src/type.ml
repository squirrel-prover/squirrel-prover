--- conflicted
+++ resolved
@@ -21,46 +21,21 @@
   
 (*------------------------------------------------------------------*)
 (** Types of terms *)
-<<<<<<< HEAD
-type _ ty =
+type ty =
   (* Built-in types *)
-  | Message   : message   ty
-  | Boolean   : message   ty
-  | Index     : index     ty
-  | Timestamp : timestamp ty
-  | TBase     : string -> message ty
-  (** User-defined types *)
-  | TVar      : tvar   -> message ty
-  (** Type variable *)
-  | TUnivar   : univar -> message ty
-  (** Type unification variable *)
-
-(*------------------------------------------------------------------*)
-type 'a t = 'a ty
-
-type ety = ETy : 'a ty -> ety
-
-(*------------------------------------------------------------------*)
-type tmessage   = message   ty
-type ttimestamp = timestamp ty
-type tindex     = index     ty
-=======
-type ty =
-  (** Built-in types *)
   | Message
   | Boolean
   | Index  
   | Timestamp
 
+  | TBase   of string
   (** User-defined types *)
-  | TBase   of string
         
+  | TVar    of tvar
   (** Type variable *)
-  | TVar    of tvar  
-
+
+  | TUnivar of univar
   (** Type unification variable *)
-  | TUnivar of univar
->>>>>>> bf4a96c8
 
 (*------------------------------------------------------------------*)
 (** Higher-order *)
@@ -267,16 +242,9 @@
       | TUnivar u, TUnivar u' -> Ident.compare u u'
       | TUnivar _, _ -> 1
       | _, TUnivar _ -> -1
-<<<<<<< HEAD
-      | _, _ -> Stdlib.compare (ETy t) (ETy t')
-
-  let rec norm : type a. env -> a ty -> a ty =
-    fun env t ->
-=======
       | _, _ -> Stdlib.compare t t'
     
   let rec norm (env : env) (t : ty) : ty =
->>>>>>> bf4a96c8
     match t with
     | TUnivar u ->
       let u' = Mid.find_dflt t u !env in
