open Utils
open Env

module L = Location

type lsymb = string L.located

(*------------------------------------------------------------------*)
(** {2 Types} *)

type p_ty_i =
  | P_message
  | P_boolean
  | P_index
  | P_timestamp
  | P_tbase of lsymb
  | P_tvar  of lsymb

type p_ty = p_ty_i L.located

let pp_p_ty_i fmt = function
  | P_message   -> Fmt.pf fmt "message"
  | P_boolean   -> Fmt.pf fmt "boolean"
  | P_index     -> Fmt.pf fmt "index"
  | P_timestamp -> Fmt.pf fmt "timestamp"
  | P_tbase s   -> Fmt.pf fmt "%s" (L.unloc s)
  | P_tvar s    -> Fmt.pf fmt "'%s" (L.unloc s)

let pp_p_ty fmt pty = pp_p_ty_i fmt (L.unloc pty)

(*------------------------------------------------------------------*)
(** Parsed binder *)
type bnd  = lsymb * p_ty

(** Parsed binders *)
type bnds = (lsymb * p_ty) list

(*------------------------------------------------------------------*)
(** {2 Terms} *)

type term_i =
  | Tpat
  | Diff  of term * term
  | Seq   of bnds * term
  | Find  of lsymb list * term * term * term

  | App of lsymb * term list
  (** An application of a symbol to some arguments which as not been
      disambiguated yet (it can be a name, a function symbol
      application, a variable, ...)
      [App(f,t1 :: ... :: tn)] is [f (t1, ..., tn)] *)

  | AppAt of lsymb * term list * term
  (** An application of a symbol to some arguments, at a given
      timestamp.  As for [App _], the head function symbol has not been
      disambiguated yet.
      [AppAt(f,t1 :: ... :: tn,tau)] is [f (t1, ..., tn)@tau] *)

  | ForAll  of bnds * term
  | Exists  of bnds * term

and term = term_i L.located

type formula = term

(*------------------------------------------------------------------*)
let equal_p_ty t t' = match L.unloc t, L.unloc t' with
  | P_message  , P_message
  | P_boolean  , P_boolean
  | P_index    , P_index
  | P_timestamp, P_timestamp -> true

  | P_tbase b, P_tbase b' -> L.unloc b = L.unloc b'
  | P_tvar v, P_tvar v' -> L.unloc v = L.unloc v'

  | _, _ -> false

(*------------------------------------------------------------------*)
let rec equal t t' = match L.unloc t, L.unloc t' with
  | Diff (a,b), Diff (a',b') ->
    equal a a' && equal b b'

  | Seq (l, a),    Seq (l', a')
  | ForAll (l, a), ForAll (l', a')
  | Exists (l, a), Exists (l', a') ->
    List.length l = List.length l' &&
    List.for_all2 (fun (s,k) (s',k') ->
        L.unloc s = L.unloc s' && equal_p_ty k k'
      ) l l'
    && equal a a'

  | Find (l, a, b, c), Find (l', a', b', c') ->
    List.length l = List.length l' &&
    List.for_all2 (fun s s' ->
        L.unloc s = L.unloc s'
      ) l l'
    && equals [a; b; c] [a'; b'; c']

  | AppAt (s, ts, t), AppAt (s', ts', t') ->
    L.unloc s = L.unloc s' &&
    equals (t :: ts) (t' :: ts')

  | App (s, ts), App (s', ts') ->
    L.unloc s = L.unloc s' &&
    equals ts ts'

  | _ -> false

and equals l l' = List.for_all2 equal l l'

(*------------------------------------------------------------------*)
let var_i loc x : term_i = App (L.mk_loc loc x,[])

let var   loc x : term = L.mk_loc loc (var_i loc x)

let var_of_lsymb s : term = var (L.loc s) (L.unloc s)

let destr_var = function
  | App (v, []) -> Some v
  | _ -> None

(*------------------------------------------------------------------*)
let pp_var_list ppf l =
  let rec aux cur_vars (cur_type : p_ty_i) = function
    | (v,vty) :: vs when L.unloc vty = cur_type ->
      aux ((L.unloc v) :: cur_vars) cur_type vs
    | vs ->
      if cur_vars <> [] then begin
        Fmt.list
          ~sep:(fun fmt () -> Fmt.pf fmt ",")
          Fmt.string ppf (List.rev cur_vars) ;
        Fmt.pf ppf ":%a" pp_p_ty_i cur_type ;
        if vs <> [] then Fmt.pf ppf ",@,"
      end ;
      match vs with
      | [] -> ()
      | (v, vty) :: vs -> aux [L.unloc v] (L.unloc vty) vs
  in
  aux [] P_message l


let rec pp_term_i ppf t = match t with
  | Tpat -> Fmt.pf ppf "_"

  | Find (vs,c,t,e) ->
      Fmt.pf ppf
        "@[%a@ %a@ %a@ %a@ %a@ %a@ %a@ %a@]"
        (Printer.kws `TermCondition) "try find"
        (Utils.pp_list Fmt.string) (L.unlocs vs)
        (Printer.kws `TermCondition) "such that"
        pp_term c
        (Printer.kws `TermCondition) "in"
        pp_term t
        (Printer.kws `TermCondition) "else"
        pp_term e

  | Diff (l,r) ->
      Fmt.pf ppf "%a(%a,%a)"
        (Printer.kws `TermDiff) "diff"
        pp_term l
        pp_term r

  | App (f,[t1;t2]) when L.unloc f = "exp" ->
    Fmt.pf ppf "%a^%a" pp_term t1 pp_term t2

  | App (f,[i;t;e]) when L.unloc f = "if" ->
      Fmt.pf ppf
        "@[%a@ %a@ %a@ %a@ %a@ %a@]"
        (Printer.kws `TermCondition) "if"
        pp_term i
        (Printer.kws `TermCondition) "then"
        pp_term t
        (Printer.kws `TermCondition) "else"
        pp_term e

  | App (f, [L.{ pl_desc = App (f1,[bl1;br1])};
             L.{ pl_desc = App (f2,[br2;bl2])}])
    when L.unloc f = "&&" && L.unloc f1 = "=>" && L.unloc f2 = "=>" &&
         bl1 = bl2 && br1 = br2 ->
    Fmt.pf ppf "@[<1>(%a@ <=>@ %a)@]"
      pp_term bl1 pp_term br1

  | App (f,[bl;br]) when Symbols.is_infix_str (L.unloc f) ->
    Fmt.pf ppf "@[<1>(%a@ %s@ %a)@]"
      pp_term bl (L.unloc f) pp_term br

  | App (f,[b]) when L.unloc f = "not" ->
    Fmt.pf ppf "not(@[%a@])" pp_term b

  | App (f,[]) when L.unloc f = "true" -> Printer.kws `TermBool ppf "True"

  | App (f,[]) when L.unloc f = "false" -> Printer.kws `TermBool ppf "False"

  | App (f,terms) ->
    Fmt.pf ppf "%s%a"
      (L.unloc f)
      (Utils.pp_list pp_term) terms

  | AppAt (f,terms,ts) ->
    Fmt.pf ppf "%s%a%a"
      (L.unloc f)
      (Utils.pp_list pp_term) terms
      pp_ts ts

  | Seq (vs, b) ->
      Fmt.pf ppf "@[%a(@[%a->%a@])@]"
        (Printer.kws `TermSeq) "seq"
        pp_var_list vs
        pp_term b

  | ForAll (vs, b) ->
      Fmt.pf ppf "@[%a (@[%a@]),@ %a@]"
        (Printer.kws `TermQuantif) "forall"
        pp_var_list vs
        pp_term b

  | Exists (vs, b) ->
      Fmt.pf ppf "@[%a (@[%a@]),@ %a@]"
        (Printer.kws `TermQuantif) "exists"
        pp_var_list vs
        pp_term b


and pp_ts ppf ts = Fmt.pf ppf "@%a" pp_term ts

and pp_term ppf t =
  Fmt.pf ppf "%a" pp_term_i (L.unloc t)

let pp   = pp_term
let pp_i = pp_term_i


(*------------------------------------------------------------------*)
(** {2 Higher-order terms} *)

(** For now, we need (and allow) almost no higher-order terms. *)
type hterm_i =
  | Lambda of bnds * term

type hterm = hterm_i L.located

(*------------------------------------------------------------------*)
(** {2 Equivalence formulas} *)

type equiv = term list

type pquant = PForAll | PExists

type global_formula = global_formula_i Location.located

and global_formula_i =
  | PEquiv  of equiv
  | PReach  of formula
  | PImpl   of global_formula * global_formula
  | PAnd    of global_formula * global_formula
  | POr     of global_formula * global_formula
  | PQuant  of pquant * bnds * global_formula

(*------------------------------------------------------------------*)
(** {2 Error handling} *)

type conversion_error_i =
  | Arity_error          of string*int*int
  | Untyped_symbol       of string
  | Index_error          of string*int*int
  | Undefined            of string
  | UndefinedOfKind      of string * Symbols.namespace
  | Type_error           of term_i * Type.ty
  | Timestamp_expected   of term_i
  | Timestamp_unexpected of term_i
  (* | Untypable_equality   of term_i *)
  | Unsupported_ord      of term_i
  | String_expected      of term_i (* TODO: move *)
  | Int_expected         of term_i (* TODO: move *)
  | Tactic_type          of string (* TODO: move *)
  | Index_not_var        of term_i
  | Assign_no_state      of string
  | BadNamespace         of string * Symbols.namespace
  | Freetyunivar
  | UnknownTypeVar       of string
  | BadPty               of Type.ty list
  | BadInfixDecl
  | PatNotAllowed
  | ExplicitTSInProc
  | UndefInSystem of SystemExpr.t

type conversion_error = L.t * conversion_error_i

exception Conv of conversion_error

let conv_err loc e = raise (Conv (loc,e))

let pp_error_i ppf = function
  | Arity_error (s,i,j) -> Fmt.pf ppf "Symbol %s used with arity %i, but \
                                       defined with arity %i" s i j

  | Untyped_symbol s -> Fmt.pf ppf "Symbol %s is not typed" s

  | Index_error (s,i,j) -> Fmt.pf ppf "Symbol %s used with %i indices, but \
                                       defined with %i indices" s i j

  | Undefined s -> Fmt.pf ppf "symbol %s is undefined" s

  | UndefinedOfKind (s,n) ->
    Fmt.pf ppf "%a %s is undefined" Symbols.pp_namespace n s

  | Type_error (s, ty) ->
    Fmt.pf ppf "Term %a is not of type %a" pp_i s Type.pp ty

  | Timestamp_expected t ->
    Fmt.pf ppf "The term %a must be given a timestamp" pp_i t

  | Timestamp_unexpected t ->
    Fmt.pf ppf "The term %a must not be given a timestamp" pp_i t

  | Unsupported_ord t ->
    Fmt.pf ppf
      "comparison %a cannot be typed@ \
       (operands have a type@ for which the comparison is allowed)"
      pp_i t

  | String_expected t ->
    Fmt.pf ppf
      "The term %a cannot be seen as a string"
      pp_i t

  | Int_expected t ->
    Fmt.pf ppf
      "The term %a cannot be seen as a int"
      pp_i t

  | Tactic_type s ->
    Fmt.pf ppf "The tactic arguments could not be parsed: %s" s

  | Index_not_var i ->
    Fmt.pf ppf "An index must be a variable, the term %a \
                cannot be seen as an index" pp_i i

  | Assign_no_state s ->
    Fmt.pf ppf "Only mutables can be assigned values, and the \
                symbols %s is not a mutable" s

  | BadNamespace (s,n) ->
    Fmt.pf ppf "Kind error: %s has kind %a" s
      Symbols.pp_namespace n

  | Freetyunivar -> Fmt.pf ppf "some type variable(s) could not \
                                       be instantiated"

  | UnknownTypeVar ty ->
    Fmt.pf ppf "undefined type variable %s" ty

  | BadPty l ->
    Fmt.pf ppf "type must be of type %a"
      (Fmt.list ~sep:Fmt.comma Type.pp) l

  | BadInfixDecl -> Fmt.pf ppf "bad infix symbol declaration"

  | PatNotAllowed -> Fmt.pf ppf "pattern not allowed"

  | ExplicitTSInProc ->
    Fmt.pf ppf "macros cannot be written at explicit \
                timestamps in procedure"

  | UndefInSystem t ->
    Fmt.pf ppf "action not defined in system @[%a@]"
      SystemExpr.pp t

let pp_error pp_loc_err ppf (loc,e) =
  Fmt.pf ppf "%a%a"
    pp_loc_err loc
    pp_error_i e

(*------------------------------------------------------------------*)
(** {2 Parsing types } *)

let parse_p_ty (env : Env.t) (pty : p_ty) : Type.ty =
  match L.unloc pty with
  | P_message        -> Message  
  | P_boolean        -> Boolean  
  | P_index          -> Index    
  | P_timestamp      -> Timestamp

  | P_tvar tv_l ->
    let tv =
      try
        List.find (fun tv' ->
            let tv' = Type.ident_of_tvar tv' in
            Ident.name tv' = L.unloc tv_l
          ) env.ty_vars
      with Not_found ->
        conv_err (L.loc tv_l) (UnknownTypeVar (L.unloc tv_l))
    in
    TVar tv

  | P_tbase tb_l ->
    let s = Symbols.BType.of_lsymb tb_l env.table in
    Type.TBase (Symbols.to_string s) (* TODO: remove to_string *)


(*------------------------------------------------------------------*)
(** {2 Type checking} *)

let check_arity_i loc s (actual : int) (expected : int) =
  if actual <> expected then
    conv_err loc (Arity_error (s,actual,expected))

let check_arity (lsymb : lsymb) (actual : int) (expected : int) =
  check_arity_i (L.loc lsymb) (L.unloc lsymb) actual expected

(** Type of a macro *)
type mtype = Type.ty list * Type.ty (* args, out *)

(** Macro or function type *)
type mf_type = [`Fun of Type.ftype | `Macro of mtype]

let ftype_arity (fty : Type.ftype) =
  fty.Type.fty_iarr + (List.length fty.Type.fty_args)

let mf_type_arity (ty : mf_type) =
  match ty with
  | `Fun ftype   -> ftype_arity ftype
  | `Macro (l,_) -> List.length l

(** Get the kind of a function or macro definition.
  * In the latter case, the timestamp argument is not accounted for. *)
let function_kind table (f : lsymb) : mf_type =
  let open Symbols in
  match def_of_lsymb f table with
  (* we should never encounter a situation where we
     try to type a reserved symbol. *)
  | Reserved _ -> assert false

  | Exists d -> match d with
    | Function (fty, _) -> `Fun fty

    | Macro (Global (arity, ty)) ->
      let targs = (List.init arity (fun _ -> Type.tindex)) in
      `Macro (targs, ty)

    | Macro (Input|Output|Frame) ->
      (* TODO: subtypes*)
      `Macro ([], Type.Message)

    | Macro (Cond|Exec) ->
      `Macro ([], Type.Boolean)

    | _ -> conv_err (L.loc f) (Untyped_symbol (L.unloc f))

let check_state table (s : lsymb) n : Type.ty =
  match Symbols.Macro.def_of_lsymb s table with
    | Symbols.State (arity,ty) ->
        check_arity s n arity ;
        ty

    | _ -> conv_err (L.loc s) (Assign_no_state (L.unloc s))

let check_name table (s : lsymb) n : Type.ty =
    let ndef = Symbols.Name.def_of_lsymb s table in
    let arity = ndef.n_iarr in
    if arity <> n then conv_err (L.loc s) (Index_error (L.unloc s,n,arity));
    ndef.n_ty

let check_action (env : Env.t) (s : lsymb) (n : int) : unit =
  let l,action = Action.find_symbol s env.table in
  let arity = List.length l in

  if arity <> n then conv_err (L.loc s) (Index_error (L.unloc s,n,arity));

  let _ = 
    try SystemExpr.descr_of_action env.table env.system action with
    | Not_found -> conv_err (L.loc s) (UndefInSystem env.system)
  in
  ()


(*------------------------------------------------------------------*)
(** Applications *)


(** Type of an application ([App _] or [AppAt _]) that has been
    dis-ambiguated *)
type app_i =
  | Name of lsymb * term list
  (** A name, whose arguments will always be indices. *)

  | Get of lsymb * Term.term option * term list
  (** [Get (s,ots,terms)] reads the contents of memory cell
    * [(s,terms)] where [terms] are evaluated as indices.
    * The second argument [ots] is for the optional timestamp at which the
    * memory read is performed. This is used for the terms appearing in
    * goals. *)

  | Fun of lsymb * term list * Term.term option
  (** Function symbol application,
    * where terms will be evaluated as indices or messages
    * depending on the type of the function symbol.
    * The third argument is an optional timestamp, used when
    * writing meta-logic formulas but not in processes. *)

  | Taction of lsymb * term list

  | AVar of lsymb

and app = app_i L.located

let pp_app_i ppf = function
  | Taction (a,l) ->
    Fmt.pf ppf "%s%a"
      (L.unloc a)
      (Utils.pp_list pp_term) l

  | Fun (f,[t1;t2],ots) when L.unloc f="exp"->
    Fmt.pf ppf "%a^%a" pp_term t1 pp_term t2
  | Fun (f,terms,ots) ->
    Fmt.pf ppf "%s%a%a"
      (L.unloc f)
      (Utils.pp_list pp_term) terms
      (Fmt.option Term.pp) ots

  | Name (n,terms) ->
    Fmt.pf ppf "%a%a"
      (* Pretty-printing names with nice colors
       * is well worth violating the type system ;) *)
      Term.pp_name (Obj.magic n)
      (Utils.pp_list pp_term) terms

  | Get (s,ots,terms) ->
    Fmt.pf ppf "!%s%a%a"
      (L.unloc s)
      (Utils.pp_list pp_term) terms
      (Fmt.option Term.pp) ots

  | AVar s -> Fmt.pf ppf "%s" (L.unloc s)

(** Context of a application construction. *)
type app_cntxt =
  | At      of Term.term   (* for explicit timestamp, e.g. [s@ts] *)
  | MaybeAt of Term.term   (* for potentially implicit timestamp,
                                   e.g. [s] in a process parsing. *)
  | NoTS                        (* when there is no timestamp, even implicit. *)

let is_at = function At _ -> true | _ -> false
let get_ts = function At ts | MaybeAt ts -> Some ts | _ -> None

let make_app_i table cntxt (lsymb : lsymb) (l : term list) : app_i =
  let loc = L.loc lsymb in

  let arity_error i =
    conv_err loc (Arity_error (L.unloc lsymb, List.length l, i)) in
  let ts_unexpected () =
    conv_err loc (Timestamp_unexpected (App (lsymb,l))) in

  match Symbols.def_of_lsymb lsymb table with
  | Symbols.Reserved _ -> Fmt.epr "%s@." (L.unloc lsymb); assert false

  | Symbols.Exists d ->
    begin match d with
    | Symbols.Function (ftype,fdef) ->
      if is_at cntxt then ts_unexpected ();

      let farity = ftype_arity ftype in
      if List.length l <> farity then raise (arity_error farity) ;

      Fun (lsymb,l,None)

    | Symbols.Name ndef ->
      if is_at cntxt then ts_unexpected ();
      check_arity lsymb (List.length l) ndef.n_iarr ;
      Name (lsymb,l)

    | Symbols.Macro (Symbols.State (arity,_)) ->
      check_arity lsymb (List.length l) arity ;
      Get (lsymb,get_ts cntxt,l)

    | Symbols.Macro (Symbols.Global (arity,_)) ->
      if List.length l <> arity then arity_error arity;
      Fun (lsymb,l,get_ts cntxt)

    | Symbols.Macro (Symbols.Input|Symbols.Output|Symbols.Cond|Symbols.Exec
                    |Symbols.Frame) ->
      if cntxt = NoTS then
        conv_err loc (Timestamp_expected (App (lsymb,l)));
      if l <> [] then arity_error 0;
      Fun (lsymb,[],get_ts cntxt)

    | Symbols.Action arity ->
      if arity <> List.length l then arity_error arity ;
      Taction (lsymb,l)

    | Symbols.Channel _
    | Symbols.BType _
    | Symbols.Process _
    | Symbols.System  _ ->
      let s = L.unloc lsymb in
      conv_err loc (BadNamespace (s,
                                  oget(Symbols.get_namespace table s)))
    end

  | exception Symbols.SymbError (loc, Symbols.Unbound_identifier s) ->
    (* By default we interpret s as a variable,  but this is only
       possible if it is not indexed. If that is not the case, the
       user probably meant for this symbol to not be a variable,
       hence  we raise Unbound_identifier. We could also raise
       Type_error because a variable is never of  a sort that can be
       applied to indices. *)
      if l <> [] then
        raise (Symbols.SymbError (loc, Symbols.Unbound_identifier s));
      AVar lsymb

let make_app loc table cntxt (lsymb : lsymb) (l : term list) : app =
  L.mk_loc loc (make_app_i table cntxt lsymb l)


(*------------------------------------------------------------------*)
(** {2 Substitution} *)

type esubst = ESubst : string * Term.term -> esubst

type subst = esubst list

(** Apply a partial substitution to a term.
  * This is meant for formulas and local terms in processes,
  * and does not support optional timestamps.
  * TODO substitution does not avoid capture. *)
let subst t (s : (string * term_i) list) =
  let rec aux_i = function
    (* Variable *)
    | App (x, []) as t ->
      begin try
          let ti = List.assoc (L.unloc x) s in
          ti
        with Not_found -> t
      end
    | Tpat              -> Tpat
    | App (s,l)         -> App (s, List.map aux l)
    | AppAt (s,l,ts)    -> AppAt (s, List.map aux l, aux ts)
    | Seq (vs,t)        -> Seq (vs, aux t)
    | ForAll (vs,f)     -> ForAll (vs, aux f)
    | Exists (vs,f)     -> Exists (vs, aux f)
    | Diff (l,r)        -> Diff (aux l, aux r)
    | Find (is,c,t,e)   -> Find (is, aux c, aux t, aux e)

  and aux t = L.mk_loc (L.loc t) (aux_i (L.unloc t))

  in aux t

(*------------------------------------------------------------------*)
(** {2 Conversion contexts and states} *)

(** Conversion contexts.
  * - [InGoal]: we are converting a term in a goal (or tactic). All
  *   timestamps must be explicitely given.
  * - [InProc ts]: we are converting a term in a process at an implicit
  *   timestamp [ts]. *)
type conv_cntxt =
  | InProc of Term.term
  | InGoal

let is_in_proc = function InProc _ -> true | InGoal -> false

(** Exported conversion environments. *)
type conv_env = { 
  env   : Env.t;
  cntxt : conv_cntxt; 
}

(** Internal conversion states, containing:
    - all the fields of a [conv_env]
    - free type variables
    - a type unification environment
    - a variable substitution  *)
type conv_state = {
  env       : Env.t;
  cntxt     : conv_cntxt;
  allow_pat : bool;

  ty_env    : Type.Infer.env;
}

let mk_state env cntxt allow_pat ty_env =
  { cntxt; env; allow_pat; ty_env; }

(*------------------------------------------------------------------*)
(** {2 Types} *)

let ty_error ty_env tm ty =
  let ty = Type.Infer.norm ty_env ty in
  Conv (L.loc tm, Type_error (L.unloc tm, ty))

let check_ty_leq state ~of_t (t_ty : Type.ty) (ty : Type.ty) : unit =
  match Type.Infer.unify_leq state.ty_env t_ty ty with
  | `Ok -> ()
  | `Fail ->
    raise (ty_error state.ty_env of_t ty)

(* let check_ty_eq state ~of_t (t_ty : Type.ty) (ty : 'b Type.ty) : unit =
 *   match Type.Infer.unify_eq state.ty_env t_ty ty with
 *   | `Ok -> ()
 *   | `Fail -> raise (ty_error state.ty_env of_t ty) *)

let check_term_ty state ~of_t (t : Term.term) (ty : Type.ty) : unit =
  check_ty_leq state ~of_t (Term.ty ~ty_env:state.ty_env t) ty

(*------------------------------------------------------------------*)
(** {2 Conversion} *)

let convert_var 
    (state : conv_state)
    (st    : lsymb)
    (ty    : Type.ty) 
  : Term.term
  =
  try
    let v = Vars.find state.env.vars (L.unloc st) in

    let of_t = var_of_lsymb st in

    check_ty_leq state ~of_t (Vars.ty v) ty;

    Term.mk_var v
  with
  | Not_found -> conv_err (L.loc st) (Undefined (L.unloc st))

let convert_bnds (env : Env.t) (vars : (lsymb * Type.ty) list) =
  let do1 (vars, v_acc) (vsymb, s) =
    let vars, v  = Vars.make `Shadow vars s (L.unloc vsymb) in
    vars, v :: v_acc
  in
  let venv, v_acc = List.fold_left do1 (env.vars, []) vars in
  { env with vars = venv }, List.rev v_acc

let convert_p_bnds (env : Env.t) (vars : bnds) =
  let vs = List.map (fun (v,s) -> v, parse_p_ty env s) vars in
  convert_bnds env vs 


let get_fun table lsymb =
  match Symbols.Function.of_lsymb_opt lsymb table with
  | Some n -> n
  | None ->
    conv_err (L.loc lsymb) (UndefinedOfKind (L.unloc lsymb, Symbols.NFunction))

let get_name table lsymb =
  match Symbols.Name.of_lsymb_opt lsymb table with
  | Some n -> n
  | None ->
    conv_err (L.loc lsymb) (UndefinedOfKind (L.unloc lsymb, Symbols.NName))

let get_action (env : Env.t) lsymb =
  match Symbols.Action.of_lsymb_opt lsymb env.table with
  | Some n -> n
  | None ->
    conv_err (L.loc lsymb) (UndefinedOfKind (L.unloc lsymb, Symbols.NAction))

let get_macro (env : Env.t) lsymb =
  match Symbols.Macro.of_lsymb_opt lsymb env.table with
  | Some n -> n
  | None ->
    conv_err (L.loc lsymb) (UndefinedOfKind (L.unloc lsymb, Symbols.NMacro))

(*------------------------------------------------------------------*)
(* internal function to Theory.ml *)
let rec convert 
    (state : conv_state)
    (tm    : term)
    (ty    : Type.ty) 
  : Term.term
  =
  let t = convert0 state tm ty in
  check_term_ty state ~of_t:tm t ty;
  t

and convert0 
    (state : conv_state)
    (tm : term)
    (ty : Type.ty) : Term.term 
  =
  let loc = L.loc tm in

  let conv ?(env=state.env) s t =
    let state = { state with env } in
    convert state t s in

  let type_error () = raise (ty_error state.ty_env tm ty) in

  match L.unloc tm with
  | Tpat ->
    if not state.allow_pat then
      conv_err (L.loc tm) PatNotAllowed;

    let _, p = Vars.make ~allow_pat:true `Approx state.env.vars ty "_" in
    Term.mk_var p

  (*------------------------------------------------------------------*)
  (* particular cases for init and happens *)

  | App ({ pl_desc = "init" },terms) ->
    if terms <> [] then type_error ();
    Term.mk_action Symbols.init_action []

  (* happens distributes over its arguments *)
  | App ({ pl_desc = "happens" },ts) ->
    let atoms = List.map (fun t ->
        Term.mk_happens (conv Type.Timestamp t)
      ) ts in
    Term.mk_ands atoms

  (* end of special cases *)
  (*------------------------------------------------------------------*)

  | App   (f,terms) ->
    if terms = [] && Vars.mem_s state.env.vars (L.unloc f)
    then convert_var state f ty

    (* otherwise build the application and convert it. *)
    else
      let app_cntxt = match state.cntxt with
        | InGoal -> NoTS |
          InProc ts -> MaybeAt ts in

      conv_app state app_cntxt
        (tm, make_app loc state.env.table app_cntxt f terms)
        ty

  | AppAt (f,terms,ts) ->
    if is_in_proc state.cntxt then conv_err loc ExplicitTSInProc;

    let app_cntxt = At (conv Type.Timestamp ts) in
    conv_app state app_cntxt
      (tm, make_app loc state.env.table app_cntxt f terms)
      ty

  | Diff (l,r) -> Term.mk_diff (conv ty l) (conv ty r)

  | Find (vs,c,t,e) ->
    let env, is =
      convert_bnds state.env (List.map (fun x -> x, Type.tindex) vs)
    in

    List.iter (fun v -> if Vars.ty v <> Type.Index then type_error ()) is;

    let c = conv ~env Type.Boolean c in
    let t = conv ~env ty t in
    let e = conv ty e in
    Term.mk_find is c t e

  | ForAll (vs,f) | Exists (vs,f) ->
    let env, evs = convert_p_bnds state.env vs in
    let f = conv ~env Type.Boolean f in
    begin match L.unloc tm with
      | ForAll _ -> Term.mk_forall evs f
      | Exists _ -> Term.mk_exists evs f
      | _ -> assert false
    end

  | Seq (vs,t) ->
    let env, evs = convert_p_bnds state.env vs in

    let tyv = Type.Infer.mk_univar state.ty_env in

    let t = conv ~env (Type.TUnivar tyv) t in

    let () =
      List.iter (fun v ->
          match Vars.ty v with
          | Type.Index | Type.Timestamp -> ()
          | _ -> type_error ()
        ) evs
    in
    Term.mk_seq0 ~simpl:false evs t

and conv_index state t = 
  match convert state t Type.Index with
    | Term.Var x -> x
    | _ -> conv_err (L.loc t) (Index_not_var (L.unloc t))

(* The term [tm] in argument is here for error messages. *)
and conv_app 
    (state     : conv_state)
    (app_cntxt : app_cntxt)
    ((tm,app)  : (term * app)) 
    (ty        : Type.ty) 
  : Term.term
  = 
  (* We should have [make_app app = t].
     [t] is here to have meaningful exceptions. *)
  let loc = L.loc tm in
  let t_i = L.unloc tm in

  let conv ?(env=state.env) s t =
    let state = { state with env } in
    convert state t s in

  let get_at ts_opt =
    match ts_opt, get_ts app_cntxt with
    | Some ts, _ -> ts
    | None, Some ts -> ts
    | None, None -> conv_err loc (Timestamp_expected (L.unloc tm))
  in
  let conv_fapp (f : lsymb) l ts_opt : Term.term =
    let mfty = function_kind state.env.table f in
    let () = check_arity f (List.length l) (mf_type_arity mfty) in

    match Symbols.of_lsymb f state.env.table with
    | Symbols.Wrapped (symb, Function (_,_)) ->
      assert (ts_opt = None);

      let fty = match mfty with `Fun x -> x | _ -> assert false in

      (* refresh all type variables in [fty] *)
      let fty_op = Type.open_ftype state.ty_env fty in

      let l_indices, l_messages = List.takedrop fty_op.Type.fty_iarr l in
      let indices =
        List.map (fun x -> conv_index state x) l_indices
      in

      let rmessages =
        List.fold_left2 (fun rmessages t ty ->
            let t = conv ty t in
            t :: rmessages
          ) [] l_messages fty_op.Type.fty_args
      in
      let messages = List.rev rmessages in

      let t = Term.mk_fun0 (symb,indices) fty messages in

      (* additional type check between the type of [t] and the output
         type in [fty].
         Note that [convert] checks that the type of [t] is a subtype
         of [ty], hence we do not need to do it here. *)
      check_term_ty state ~of_t:tm t fty_op.Type.fty_out;

      t

    (* FIXME: messy code *)
    | Wrapped (s, Symbols.Macro macro) ->
      let ty_args, ty_out =
        match mfty with `Macro x -> x | _ -> assert false
      in
      begin match macro with
        | Symbols.State _ -> assert false

        | Symbols.Global _ ->
          assert (List.for_all (fun x -> x = Type.Index) ty_args);
          let indices = List.map (conv_index state) l in
          let ms = Term.mk_isymb s ty_out indices in
          Term.mk_macro ms [] (get_at ts_opt)

        | Input | Output | Frame ->
          check_arity_i (L.loc f) "input" (List.length l) 0 ;
          (* TODO: subtypes *)
          let ms = Term.mk_isymb s ty_out [] in
          Term.mk_macro ms [] (get_at ts_opt)

        | Cond | Exec ->
          check_arity_i (L.loc f) "cond" (List.length l) 0 ;
          let ms = Term.mk_isymb s ty_out [] in
          Term.mk_macro ms [] (get_at ts_opt)

      end

    | Wrapped (_, _) -> assert false
  in


  match L.unloc app with
  | AVar s -> convert_var state s ty

  | Fun (f,l,ts_opt) -> conv_fapp f l ts_opt

  | Get (s,opt_ts,is) ->
    let k = check_state state.env.table s (List.length is) in
    let is = List.map (conv_index state) is in
    let s = get_macro state.env s in
    let ts =
      (* TODO: check this *)
      match opt_ts with
      | Some ts -> ts
      | None -> conv_err loc (Timestamp_expected t_i)
    in
    let ms = Term.mk_isymb s k is in
    Term.mk_macro ms [] ts

  | Name (s, is) ->
    let sty = check_name state.env.table s (List.length is) in
    let is = List.map (conv_index state) is in
    let ns = Term.mk_isymb (get_name state.env.table s) sty is in
    Term.mk_name ns

  | Taction (a,is) ->
    check_action state.env a (List.length is) ;
    Term.mk_action
      (get_action state.env a)
      (List.map (conv_index state) is)

(*------------------------------------------------------------------*)
(** convert HO terms *)
let conv_ht (state : conv_state) (t : hterm) : Type.hty * Term.hterm =
  match L.unloc t with
  | Lambda (bnds, t0) ->
    let env, evs = convert_p_bnds state.env bnds in
    let state = { state with env } in

    let tyv = Type.Infer.mk_univar state.ty_env in
    let ty = Type.TUnivar tyv in

    let ht = Term.Lambda (evs, convert state t0 ty) in

    let bnd_tys = List.map Vars.ty evs in
    let hty = Type.Lambda (bnd_tys, ty) in

    hty, ht

(*------------------------------------------------------------------*)
(** {2 Function declarations} *)

let mk_ftype iarr vars args out =
  let mdflt ty = odflt Type.Message ty in
  Type.mk_ftype iarr vars (List.map mdflt args) (mdflt out)

let declare_ddh table ?group_ty ?exp_ty gen exp (f_info : Symbols.symb_type) =
  let open Symbols in
  let gen_fty = mk_ftype 0 [] [] group_ty in
  let exp_fty = mk_ftype 0 [] [group_ty; exp_ty] group_ty in

  let table, exp = Function.declare_exact table exp (exp_fty,Abstract f_info) in
  let data = AssociatedFunctions [exp] in
  fst (Function.declare_exact table ~data gen (gen_fty,DDHgen))

let declare_hash table ?index_arity ?m_ty ?k_ty ?h_ty s =
  let index_arity = odflt 0 index_arity in
  let ftype = mk_ftype index_arity [] [m_ty; k_ty] h_ty in
  let def = ftype, Symbols.Hash in
  fst (Symbols.Function.declare_exact table s def)

let declare_aenc table ?ptxt_ty ?ctxt_ty ?rnd_ty ?sk_ty ?pk_ty enc dec pk =
  let open Symbols in
  let dec_fty = mk_ftype 0 [] [ctxt_ty; sk_ty] ptxt_ty in
  let enc_fty = mk_ftype 0 [] [ptxt_ty; rnd_ty; pk_ty] ctxt_ty in
  let pk_fty  = mk_ftype 0 [] [sk_ty] pk_ty in

  let table, pk = Function.declare_exact table pk (pk_fty,PublicKey) in
  let dec_data = AssociatedFunctions [Function.cast_of_string (L.unloc enc); pk] in
  let table, dec = Function.declare_exact table dec ~data:dec_data (dec_fty,ADec) in
  let data = AssociatedFunctions [dec; pk] in
  fst (Function.declare_exact table enc ~data (enc_fty,AEnc))

let declare_senc table ?ptxt_ty ?ctxt_ty ?rnd_ty ?k_ty enc dec =
  let open Symbols in
  let data = AssociatedFunctions [Function.cast_of_string (L.unloc enc)] in
  let dec_fty = mk_ftype 0 [] [ctxt_ty; k_ty] ptxt_ty in
  let enc_fty = mk_ftype 0 [] [ptxt_ty; rnd_ty; k_ty] ctxt_ty in

  let table, dec = Function.declare_exact table dec ~data (dec_fty,SDec) in
  let data = AssociatedFunctions [dec] in
  fst (Function.declare_exact table enc ~data (enc_fty,SEnc))

let declare_senc_joint_with_hash
    table ?ptxt_ty ?ctxt_ty ?rnd_ty ?k_ty enc dec h =
  let open Symbols in
  let data = AssociatedFunctions [Function.cast_of_string (L.unloc enc);
                                  get_fun table h] in
  let dec_fty = mk_ftype 0 [] [ctxt_ty; k_ty] ptxt_ty in
  let enc_fty = mk_ftype 0 [] [ptxt_ty; rnd_ty; k_ty] ctxt_ty in
  let table, dec = Function.declare_exact table dec ~data (dec_fty,SDec) in
  let data = AssociatedFunctions [dec] in
  fst (Function.declare_exact table enc ~data (enc_fty,SEnc))

let declare_signature table
    ?m_ty ?sig_ty ?check_ty ?sk_ty ?pk_ty
    sign checksign pk =
  let open Symbols in
  let sig_fty   = mk_ftype 0 [] [m_ty; sk_ty] sig_ty in

  (* TODO: change output type to booleans ? *)
  let check_fty = mk_ftype 0 [] [sig_ty; pk_ty] check_ty in

  let pk_fty    = mk_ftype 0 [] [sk_ty] pk_ty in

  let table,sign = Function.declare_exact table sign (sig_fty, Sign) in
  let table,pk = Function.declare_exact table pk (pk_fty,PublicKey) in
  let data = AssociatedFunctions [sign; pk] in
  fst (Function.declare_exact table checksign ~data (check_fty,CheckSign))

let check_signature table checksign pk =
  let def x = Symbols.Function.get_def x table in
  let correct_type = match def checksign, def pk  with
    | (_,Symbols.CheckSign), (_,Symbols.PublicKey) -> true
    | _ -> false
  in
  if correct_type then
    match Symbols.Function.get_data checksign table with
      | Symbols.AssociatedFunctions [sign; pk2] when pk2 = pk -> Some sign
      | _ -> None
  else None

let declare_name table s ndef =
  fst (Symbols.Name.declare_exact table s ndef)

let declare_abstract table ~index_arity ~ty_args ~in_tys ~out_ty
    (s : lsymb) (f_info : Symbols.symb_type) =

  (* if we declare an infix symbol, run some sanity checks *)
  let () = match f_info with
    | `Prefix -> ()
    | `Infix ->
      if not (index_arity = 0) ||
         not (List.length ty_args = 0) ||
         not (List.length in_tys = 2) then
        conv_err (L.loc s) BadInfixDecl;
  in

  let ftype = Type.mk_ftype index_arity ty_args in_tys out_ty in
  fst (Symbols.Function.declare_exact table s (ftype, Symbols.Abstract f_info))


let declare_abstract 
    table ~index_arity ~ty_args ~in_tys ~out_ty 
    (s : lsymb) (f_info : Symbols.symb_type) 
  =
  (* if we declare an infix symbol, run some sanity checks *)
  let () = match f_info with
    | `Prefix -> ()
    | `Infix ->
      if not (index_arity = 0) ||
         not (List.length ty_args = 0) ||
         not (List.length in_tys = 2) then
        conv_err (L.loc s) BadInfixDecl;
  in

  let ftype = Type.mk_ftype index_arity ty_args in_tys out_ty in
  fst (Symbols.Function.declare_exact table s (ftype, Symbols.Abstract f_info))


(*------------------------------------------------------------------*)
(** {2 Miscellaneous} *)

(** Empty *)
let empty loc = L.mk_loc loc (App (L.mk_loc loc "empty", []))

(*------------------------------------------------------------------*)
(** {2 Exported conversion and type-checking functions} *)


<<<<<<< HEAD
(* TODO: warning unused type s *)
let convert_ht : type s.
  ?ty_env:Type.Infer.env ->
  ?pat:bool ->
  conv_env -> Type.tvars -> Vars.env -> hterm -> Type.hty * Term.hterm =
  fun ?ty_env ?(pat=false) cenv ty_vars env ht0 ->
=======
let convert_ht
    ?ty_env
    ?(pat=false) 
    (cenv : conv_env)
    (ht0 : hterm)
  : Type.hty * Term.hterm 
  = 
>>>>>>> bf4a96c8
  let must_close, ty_env = match ty_env with
    | None -> true, Type.Infer.mk_env ()
    | Some ty_env -> false, ty_env
  in

  let state = mk_state cenv.env cenv.cntxt pat ty_env in
  let hty, ht = conv_ht state ht0 in

  if must_close then
    begin
      if not (Type.Infer.is_closed state.ty_env) then
        conv_err (L.loc ht0) Freetyunivar;

      let tysubst = Type.Infer.close ty_env in
      Type.tsubst_ht tysubst hty, Term.tsubst_ht tysubst ht
    end
  else
    Type.Infer.htnorm state.ty_env hty, ht


(*------------------------------------------------------------------*)
let check
    (env : Env.t) ?(local=false) ?(pat=false) 
    (ty_env : Type.Infer.env)
    t (s : Type.ty) 
  : unit 
  =
  let dummy_var s =
    Term.mk_var (snd (Vars.make `Approx Vars.empty_env s "#dummy"))
  in
  let cntxt = if local then InProc (dummy_var Type.Timestamp) else InGoal in
  
  let state = mk_state env cntxt pat ty_env in
  ignore (convert state t s)

(** exported outside Theory.ml *)
let convert 
    ?(ty     : Type.ty option)
    ?(ty_env : Type.Infer.env option) 
    ?(pat    : bool = false)
    (cenv    : conv_env) 
    (tm      : term) 
  : Term.term * Type.ty
  =
  let must_close, ty_env = match ty_env with
    | None        -> true, Type.Infer.mk_env ()
    | Some ty_env -> false, ty_env
  in
  let ty = match ty with
    | None    -> Type.TUnivar (Type.Infer.mk_univar ty_env) 
    | Some ty -> ty 
  in
  let state = mk_state cenv.env cenv.cntxt pat ty_env in
  let t = convert state tm ty in

  if must_close then
    begin
      if not (Type.Infer.is_closed state.ty_env) then
        conv_err (L.loc tm) Freetyunivar;

      let tysubst = Type.Infer.close ty_env in
      Term.tsubst tysubst t, Type.tsubst tysubst ty
    end
  else
    t, Type.Infer.norm ty_env ty

(*------------------------------------------------------------------*)
(** {2 Convert equiv formulas} *)

let convert_equiv cenv (e : equiv) =
  let convert_el el : Term.term =
    let t, _ = convert cenv el in
    t
  in
  List.map convert_el e

let convert_global_formula (cenv : conv_env) (p : global_formula) =
  let rec conve (cenv : conv_env) p =
    let conve ?(env=cenv.env) p = conve { cenv with env } p in

    match L.unloc p with
    | PImpl (f1, f2) -> Equiv.Impl (conve f1, conve f2)
    | PAnd  (f1, f2) -> Equiv.And  (conve f1, conve f2)
    | POr   (f1, f2) -> Equiv.Or   (conve f1, conve f2)

    | PEquiv e ->
      Equiv.Atom (Equiv.Equiv (convert_equiv cenv e))

    | PReach f ->
      let f, _ = convert ~ty:Type.Boolean cenv f in
      Equiv.Atom (Equiv.Reach f)


    | PQuant (q, bnds, e) ->
      let env, evs = convert_p_bnds cenv.env bnds in
      let e = conve ~env e in
      let q = match q with
        | PForAll -> Equiv.ForAll
        | PExists -> Equiv.Exists
      in
      Equiv.mk_quant q evs e
  in

  conve cenv p

(*------------------------------------------------------------------*)
(** {2 State and substitution parsing} *)

let parse_subst (env : Env.t) (uvars : Vars.var list) (ts : term list)
  : Term.subst =
  let conv_env = { env; cntxt = InGoal; } in
  let f t u =
    let t, _ = convert ~ty:(Vars.ty u) conv_env t in
    Term.ESubst (Term.mk_var u, t)
  in
  List.map2 f ts uvars

<<<<<<< HEAD
(* TODO: what is Local_data for?? (it's unused) *)
type Symbols.data += Local_data of Vars.evar list * Vars.evar * Term.message
type Symbols.data += StateInit_data of Vars.index list * Term.message
=======
type Symbols.data += Local_data of Vars.var list * Vars.var * Term.term
type Symbols.data += StateInit_data of Vars.var list * Term.term
>>>>>>> bf4a96c8

let declare_state
    (table      : Symbols.table)
    (s          : lsymb) 
    (typed_args : bnds) 
    (pty        : p_ty) 
    (t          : term) 
  =
  let ts_init = Term.mk_action Symbols.init_action [] in
  
  let env = Env.init ~table () in
  let conv_env = { env; cntxt = InProc ts_init; } in

  let env, indices = convert_p_bnds env typed_args in
  let conv_env = { conv_env with env } in

  List.iter (fun v ->
      if Vars.ty v <> Type.Index then
        conv_err (L.loc pty) (BadPty [Type.Index]);
    ) indices;

  (* parse the macro type *)
  let ty = parse_p_ty env pty in

  let t, _ = convert ~ty conv_env t in

  let data = StateInit_data (indices,t) in
  let table, _ =
    Symbols.Macro.declare_exact table
      s
      ~data
      (Symbols.State (List.length typed_args,ty)) in
  table

let get_init_states table : (Term.state * Term.term) list =
  Symbols.Macro.fold (fun s def data acc ->
      match (def,data) with
      | ( Symbols.State (arity,kind), StateInit_data (l,t) ) ->
        assert (Type.equal kind (Term.ty t));
        let state = Term.mk_isymb s kind l in
        (state,t) :: acc
      | _ -> acc
    ) [] table

(* TODO could be generalized into a generic fold function
 * fold : (term -> 'a -> 'a) -> term -> 'a -> 'a *)
let find_app_terms t (names : string list) =
  let rec aux (name : string) acc t = match L.unloc t with
    | App (x',l) ->
      let acc = if L.unloc x' = name then L.unloc x'::acc else acc in
      aux_list name acc l

    | AppAt (x',l,ts) ->
      let acc = if L.unloc x' = name then L.unloc x'::acc else acc in
      aux_list name acc (ts :: l)

    | Exists (_,t')
    | ForAll (_,t') -> aux name acc t'

    (* FIXME: I think some cases may be missing *)
    | _                 -> acc

  and aux_list name acc l =
    List.fold_left (aux name) acc l in

  let acc = List.fold_left (fun acc name -> aux name acc t) [] names in
  List.sort_uniq Stdlib.compare acc

(*------------------------------------------------------------------*)
(** {2 Apply arguments} *)

(** proof term *)
type p_pt = {
  p_pt_head : lsymb;
  p_pt_args : p_pt_arg list;
  p_pt_loc  : L.t;
}

(** proof term argument *)
and p_pt_arg =
  | PT_term of term
  | PT_sub  of p_pt             (* sub proof term *)
  | PT_obl  of L.t              (* generate a proof obligation *)

(*------------------------------------------------------------------*)
(** {2 Tests} *)
let () =
  let mk x = L.mk_loc L._dummy x in
  Checks.add_suite "Theory" [
    "Declarations", `Quick,
    begin fun () ->
      ignore (declare_hash Symbols.builtins_table (mk "h") : Symbols.table);
      let table = declare_hash Symbols.builtins_table (mk "h") in
      Alcotest.check_raises
        "h cannot be defined twice"
        (Symbols.SymbError (L._dummy, Multiple_declarations "h"))
        (fun () -> ignore (declare_hash table (mk "h") : Symbols.table)) ;
      let table = declare_hash Symbols.builtins_table (mk "h") in
      Alcotest.check_raises
        "h cannot be defined twice"
        (Symbols.SymbError (L._dummy, Multiple_declarations "h"))
        (fun () -> ignore (declare_aenc table (mk "h") (mk "dec") (mk "pk")
                           : Symbols.table) )
    end;

    "Term building", `Quick,
    begin fun () ->
      let table = declare_hash Symbols.builtins_table (mk "h") in
      ignore (make_app L._dummy table NoTS (mk "x") []) ;
      Alcotest.check_raises
        "hash function expects two arguments"
        (Conv (L._dummy, Arity_error ("h",1,2)))
        (fun () ->
           ignore (make_app L._dummy table NoTS (mk "h") [mk (App (mk "x",[]))])) ;
      ignore (make_app
                L._dummy table NoTS (mk "h") [mk (App (mk "x",[]));
                                              mk (App (mk "y",[]))])
    end ;

    "Type checking", `Quick,
    begin fun () ->
      let table =
        declare_aenc Symbols.builtins_table (mk "e") (mk "dec") (mk "pk")
      in
      let table = declare_hash table (mk "h") in
      let x = mk (App (mk "x", [])) in
      let y = mk (App (mk "y", [])) in

      let vars = Vars.empty_env in
      let vars, _ = Vars.make `Approx vars Type.Message "x" in
      let vars, _ = Vars.make `Approx vars Type.Message "y" in
      let env = Env.init ~vars ~table () in

      let t_i = App (mk "e", [mk (App (mk "h", [x;y]));x;y]) in
      let t = mk t_i in
      let ty_env = Type.Infer.mk_env () in
      check env ty_env t Type.tmessage ;
      Alcotest.check_raises
        "message is not a boolean"
        (Conv (L._dummy, Type_error (t_i, Type.tboolean)))
        (fun () -> check env ty_env t Type.tboolean)
    end
  ]<|MERGE_RESOLUTION|>--- conflicted
+++ resolved
@@ -1144,14 +1144,6 @@
 (** {2 Exported conversion and type-checking functions} *)
 
 
-<<<<<<< HEAD
-(* TODO: warning unused type s *)
-let convert_ht : type s.
-  ?ty_env:Type.Infer.env ->
-  ?pat:bool ->
-  conv_env -> Type.tvars -> Vars.env -> hterm -> Type.hty * Term.hterm =
-  fun ?ty_env ?(pat=false) cenv ty_vars env ht0 ->
-=======
 let convert_ht
     ?ty_env
     ?(pat=false) 
@@ -1159,7 +1151,6 @@
     (ht0 : hterm)
   : Type.hty * Term.hterm 
   = 
->>>>>>> bf4a96c8
   let must_close, ty_env = match ty_env with
     | None -> true, Type.Infer.mk_env ()
     | Some ty_env -> false, ty_env
@@ -1277,14 +1268,9 @@
   in
   List.map2 f ts uvars
 
-<<<<<<< HEAD
 (* TODO: what is Local_data for?? (it's unused) *)
-type Symbols.data += Local_data of Vars.evar list * Vars.evar * Term.message
-type Symbols.data += StateInit_data of Vars.index list * Term.message
-=======
 type Symbols.data += Local_data of Vars.var list * Vars.var * Term.term
 type Symbols.data += StateInit_data of Vars.var list * Term.term
->>>>>>> bf4a96c8
 
 let declare_state
     (table      : Symbols.table)
