--- conflicted
+++ resolved
@@ -12,7 +12,7 @@
 
 (*------------------------------------------------------------------*)
 val vars   : t -> Vars.env
-val system : t -> SystemExpr.t
+val system : t -> SystemExpr.context
 
 (*------------------------------------------------------------------*)
 val map      : (TS.t -> TS.t)      -> (ES.t -> ES.t)      -> t -> t
@@ -73,15 +73,8 @@
   ?enrich:Term.term list ->
   Symbols.table ->
   Hint.hint_db ->
-<<<<<<< HEAD
-  string ->
   SystemExpr.context ->
-  statement * t
-=======
-  SystemExpr.t ->
   [> `Equiv of Equiv.form ] * t
-
->>>>>>> 862fe726
 
 val make :
   Symbols.table -> Hint.hint_db -> Parsed.t ->
