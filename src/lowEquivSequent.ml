open Utils

module L = Location
module Args = TacticsArgs
module T = Tactics

module TS = LowTraceSequent

type lsymb = Theory.lsymb

(*------------------------------------------------------------------*)
(** {2 Hypotheses for equivalence sequents} *)

module H = Hyps.Mk
    (struct
      type t = Equiv.form

      let pp_hyp = Equiv.pp
      let htrue = Equiv.Atom (Equiv.Equiv [])
    end)

let subst_hyps (subst : Term.subst) (hyps : H.hyps) : H.hyps =
  H.map (Equiv.subst subst) hyps

type hyps = H.hyps

(*------------------------------------------------------------------*)
(** {2 Equivalence sequent} *)

type hyp_form = Equiv.form
type conc_form = Equiv.form

let hyp_kind = Equiv.Global_t
let conc_kind = Equiv.Global_t

(** An equivalence sequent features:
  * - two frames given as a single [goal] containing bi-terms
  *   of sort boolean or message;
  * - an environment [env] listing all free variables with their types;
  * - identifiers for the left and right systems.
  * The corresponding equivalence is obtained by projecting the bi-frame
  * to two frames, interpreting macros wrt the left and right systems
  * respectively. *)
type t = {
  env     : Vars.env;
  table   : Symbols.table;
  ty_vars : Type.tvars;
  hyps    : H.hyps;
  goal    : Equiv.form;
  system  : SystemExpr.t;
  hint_db : Hint.hint_db;
}



type sequent = t

type sequents = sequent list


let pp_goal fmt = function
  | Equiv.Atom (Equiv.Equiv e) -> Equiv.pp_equiv_numbered fmt e
  | _  as f -> Equiv.pp fmt f

let pp ppf j =
  Fmt.pf ppf "@[<v 0>" ;
  Fmt.pf ppf "@[Systems: %a@]@;"
    SystemExpr.pp j.system;

  if j.ty_vars <> [] then
    Fmt.pf ppf "@[Type variables: %a@]@;"
      (Fmt.list ~sep:Fmt.comma Type.pp_tvar) j.ty_vars ;

  if j.env <> Vars.empty_env then
    Fmt.pf ppf "@[Variables: %a@]@;" Vars.pp_env j.env ;

  H.pps ppf j.hyps ;

  (* Print separation between hyps and conclusion *)
  Fmt.styled `Bold Utils.ident ppf (String.make 40 '-') ;
  Fmt.pf ppf "@;%a@]" pp_goal j.goal

let pp_init ppf j =
  if j.env <> Vars.empty_env then
    Fmt.pf ppf "forall %a,@ " Vars.pp_env j.env ;
  Fmt.pf ppf "%a" Equiv.pp j.goal


(*------------------------------------------------------------------*)
(** {2 Hypotheses functions} *)

(** Built on top of [H] *)
module Hyps
  : Hyps.HypsSeq with type hyp = Equiv.form and type sequent = t
 = struct
  type hyp = Equiv.form

  type ldecl = Ident.t * hyp

  type sequent = t

  let pp_hyp = Term.pp
  let pp_ldecl = H.pp_ldecl

  (* FIXME: move in hyps.ml, and get rid of duplicate in traceSequent.ml *)
  let fresh_id ?(approx=false) name s =
    let id = H.fresh_id name s.hyps in
    if (not approx) && Ident.name id <> name && name <> "_"
    then Tactics.soft_failure (T.HypAlreadyExists name)
    else id

  let fresh_ids ?(approx=false) names s =
    let ids = H.fresh_ids names s.hyps in

    if approx then ids else
      begin
        List.iter2 (fun id name ->
            if Ident.name id <> name && name <> "_"
            then Tactics.soft_failure (T.HypAlreadyExists name)
          ) ids names;
        ids
      end

  let is_hyp f s = H.is_hyp f s.hyps

  let by_id   id s = H.by_id   id s.hyps
  let by_name id s = H.by_name id s.hyps

  let mem_id   id s = H.mem_id   id s.hyps
  let mem_name id s = H.mem_name id s.hyps

  let find_opt func s = H.find_opt func s.hyps

  let find_map func s = H.find_map func s.hyps

  let to_list s = H.to_list s.hyps

  let exists func s = H.exists func s.hyps

  let add_formula ~force id (h : hyp)(s : sequent) =
    let id, hyps = H.add ~force id h s.hyps in
    id, { s with hyps = hyps }

  let add_i npat f s =
    let force, approx, name = match npat with
      | Args.Unnamed  -> true, true, "_"
      | Args.AnyName  -> false, true, "H"
      | Args.Named s  -> true, false, s
      | Args.Approx s -> true, true, s
    in
    let id = fresh_id ~approx name s in

    add_formula ~force id f s

  let add npat (f : hyp) s : sequent = snd (add_i npat f s)

  let add_i_list l (s : sequent) =
    let s, ids = List.fold_left (fun (s, ids) (npat,f) ->
        let id, s = add_i npat f s in
        s, id :: ids
      ) (s,[]) l in
    List.rev ids, s

  let add_list l s = snd (add_i_list l s)

  let remove id s = { s with hyps = H.remove id s.hyps }

  let fold func s init = H.fold func s.hyps init

  let map  f s = { s with hyps = H.map f s.hyps }
  let mapi f s = { s with hyps = H.mapi f s.hyps }

  let clear_triv s = s

  let pp fmt s = H.pps fmt s.hyps
  let pp_dbg fmt s = H.pps ~dbg:true fmt s.hyps
end

(*------------------------------------------------------------------*)
(** {2 Accessors and utils} *)

let env j = j.env

let set_env e j = {j with env = e}

let system j = j.system
let set_system system j = { j with system }

let table j = j.table
let set_table table j = { j with table = table }

let goal j = j.goal

let ty_vars j = j.ty_vars

let hyps j = j.hyps

let set_hyps hyps j = { j with hyps }

let set_goal goal j = { j with goal }

let set_reach_goal f s = set_goal Equiv.(Atom (Reach f)) s

let set_ty_vars ty_vars j = { j with ty_vars }

let get_frame proj j = match j.goal with
  | Equiv.Atom (Equiv.Equiv e) ->
    Some (List.map (Equiv.pi_term proj) e)
  | _ -> None

let subst subst s =
  { s with goal = Equiv.subst subst s.goal;
           hyps = subst_hyps subst s.hyps; }

(*------------------------------------------------------------------*)
let goal_is_equiv s = match goal s with
  | Atom (Equiv.Equiv e) -> true
  | _ -> false

let goal_as_equiv s = match goal s with
  | Atom (Equiv.Equiv e) -> e
  | _ ->
    Tactics.soft_failure (Tactics.GoalBadShape "expected an equivalence")



(*------------------------------------------------------------------*)
(** Convert global sequent to local sequent.
  * Assume that the conclusion of the input sequent is a local formula.
  * The semantics of the system expression differs from global and
  * local sequents: for the former we need two systems to make sense
  * of equivalences; for the latter we are checking that a local
  * formula holds for all projections of the system expression.
  * For now (without system annotations in global formulas) we can
  * only keep global formula hypotheses in a restricted case: the two
  * projections are the same. *)
let to_trace_sequent s =
  let env = env s in
  let system = system s in
  let keep_global_hyps =
    SystemExpr.project Term.PLeft  system =
    SystemExpr.project Term.PRight system
  in
  let table   = table s in
  let ty_vars = ty_vars s in
  let hint_db = s.hint_db in

  let goal = match s.goal with
    | Equiv.Atom (Equiv.Reach f) -> f
    | _ ->
      Tactics.soft_failure
        (Tactics.GoalBadShape "expected a reachability formula")
  in

  let trace_s = TS.init ~system ~table ~hint_db ~ty_vars ~env goal in

  (* Add all relevant hypotheses. *)
  Hyps.fold
    (fun id hyp trace_s -> match hyp with
      | Equiv.Atom (Equiv.Reach h) ->
        TS.LocalHyps.add (Args.Named (Ident.name id)) h trace_s
      | h ->
        if keep_global_hyps then
          TS.Hyps.add (Args.Named (Ident.name id)) (`Equiv h) trace_s
        else
          trace_s)
    s trace_s

(*------------------------------------------------------------------*)
let get_trace_literals s =
  TS.get_trace_literals (to_trace_sequent (set_reach_goal Term.mk_false s))

(*------------------------------------------------------------------*)
let get_models (s : t) =
  let s = to_trace_sequent (set_reach_goal Term.mk_false s) in
  TS.get_models s

let mk_trace_cntxt (s : t) =
  Constr.{
    table  = s.table;
    system = s.system;
    models = Some (get_models s);
  }

(*------------------------------------------------------------------*)
let query_happens ~precise (s : t) (a : Term.timestamp) =
  let s = to_trace_sequent (set_reach_goal Term.mk_false s) in
  TS.query_happens ~precise s a


let check_pq_sound_sequent s =
  match goal s with
  | Atom (Equiv.Equiv e) ->
      let models = get_models s in
      let cntxt = mk_trace_cntxt s in
      if not (PostQuantum.is_attacker_call_synchronized cntxt models e) then
        Tactics.hard_failure Tactics.GoalNotPQSound
      else
        s
  | _ -> s

(*------------------------------------------------------------------*)
let set_equiv_goal e j =
  let new_sequent = set_goal Equiv.(Atom (Equiv e)) j in
  if Config.post_quantum () then
   check_pq_sound_sequent new_sequent
  else new_sequent


let init ~system ~table ~hint_db ~ty_vars ~env ?hyp goal =
  let hyps = H.empty in
  let hyps = match hyp with
    | None -> hyps
    | Some h ->
        snd (H.add ~force:false (H.fresh_id "H" hyps) h hyps)
  in
  let new_sequent = { table; hint_db; system; ty_vars; env; hyps; goal } in
  if Config.post_quantum () then
   check_pq_sound_sequent new_sequent
  else new_sequent


let mem_felem i s =
  goal_is_equiv s &&
  i < List.length (goal_as_equiv s)
<<<<<<< HEAD

let change_felem i elems s =
  let before, _, after = List.splitat i (goal_as_equiv s) in
  set_equiv_goal (List.rev_append before (elems @ after)) s

let get_felem i s = let _, t, _ = List.splitat i (goal_as_equiv s) in t
=======
  
let change_felem ?loc i elems s =
  try
    let before, _, after = List.splitat i (goal_as_equiv s) in
    set_equiv_goal (List.rev_append before (elems @ after)) s
  with List.Out_of_range ->
    Tactics.soft_failure ?loc (Tactics.Failure "out of range position")


let get_felem ?loc i s = 
  try
    let _, t, _ = List.splitat i (goal_as_equiv s) in t
  with List.Out_of_range ->
    Tactics.soft_failure ?loc (Tactics.Failure "out of range position")
>>>>>>> 2cca6cf5

let get_hint_db s = s.hint_db

(*------------------------------------------------------------------*)
let map f s : sequent =
  let f x = f.Equiv.Babel.call Equiv.Global_t x in
  set_goal (f (goal s)) (Hyps.map f s)

(*------------------------------------------------------------------*)
let fv s : Vars.Sv.t =
  let h_vars =
    Hyps.fold (fun _ f vars ->
        Vars.Sv.union (Equiv.fv f) vars
      ) s Vars.Sv.empty
  in
  Vars.Sv.union h_vars (Equiv.fv (goal s))

(*------------------------------------------------------------------*)
module MatchF = Match.E

(*------------------------------------------------------------------*)
module Conc  = Equiv.Smart
module Hyp   = Equiv.Smart<|MERGE_RESOLUTION|>--- conflicted
+++ resolved
@@ -323,15 +323,7 @@
 let mem_felem i s =
   goal_is_equiv s &&
   i < List.length (goal_as_equiv s)
-<<<<<<< HEAD
-
-let change_felem i elems s =
-  let before, _, after = List.splitat i (goal_as_equiv s) in
-  set_equiv_goal (List.rev_append before (elems @ after)) s
-
-let get_felem i s = let _, t, _ = List.splitat i (goal_as_equiv s) in t
-=======
-  
+
 let change_felem ?loc i elems s =
   try
     let before, _, after = List.splitat i (goal_as_equiv s) in
@@ -340,12 +332,11 @@
     Tactics.soft_failure ?loc (Tactics.Failure "out of range position")
 
 
-let get_felem ?loc i s = 
+let get_felem ?loc i s =
   try
     let _, t, _ = List.splitat i (goal_as_equiv s) in t
   with List.Out_of_range ->
     Tactics.soft_failure ?loc (Tactics.Failure "out of range position")
->>>>>>> 2cca6cf5
 
 let get_hint_db s = s.hint_db
 
