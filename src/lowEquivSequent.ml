open Utils

module L = Location
module Args = TacticsArgs
module T = Tactics

module TS = LowTraceSequent

type lsymb = Theory.lsymb

(*------------------------------------------------------------------*)
(** {2 Hypotheses for equivalence sequents} *)

module H = Hyps.Mk
    (struct
      type t = Equiv.form

      let pp_hyp = Equiv.pp
      let htrue = Equiv.Atom (Equiv.Equiv [])
    end)

let subst_hyps (subst : Term.subst) (hyps : H.hyps) : H.hyps =
  H.map (Equiv.subst subst) hyps

type hyps = H.hyps

(*------------------------------------------------------------------*)
(** {2 Equivalence sequent} *)

type hyp_form = Equiv.form
type conc_form = Equiv.form

let hyp_kind = Equiv.Global_t
let conc_kind = Equiv.Global_t

(** An equivalence sequent features:
  * - two frames given as a single [goal] containing bi-terms
  *   of sort boolean or message;
  * - an environment [env] listing all free variables with their types;
  * - identifiers for the left and right systems.
  * The corresponding equivalence is obtained by projecting the bi-frame
  * to two frames, interpreting macros wrt the left and right systems
  * respectively. *)
type t = {
  env     : Vars.env;
  table   : Symbols.table;
  ty_vars : Type.tvars;
  hyps    : H.hyps;
  goal    : Equiv.form;
  system  : SystemExpr.t;
  hint_db : Hint.hint_db;
}



type sequent = t

type sequents = sequent list


let pp_goal fmt = function
  | Equiv.Atom (Equiv.Equiv e) -> Equiv.pp_equiv_numbered fmt e
  | _  as f -> Equiv.pp fmt f

let pp ppf j =
  Fmt.pf ppf "@[<v 0>" ;
  Fmt.pf ppf "@[Systems: %a@]@;"
    SystemExpr.pp j.system;

  if j.ty_vars <> [] then
    Fmt.pf ppf "@[Type variables: %a@]@;"
      (Fmt.list ~sep:Fmt.comma Type.pp_tvar) j.ty_vars ;

  if j.env <> Vars.empty_env then
    Fmt.pf ppf "@[Variables: %a@]@;" Vars.pp_env j.env ;

  H.pps ppf j.hyps ;

  (* Print separation between hyps and conclusion *)
  Fmt.styled `Bold Utils.ident ppf (String.make 40 '-') ;
  Fmt.pf ppf "@;%a@]" pp_goal j.goal

let pp_init ppf j =
  if j.env <> Vars.empty_env then
    Fmt.pf ppf "forall %a,@ " Vars.pp_env j.env ;
  Fmt.pf ppf "%a" Equiv.pp j.goal


(*------------------------------------------------------------------*)
(** {2 Hypotheses functions} *)

(** Built on top of [H] *)
module Hyps
  : Hyps.HypsSeq with type hyp = Equiv.form and type sequent = t
 = struct
  type hyp = Equiv.form

  type ldecl = Ident.t * hyp

  type sequent = t

  let pp_hyp = Term.pp
  let pp_ldecl = H.pp_ldecl

  (* FIXME: move in hyps.ml, and get rid of duplicate in traceSequent.ml *)
  let fresh_id ?(approx=false) name s =
    let id = H.fresh_id name s.hyps in
    if (not approx) && Ident.name id <> name && name <> "_"
    then Tactics.soft_failure (T.HypAlreadyExists name)
    else id

  let fresh_ids ?(approx=false) names s =
    let ids = H.fresh_ids names s.hyps in

    if approx then ids else
      begin
        List.iter2 (fun id name ->
            if Ident.name id <> name && name <> "_"
            then Tactics.soft_failure (T.HypAlreadyExists name)
          ) ids names;
        ids
      end

  let is_hyp f s = H.is_hyp f s.hyps

  let by_id   id s = H.by_id   id s.hyps
  let by_name id s = H.by_name id s.hyps

  let mem_id   id s = H.mem_id   id s.hyps
  let mem_name id s = H.mem_name id s.hyps

  let find_opt func s = H.find_opt func s.hyps

  let find_map func s = H.find_map func s.hyps

  let to_list s = H.to_list s.hyps

  let exists func s = H.exists func s.hyps

  let add_formula ~force id (h : hyp)(s : sequent) =
    let id, hyps = H.add ~force id h s.hyps in
    id, { s with hyps = hyps }

  let add_i npat f s =
    let force, approx, name = match npat with
      | Args.Unnamed  -> true, true, "_"
      | Args.AnyName  -> false, true, "H"
      | Args.Named s  -> true, false, s
      | Args.Approx s -> true, true, s
    in
    let id = fresh_id ~approx name s in

    add_formula ~force id f s

  let add npat (f : hyp) s : sequent = snd (add_i npat f s)

  let add_i_list l (s : sequent) =
    let s, ids = List.fold_left (fun (s, ids) (npat,f) ->
        let id, s = add_i npat f s in
        s, id :: ids
      ) (s,[]) l in
    List.rev ids, s

  let add_list l s = snd (add_i_list l s)

  let remove id s = { s with hyps = H.remove id s.hyps }

  let fold func s init = H.fold func s.hyps init

  let map  f s = { s with hyps = H.map f s.hyps }
  let mapi f s = { s with hyps = H.mapi f s.hyps }

  let clear_triv s = s

  let pp fmt s = H.pps fmt s.hyps
  let pp_dbg fmt s = H.pps ~dbg:true fmt s.hyps
end

(*------------------------------------------------------------------*)
(** {2 Accessors and utils} *)

let env j = j.env

let set_env e j = {j with env = e}

let system j = j.system
let set_system system j = { j with system }

let table j = j.table
let set_table table j = { j with table = table }

let goal j = j.goal

let ty_vars j = j.ty_vars

let hyps j = j.hyps

let set_hyps hyps j = { j with hyps }

let set_goal goal j = { j with goal }

<<<<<<< HEAD
let set_reach_goal f s = set_goal Equiv.(Atom (Reach f)) s
=======
let set_ty_vars ty_vars j = { j with ty_vars }
>>>>>>> 1ff29438

let set_ty_vars ty_vars j = { j with ty_vars }

let get_frame proj j = match j.goal with
  | Equiv.Atom (Equiv.Equiv e) ->
    Some (List.map (Equiv.pi_term proj) e)
  | _ -> None

let subst subst s =
  { s with goal = Equiv.subst subst s.goal;
           hyps = subst_hyps subst s.hyps; }

(*------------------------------------------------------------------*)
let goal_is_equiv s = match goal s with
  | Atom (Equiv.Equiv e) -> true
  | _ -> false

let goal_as_equiv s = match goal s with
  | Atom (Equiv.Equiv e) -> e
  | _ ->
    Tactics.soft_failure (Tactics.GoalBadShape "expected an equivalence")

<<<<<<< HEAD

=======
let set_reach_goal f s = set_goal Equiv.(Atom (Reach f)) s
>>>>>>> 1ff29438

(*------------------------------------------------------------------*)
(** Convert global sequent to local sequent.
  * Assume that the conclusion of the input sequent is a local formula.
  * The semantics of the system expression differs from global and
  * local sequents: for the former we need two systems to make sense
  * of equivalences; for the latter we are checking that a local
  * formula holds for all projections of the system expression.
  * For now (without system annotations in global formulas) we can
  * only keep global formula hypotheses in a restricted case: the two
  * projections are the same. *)
let to_trace_sequent s =
  let env = env s in
  let system = system s in
  let keep_global_hyps =
    SystemExpr.project Term.PLeft  system =
    SystemExpr.project Term.PRight system
  in
  let table   = table s in
  let ty_vars = ty_vars s in
  let hint_db = s.hint_db in

  let goal = match s.goal with
    | Equiv.Atom (Equiv.Reach f) -> f
    | _ ->
      Tactics.soft_failure
        (Tactics.GoalBadShape "expected a reachability formula")
  in

  let trace_s = TS.init ~system ~table ~hint_db ~ty_vars ~env goal in

  (* Add all relevant hypotheses. *)
  Hyps.fold
    (fun id hyp trace_s -> match hyp with
      | Equiv.Atom (Equiv.Reach h) ->
        TS.LocalHyps.add (Args.Named (Ident.name id)) h trace_s
      | h ->
        if keep_global_hyps then
          TS.Hyps.add (Args.Named (Ident.name id)) (`Equiv h) trace_s
        else
          trace_s)
    s trace_s

(*------------------------------------------------------------------*)
let get_trace_literals s =
  TS.get_trace_literals (to_trace_sequent (set_reach_goal Term.mk_false s))

(*------------------------------------------------------------------*)
let get_models (s : t) =
  let s = to_trace_sequent (set_reach_goal Term.mk_false s) in
  TS.get_models s

let mk_trace_cntxt (s : t) =
  Constr.{
    table  = s.table;
    system = s.system;
    models = Some (get_models s);
  }

(*------------------------------------------------------------------*)
let query_happens ~precise (s : t) (a : Term.timestamp) =
  let s = to_trace_sequent (set_reach_goal Term.mk_false s) in
  TS.query_happens ~precise s a


let check_pq_sound_sequent s =
  match goal s with
  | Atom (Equiv.Equiv e) ->
      let models = get_models s in
      let cntxt = mk_trace_cntxt s in
      if not (PostQuantum.is_attacker_call_synchronized cntxt models e) then
        Tactics.hard_failure Tactics.GoalNotPQSound
      else
        s
  | _ -> s

(*------------------------------------------------------------------*)
<<<<<<< HEAD
let set_equiv_goal e j =
  let new_sequent = set_goal Equiv.(Atom (Equiv e)) j in
  if Config.post_quantum () then
   check_pq_sound_sequent new_sequent
  else new_sequent


let init ~system ~table ~hint_db ~ty_vars ~env ?hyp goal =
  let hyps = H.empty in
  let hyps = match hyp with
    | None -> hyps
    | Some h ->
        snd (H.add ~force:false (H.fresh_id "H" hyps) h hyps)
  in
  let new_sequent = { table; hint_db; system; ty_vars; env; hyps; goal } in
  if Config.post_quantum () then
   check_pq_sound_sequent new_sequent
  else new_sequent


=======
>>>>>>> 1ff29438
let mem_felem i s =
  goal_is_equiv s &&
  i < List.length (goal_as_equiv s)

let change_felem ?loc i elems s =
  try
    let before, _, after = List.splitat i (goal_as_equiv s) in
    set_equiv_goal (List.rev_append before (elems @ after)) s
  with List.Out_of_range ->
    Tactics.soft_failure ?loc (Tactics.Failure "out of range position")


let get_felem ?loc i s =
  try
    let _, t, _ = List.splitat i (goal_as_equiv s) in t
  with List.Out_of_range ->
    Tactics.soft_failure ?loc (Tactics.Failure "out of range position")

let get_hint_db s = s.hint_db

(*------------------------------------------------------------------*)
let map f s : sequent =
  let f x = f.Equiv.Babel.call Equiv.Global_t x in
  set_goal (f (goal s)) (Hyps.map f s)

(*------------------------------------------------------------------*)
let fv s : Vars.Sv.t =
  let h_vars =
    Hyps.fold (fun _ f vars ->
        Vars.Sv.union (Equiv.fv f) vars
      ) s Vars.Sv.empty
  in
  Vars.Sv.union h_vars (Equiv.fv (goal s))

(*------------------------------------------------------------------*)
module MatchF = Match.E

(*------------------------------------------------------------------*)
module Conc  = Equiv.Smart
module Hyp   = Equiv.Smart<|MERGE_RESOLUTION|>--- conflicted
+++ resolved
@@ -199,11 +199,8 @@
 
 let set_goal goal j = { j with goal }
 
-<<<<<<< HEAD
+
 let set_reach_goal f s = set_goal Equiv.(Atom (Reach f)) s
-=======
-let set_ty_vars ty_vars j = { j with ty_vars }
->>>>>>> 1ff29438
 
 let set_ty_vars ty_vars j = { j with ty_vars }
 
@@ -225,12 +222,6 @@
   | Atom (Equiv.Equiv e) -> e
   | _ ->
     Tactics.soft_failure (Tactics.GoalBadShape "expected an equivalence")
-
-<<<<<<< HEAD
-
-=======
-let set_reach_goal f s = set_goal Equiv.(Atom (Reach f)) s
->>>>>>> 1ff29438
 
 (*------------------------------------------------------------------*)
 (** Convert global sequent to local sequent.
@@ -308,7 +299,6 @@
   | _ -> s
 
 (*------------------------------------------------------------------*)
-<<<<<<< HEAD
 let set_equiv_goal e j =
   let new_sequent = set_goal Equiv.(Atom (Equiv e)) j in
   if Config.post_quantum () then
@@ -328,9 +318,6 @@
    check_pq_sound_sequent new_sequent
   else new_sequent
 
-
-=======
->>>>>>> 1ff29438
 let mem_felem i s =
   goal_is_equiv s &&
   i < List.length (goal_as_equiv s)
