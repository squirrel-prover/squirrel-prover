open Utils

(** Style for translating timestamps. *)
type timestamp_style =
  | Abstract     (** Abstract with specific ~~ for comparison. *)
  | Abstract_eq  (** Abstract with builtin equality for comparison. *)
  | Nat          (** Natural numbers. *)

let start_timer () =
  Format.printf "<< TOP CHRONO >>@.";
  let t0 = Unix.gettimeofday () in
  fun () ->
    Format.printf "<< ELAPSED %.3fs >>@." (Unix.gettimeofday () -. t0)
    
let config = Why3.Whyconf.init_config None

let main = Why3.Whyconf.get_main config

let provers = Why3.Whyconf.get_provers config

let env = 
  let exec_dir = Filename.dirname Sys.executable_name in
  Why3.Env.create_env
    (Filename.(concat exec_dir "theories") ::
    Why3.Whyconf.(loadpath (get_main config)))

let load_theory ~timestamp_style ~pure env = 
  try 
    let theory = (if pure then "pure_" else "")^
                  "trace_model"^
                  (match timestamp_style with 
                    |Abstract -> "_abs" | Abstract_eq -> "_abs_eq" | _ ->"") in
    Some (Why3.Env.read_theory env [theory] (String.capitalize_ascii theory))
  with
    | Why3.Env.LibraryConflict _ | Why3.Env.LibraryNotFound _
    | Why3.Env.AmbiguousPath   _ | Why3.Env.TheoryNotFound  _ ->
      Format.printf "SMT: error while loading SMT theory file\n"; None

let create_call ?limit_opt prover table config_prover task :
  Why3.Call_provers.prover_call option =
  let limit = match limit_opt with
    | None   -> TConfig.solver_timeout (table)
    | Some x -> x
  in
  Format.eprintf
    "Creating prover task for %s (version:%s altern:%S)...@."
    prover.Why3.Whyconf.prover_name
    prover.Why3.Whyconf.prover_version 
    prover.Why3.Whyconf.prover_altern;
  try 
    let driver =
      Why3.Driver.load_driver_for_prover
        main
        env
        config_prover
    in
    Some (Why3.Driver.prove_task
      ~config:main
      ~command:config_prover.command
      ~limit:
        { Why3.Call_provers.empty_limit with limit_time = float_of_int limit }
      driver
      task)
  with e ->
    Format.printf
      "SMT: %s driver failed to load: %a@.\n"
      prover.Why3.Whyconf.prover_name Why3.Exn_printer.exn_printer e;
      None

(*let run_one ~slow prover table task =
  let timer = start_timer () in
  try
    let prover,config_prover =
    Why3.Whyconf.(Mprover.max_binding
                    (filter_provers config
                    (parse_filter_prover prover)))
    in
    let call =
      if slow 
      then create_call ~limit_opt:60 prover table config_prover task 
      else create_call prover table config_prover task
    in 
    match call with 
      |Some call -> let r = Why3.Call_provers.wait_on_call call in
      timer ();Some r
      |None -> None
  with Not_found -> Format.printf "SMT: %s prover not found\n" prover; None
*) 
let run_all_async ~slow ~prover table task =
  Why3.Prove_client.set_max_running_provers 4;
  let timer = start_timer () in
  let calls :
    (Why3.Whyconf.prover*Why3.Call_provers.prover_call)
    Why3.Whyconf.Mprover.t
  =
    Why3.Whyconf.Mprover.mapi_filter
      (fun p config_prover -> 
        if List.mem (p.Why3.Whyconf.prover_name) prover then 
          let call = if slow 
            then create_call ~limit_opt:60 p table config_prover task
            else create_call p table config_prover task
          in match call with 
            |Some call -> Some (p,call)
            |None -> None
        else None
      )
      provers
  in
  (* Number of calls for which we still need a result. *)
  let n = ref @@ Why3.Whyconf.Mprover.cardinal calls in
  Format.eprintf "Waiting for new results...@.";
  let res = ref false in
  while !n>0 do
    let l = Why3.Call_provers.get_new_results ~blocking:true in
    timer ();
    res := List.fold_left
      (fun acc (prover_call,prover_update) ->
         match prover_update with
         | Why3.Call_provers.ProverFinished r ->
           decr n;
           Why3.Whyconf.Mprover.iter
             (fun prover (_,call) ->
                if call = prover_call then
                  Format.eprintf
                    "Prover %s (version:%s altern:%S) finished.@."
                    prover.Why3.Whyconf.prover_name
                    prover.Why3.Whyconf.prover_version 
                    prover.Why3.Whyconf.prover_altern)
             calls;
           Format.eprintf
            "Result: @[%a.@]@."
            (Why3.Call_provers.print_prover_result ~json:false)
            r;
            (r.pr_answer = Why3.Call_provers.Valid) || acc
        | _ ->
           Format.eprintf "Other@.";acc)
      false l || !res;
  done;
  timer ();!res
  
(** Context for SMT translation, providing information on:
    - the Squirrel formulas being translated (e.g. table, system expression);
    - the SMT formulas (declared symbols and variables);
    - the translation mode. *)
type context = { 
  table : Symbols.table;
  system : SystemExpr.fset option;

  index_symb : Why3.Ty.tysymbol;
  msg_symb : Why3.Ty.tysymbol option;
  ts_symb : Why3.Ty.tysymbol;
  eqv_symb : Why3.Term.lsymbol option;
  leq_symb : Why3.Term.lsymbol;
  happens_symb : Why3.Term.lsymbol;
  init_symb : Why3.Term.lsymbol;
  pred_symb : Why3.Term.lsymbol;
  xor_symb : Why3.Term.lsymbol option;
  macro_cond_symb : Why3.Term.lsymbol option;
  macro_exec_symb : Why3.Term.lsymbol option;
  empty_symb : Why3.Term.lsymbol option;
  pair_symb : Why3.Term.lsymbol option;
  fst_symb : Why3.Term.lsymbol option;
  snd_symb : Why3.Term.lsymbol option;
  att_symb : Why3.Term.lsymbol option;
  of_bool_symb : Why3.Term.lsymbol option;
  input_symb : Why3.Term.lsymbol option;
  output_symb : Why3.Term.lsymbol option;
  frame_symb : Why3.Term.lsymbol option;
  msg_ty : Why3.Ty.ty option;
  ts_ty : Why3.Ty.ty;
  index_ty : Why3.Ty.ty;

  indices : Vars.var list;
  tsvars : Vars.var list;
  msgvars : Vars.var list;

  actions_tbl : (string, Why3.Term.lsymbol * int) Hashtbl.t;
  vars_tbl : (int,Why3.Term.term) Hashtbl.t;
  functions_tbl : (string, Why3.Term.lsymbol) Hashtbl.t;
  macros_tbl : (string, Why3.Term.lsymbol) Hashtbl.t;
  names_tbl : (string, Why3.Term.lsymbol) Hashtbl.t;

  uc : Why3.Theory.theory_uc ref;

  timestamp_style : timestamp_style;
  pure : bool;
  fresh : int ref;
}

let filter_ty t = List.filter (fun x -> Vars.ty x = t)
let filter_msg = List.filter (fun x -> let t = Vars.ty x in
                                t <> Type.Index && t <> Type.Timestamp)

let id_fresh context name = 
  context.fresh:=!(context.fresh)+1;
  Why3.Ident.id_fresh (name^(string_of_int !(context.fresh)))

let mk_const_symb context x ty =
  Why3.Term.create_fsymbol (id_fresh context x) [] (ty)

(*exception Unsupported of Term.term*)
exception InternalError



let context_init ~timestamp_style ~pure tm_theory evars table system = 
  let tm_export = tm_theory.Why3.Theory.th_export 
  and none_if_pure why3find tm symb = if pure then None 
                                      else Some (why3find tm symb) in 
  let index_symb = Why3.Theory.ns_find_ts tm_export ["index"]
  and msg_symb = none_if_pure Why3.Theory.ns_find_ts tm_export ["message"]
  and ts_symb = Why3.Theory.ns_find_ts tm_export ["timestamp"]
  and uc = ref (Why3.Theory.use_export 
    (Why3.Theory.create_theory (Why3.Ident.id_fresh "MyTheory")) 
    tm_theory
  )
  in 
  {
    table = table;
    system = system;
    index_symb   = index_symb;
    msg_symb     = msg_symb;
    ts_symb      = ts_symb;
    eqv_symb     =  if (timestamp_style=Abstract_eq) then None 
                    else Some (Why3.Theory.ns_find_ls tm_export ["infix ~~"]); 
    leq_symb     = Why3.Theory.ns_find_ls tm_export ["infix <~"];
    happens_symb = Why3.Theory.ns_find_ls tm_export ["happens"];
    init_symb    = Why3.Theory.ns_find_ls tm_export ["init"];
    pred_symb    = Why3.Theory.ns_find_ls tm_export ["pred"];
    xor_symb     = none_if_pure Why3.Theory.ns_find_ls tm_export ["xoxo"];
    macro_cond_symb  = none_if_pure 
                        Why3.Theory.ns_find_ls tm_export ["macro_cond"];
    macro_exec_symb  = none_if_pure 
                        Why3.Theory.ns_find_ls tm_export ["macro_exec"];
    empty_symb = none_if_pure Why3.Theory.ns_find_ls tm_export ["empty"];
    pair_symb = none_if_pure Why3.Theory.ns_find_ls tm_export ["pair"];
    fst_symb = none_if_pure Why3.Theory.ns_find_ls tm_export ["fst"];
    snd_symb = none_if_pure Why3.Theory.ns_find_ls tm_export ["snd"];
    att_symb = none_if_pure Why3.Theory.ns_find_ls tm_export ["att"];
    of_bool_symb = none_if_pure Why3.Theory.ns_find_ls tm_export ["of_bool"];
    input_symb = none_if_pure Why3.Theory.ns_find_ls tm_export ["input"];
    output_symb = none_if_pure Why3.Theory.ns_find_ls tm_export ["output"];
    frame_symb = none_if_pure Why3.Theory.ns_find_ls tm_export ["frame"];

    msg_ty   = if pure then None else 
        Some (Why3.Ty.ty_app (Option.get msg_symb) []);
    ts_ty    = Why3.Ty.ty_app ts_symb [];
    index_ty = Why3.Ty.ty_app index_symb [];

    indices = filter_ty Type.Index evars;
    tsvars = filter_ty Type.Timestamp evars;
    msgvars = filter_msg evars;
    actions_tbl = Hashtbl.create 12;
    vars_tbl = Hashtbl.create 193;
    functions_tbl = Hashtbl.create 12;
    macros_tbl = Hashtbl.create 12;
    names_tbl = Hashtbl.create 12;

    uc = uc;
    timestamp_style = timestamp_style;
    pure = pure;
    fresh = ref 0;
  }

(* Macro to use the correct equality depending on the theory *)
let ts_equ context t1 t2 = match context.timestamp_style with 
  | Abstract_eq -> Why3.Term.t_equ t1 t2 
  |_-> Why3.Term.t_app_infer (Option.get context.eqv_symb) [t1;t2]

let rec convert_type context = function
  | Type.Message -> (Option.get context.msg_ty)
  | Type.Timestamp -> context.ts_ty
  | Type.Boolean -> Why3.Ty.ty_bool 
  | Type.Tuple l -> Why3.Ty.ty_tuple (List.map (convert_type context) l)
  | Type.Index -> Why3.Ty.ty_app context.index_symb []
  | TBase t -> Why3.Ty.(ty_var (tv_of_string t))
  | TVar _ -> assert false 
  | Fun (t1,t2) -> Why3.Ty.ty_func (convert_type context t1)
                   (convert_type context t2)
  | TUnivar ty ->
    Format.printf
      "smt: unsupported argument type %a@."
      Type.pp (TUnivar ty);
    raise InternalError

(** {2 Translation} *)

open Why3.Term
let index_var_to_wterm context i = Hashtbl.find context.vars_tbl (Vars.hash i) 
let ilist_to_wterm_ts context l = List.map (index_var_to_wterm context) l 

(*let rec timestamp_to_wterm context = function
  | Term.App (Fun (fs, _), [ts]) when fs = Term.f_pred ->
    t_app_infer context.pred_symb [timestamp_to_wterm context ts]
  | Term.Action (a, indices) ->
    (match indices with 
      |[Tuple ind_list] -> 
        t_app_infer (fst(Hashtbl.find context.actions_tbl (Symbols.to_string a))) 
        (ilist_to_wterm_ts context (List.map (oget -| Term.destr_var) ind_list))

      |_ -> 
        t_app_infer (fst(Hashtbl.find context.actions_tbl (Symbols.to_string a)))
        (ilist_to_wterm_ts context (List.map (oget -| Term.destr_var) indices))
      
    )
    
  | Var v -> Hashtbl.find context.vars_tbl (Vars.hash v)
  | Diff _ -> 
    failwith "diff of timestamps to why3 term not implemented"
  | _ -> assert false
*)
let rec is_pure_tuple l = List.fold_left 
  (fun acc t -> match t with 
    |Type.Index | Type.Timestamp -> true && acc
    |Type.Tuple l -> (is_pure_tuple l) && acc 
    | _ -> false
  )
  true l 

let rec atom_to_fmla context : Term.Lit.xatom -> Why3.Term.term = fun atom ->
  let handle_eq_atom rec_call = match atom with
    | Comp (`Eq, x, y)  -> if Term.ty x = Type.Boolean then
                            t_iff (rec_call x) (rec_call y) else 
                            t_equ (rec_call x) (rec_call y) 
    | Comp (`Neq, x, y) -> if Term.ty x = Type.Boolean then
                            t_not (t_iff (rec_call x) (rec_call y)) else 
                            t_neq (rec_call x) (rec_call y) 
    |Atom x -> if context.pure then  assert false
      else begin let t = rec_call x in 
        match (t_type t) with 
          |ty when ty=(Option.get context.msg_ty) -> assert false
          | _ -> Why3.Term.to_prop t
      end
    | _ -> assert false
  in
  match Term.Lit.ty_xatom atom with
  | Type.Timestamp -> begin match atom with
      | Comp (comp,ts1,ts2) ->
        let listargs = List.map (msg_to_fmla context) [ts1;ts2] in
        let t1,t2 = List.nth listargs 0, List.nth listargs 1 in 
        begin match comp with
          | `Eq  -> ts_equ context t1 t2 
          | `Neq -> t_not (ts_equ context t1 t2 )
          | `Leq -> t_app_infer context.leq_symb listargs
          | `Geq -> t_app_infer context.leq_symb (List.rev listargs)
          | `Lt  -> t_and (t_app_infer context.leq_symb listargs)
                      (t_not @@ ts_equ context t1 t2 )
          | `Gt  -> let listargs = List.rev listargs in
            t_and (t_app_infer context.leq_symb listargs)
              (t_not @@ ts_equ context t1 t2 )
        end
      | Happens ts -> Why3.Term.t_app_infer 
        context.happens_symb [msg_to_fmla context ts]
      | Atom _ -> assert false (* cannot happen *)
    end
  |Type.Boolean -> handle_eq_atom (msg_to_fmla context)
  | Type.Index -> handle_eq_atom (function
      | Term.Var i -> index_var_to_wterm context i
      | _          -> assert false (*TODO ?*)
    )
  |Type.Tuple l when (is_pure_tuple l) -> handle_eq_atom (msg_to_fmla context) 
  | _          -> if context.pure 
    then (*ex unsupported*)
      let symb =  mk_const_symb context "unsupp" Why3.Ty.ty_bool in 
      Hashtbl.add context.vars_tbl 
        (Hashtbl.hash ("unsupp"^(string_of_int !(context.fresh)))) 
        (Why3.Term.t_app_infer symb []);
      context.uc := Why3.Theory.add_decl_with_tuples 
        !(context.uc) 
        (Why3.Decl.create_param_decl symb);
      (Why3.Term.to_prop (Why3.Term.t_app_infer symb []))
    else handle_eq_atom (msg_to_fmla context)
and _lit_to_fmla context : Term.Lit.literal -> Why3.Term.term = function
  | (`Pos, x) ->        atom_to_fmla context x
  | (`Neg, x) -> t_not (atom_to_fmla context x)
and find_fn context f = Hashtbl.find context.functions_tbl (Symbols.to_string f)

and bool_to_prop t = 
  if Term.ty t = Type.Boolean then Why3.Term.to_prop else (fun x -> x)

and prop_to_bool p = Why3.Term.(t_if p t_bool_true t_bool_false) 
and prop_list_to_bool context terms = 
  (List.map
    (fun (t,b) -> if b then (prop_to_bool t) else t)
    (List.map 
      (fun t -> ((msg_to_fmla context) t, Term.ty t=Type.Boolean)) 
      terms
    )
  )  

and msg_to_fmla context : Term.term -> Why3.Term.term = fun fmla ->
  let open Term in
  let open Why3.Term in
  (bool_to_prop fmla) (match fmla,context.pure with 
    | Term.Var v,_ when Term.ty fmla = Type.Boolean -> 
      begin try to_prop (Hashtbl.find context.vars_tbl (Vars.hash v)) with
      | Not_found -> raise InternalError
      end
    | Term.Fun  (symb,_),_ -> begin match symb with 
      | _ when symb=f_false -> t_false
      | _ when symb=f_true ->  t_true
      | _ -> t_app_infer (find_fn context symb) []
    end
    | Term.App (Fun (symb,_),terms),_ ->  begin match terms with 
      | [f] when symb=f_not -> t_not (msg_to_fmla context f)
      | [f1;f2] when symb=f_and->
        t_and (msg_to_fmla context f1) (msg_to_fmla context f2)
      | [f1;f2] when symb=f_or ->
        t_or (msg_to_fmla context f1) (msg_to_fmla context f2)
      | [f1;f2] when symb=f_impl ->
        t_implies (msg_to_fmla context f1) (msg_to_fmla context f2)  
      | [f1;f2] when symb=f_iff -> 
        t_iff (msg_to_fmla context f1) (msg_to_fmla context f2)  
      | [f] when symb=f_pred -> 
        t_app_infer context.pred_symb [msg_to_fmla context f]
      | [t1;t2] when symb=f_xor -> 
        t_app_infer 
        (Option.get context.xor_symb)
          [msg_to_fmla context t1; 
          msg_to_fmla context t2]
      | [cond;f1;f2] when symb=f_ite -> 
          t_if (msg_to_fmla context cond) 
            (msg_to_fmla context f1) 
            (msg_to_fmla context f2)
      | _ -> try t_app_infer
          (find_fn context symb) 
          (prop_list_to_bool context terms)
        with
        | Not_found ->  begin match Term.Lit.form_to_xatom fmla with 
          | Some at -> atom_to_fmla context at
          | None -> assert false       
        end
      end
    | Term.Quant (ForAll, vs, f),_ -> msg_to_fmla_q context t_forall_close vs f
    | Term.Quant (Exists, vs, f),_ -> msg_to_fmla_q context t_exists_close vs f
    | Macro (ms,[],ts),false when ms.s_symb = Symbols.cond ->
      t_app_infer 
        (Option.get context.macro_cond_symb)
        [msg_to_fmla context ts]
    | Macro (ms,[],ts),false when ms.s_symb = Symbols.exec ->
      t_app_infer 
        (Option.get context.macro_exec_symb) 
        [msg_to_fmla context ts]
    | Action (a,indices),_ -> 
    (match indices with 
      |[Tuple ind_list] -> 
        t_app_infer (fst(Hashtbl.find context.actions_tbl (Symbols.to_string a))) 
        (List.map (msg_to_fmla context) ind_list)

      |_ -> 
        t_app_infer (fst(Hashtbl.find context.actions_tbl (Symbols.to_string a)))
        (List.map (msg_to_fmla context) indices)
      
    )
  | Macro (ms,l,ts),_ -> 
    (match l with 
      |[Tuple l_list] ->t_app_infer
        (Hashtbl.find context.macros_tbl (Symbols.to_string ms.s_symb))
        (List.map (msg_to_fmla context) l_list @
        [msg_to_fmla context ts])
      |_ ->t_app_infer
        (Hashtbl.find context.macros_tbl (Symbols.to_string ms.s_symb))
        (List.map (msg_to_fmla context) l @
        [msg_to_fmla context ts])
    )
    
  | Name (ns,args),_ ->
      (match args with 
      |[Tuple args_list] -> t_app_infer
        (Hashtbl.find context.names_tbl (Symbols.to_string ns.s_symb))
        (prop_list_to_bool context args_list)
      |_ -> t_app_infer
      (Hashtbl.find context.names_tbl (Symbols.to_string ns.s_symb))
      (prop_list_to_bool context args)
    )

  | Diff  _,_->
    let symb =  
      mk_const_symb context "unsupp_diff" (convert_type context (Term.ty fmla)) in 
    Hashtbl.add context.vars_tbl 
      (Hashtbl.hash ("unsupp_diff"^(string_of_int !(context.fresh)))) 
      (Why3.Term.t_app_infer symb []);
    context.uc := Why3.Theory.add_decl_with_tuples 
      !(context.uc) 
      (Why3.Decl.create_param_decl symb);
    (Why3.Term.t_app_infer symb [])

  | Var v,_ -> 
    begin try Hashtbl.find context.vars_tbl (Vars.hash v) with
      | Not_found -> raise InternalError
    end

  | Tuple l,_ -> t_tuple (List.map (msg_to_fmla context) l)

  | Find (_, _, t1, _),_ -> 
    let symb =  
      mk_const_symb context "unsupp_find" (convert_type context (Term.ty t1)) in 
    Hashtbl.add context.vars_tbl 
      (Hashtbl.hash ("unsupp_find"^(string_of_int !(context.fresh)))) 
      (Why3.Term.t_app_infer symb []);
    context.uc := Why3.Theory.add_decl_with_tuples 
      !(context.uc) 
      (Why3.Decl.create_param_decl symb);
    (Why3.Term.t_app_infer symb [])
  | _ -> match Term.Lit.form_to_xatom fmla with 
    | Some at -> atom_to_fmla context at
    | None -> assert false 
  )
and msg_to_fmla_q context quantifier vs f =
  let i_vs = filter_ty  Type.Index     vs
  and t_vs = filter_ty  Type.Timestamp vs
  and m_vs = filter_msg                vs in
  (* NOTE: here we use the fact that OCaml hashtables can have multiple
   *       bindings, and the newer ones shadow the older ones
   * thus we can use Hashtbl.(add|remove) to handle bound variable scope *)
  let create_var symb tbl v =
    let vsymb =
      create_vsymbol
        (id_fresh context (Vars.name v))
        (Why3.Ty.ty_app symb []) in
    assert (not (Hashtbl.mem tbl (Vars.hash v)));
    Hashtbl.add tbl (Vars.hash v) (t_var vsymb);
    vsymb
  and rem_var tbl v = Hashtbl.remove tbl (Vars.hash v) in
  let quantified_vars =
    List.map (create_var context.index_symb context.vars_tbl) i_vs @
    List.map (create_var context.ts_symb context.vars_tbl) t_vs @
    (if context.pure then [] 
      else List.map 
        (create_var (Option.get context.msg_symb) context.vars_tbl)
        m_vs
    ) in
  (* at this stage the variables are added to the scope, we can recurse *)
  let subfmla = msg_to_fmla context f in
  (* and then cleanup *)
  List.iter (rem_var context.vars_tbl) i_vs;
  List.iter (rem_var context.vars_tbl) t_vs;
  (if not context.pure then List.iter (rem_var context.vars_tbl) m_vs);
  quantifier quantified_vars [] subfmla


(*Fill symbol tables*)
let add_actions context = 
SystemExpr.iter_descrs context.table (Option.get context.system)
  (fun descr -> 
    if descr.name <> Symbols.init_action then
      let str = Symbols.to_string descr.name in
      let symb_act = Why3.Term.create_fsymbol
          (id_fresh context str)
          (List.init (List.length descr.indices) (fun _ -> context.index_ty))
          context.ts_ty
        in
        Hashtbl.add context.actions_tbl str (symb_act,List.length descr.indices)
  );
context.uc:=Hashtbl.fold 
  (fun _ (symb,_) uc ->
    Why3.Theory.add_decl_with_tuples uc (Why3.Decl.create_param_decl symb)) 
  context.actions_tbl !(context.uc);
Hashtbl.add 
  context.actions_tbl 
  Symbols.(to_string init_action) 
  (context.init_symb,0)

let add_var context = 
  let add_tbl_var tbl ty uc var=
    let symb = mk_const_symb context (Vars.name var) ty in
    Hashtbl.add tbl (Vars.hash var) (Why3.Term.t_app_infer symb []);
    uc := Why3.Theory.add_decl_with_tuples !uc (Why3.Decl.create_param_decl symb)
  in
  List.iter 
    (add_tbl_var context.vars_tbl context.index_ty context.uc) 
    context.indices;
  List.iter 
    (add_tbl_var context.vars_tbl context.ts_ty context.uc) 
    context.tsvars;
  if (not context.pure) then (List.iter 
    (fun var -> 
      add_tbl_var 
        context.vars_tbl 
        (convert_type context (Vars.ty var))
        context.uc
        var
    ) 
    context.msgvars)

let add_functions context = 
  Symbols.Operator.iter (fun fname _ ->
    let data = Symbols.OpData.get_data fname context.table in
    let ftype = data.ftype in
    let str = Symbols.to_string fname in
    (* special treatment of xor for two reasons:
     *   - id_fresh doesn't avoid the "xor" why3 keyword (why3 api bug?)
     *   - allows us to declare the equations for xor in the .why file *)
    if (not (List.mem fname [
        Symbols.fs_xor; Symbols.fs_pair;  
        Symbols.fs_fst; Symbols.fs_snd;  
        Symbols.fs_att; Symbols.fs_of_bool;  
        Symbols.fs_empty; Symbols.fs_pred; 
        Symbols.fs_happens; Symbols.fs_or;
        Symbols.fs_and; Symbols.fs_true;
        Symbols.fs_false; Symbols.fs_iff;
        Symbols.fs_impl; Symbols.fs_not;
        Symbols.fs_diff
      ])
    ) then
    (* TODO can't declare polymorphic symbols... yet? *)
    if ftype.Type.fty_vars <> [] then
      Format.printf "Cannot declare %s : %a@." str Type.pp_ftype ftype
    else begin 
      let symb =
        Why3.Term.create_fsymbol
          (id_fresh context str)
          (List.map (convert_type context) ftype.fty_args)
          (convert_type context ftype.fty_out)
      in
      Hashtbl.add context.functions_tbl str (symb)
    end;
    ) context.table;
    context.uc:= Hashtbl.fold 
    (fun _ (symb) uc ->
       Why3.Theory.add_decl_with_tuples uc (Why3.Decl.create_param_decl symb)
    ) context.functions_tbl !(context.uc);
    List.iter (fun (fname,symb) ->
      Hashtbl.add context.functions_tbl 
        (Symbols.to_string fname) 
        (symb)
      ) 
      [(Symbols.fs_pair,(Option.get context.pair_symb));
        (Symbols.fs_fst,(Option.get context.fst_symb));
        (Symbols.fs_snd,(Option.get context.snd_symb));
        (Symbols.fs_att,(Option.get context.att_symb));
        (Symbols.fs_of_bool,(Option.get context.of_bool_symb));
        (Symbols.fs_empty,(Option.get context.empty_symb));
      ]


let add_macros context = 
  Symbols.Macro.iter (fun mn _ ->
    let def = Symbols.get_macro_data mn context.table in
    let str = Symbols.to_string mn in
    let indices = match def with
      | Input | Output | Cond | Exec | Frame -> 0
<<<<<<< HEAD
      | State (i,_) -> i
      | Global (i,_) -> i
=======
      | State (i,Type.Message,_) -> i
      | Global (i,Type.Message,_) -> i
      | _ ->
        Format.printf "smt: unsupported macro def@.";
        raise InternalError
>>>>>>> 279fe733
    in
    let indices = List.init indices (fun _ -> context.index_ty) in
    let symb ty =
      Why3.Term.create_fsymbol
        (id_fresh context str)
        (indices @ [context.ts_ty])
        ty
    in
    match str with 
      |"exec" -> Hashtbl.add context.macros_tbl str 
                  (Option.get context.macro_exec_symb)
      |"cond" ->Hashtbl.add context.macros_tbl str 
                  (Option.get context.macro_cond_symb)
      |"input" ->Hashtbl.add context.macros_tbl str 
                  (Option.get context.input_symb)
      |"output" ->Hashtbl.add context.macros_tbl str 
                  (Option.get context.output_symb)
      |"frame" ->Hashtbl.add context.macros_tbl str
                  (Option.get context.frame_symb)
      |_ -> let ty = match def with 
        |State(_,t,_) | Global(_,t,_) -> convert_type context t 
        |_ -> assert false 
      in
      Hashtbl.add context.macros_tbl str (symb ty)
  ) context.table;
  context.uc:= Hashtbl.fold (fun _ (symb) uc ->
    begin try 
      Why3.Theory.add_decl_with_tuples uc (Why3.Decl.create_param_decl symb)
    with _ -> uc 
    end
    ) context.macros_tbl !(context.uc)

let rec calc_arity l = match l with 
  |[] -> 0
  |(Type.Tuple t)::q -> List.length t + (calc_arity q)
  | _::q -> 1 + (calc_arity q)

 let rec convert_type_no_tuple context t = match t with 
    |Type.Tuple l -> List.concat (List.map (convert_type_no_tuple context) l)
    |t -> [convert_type context t]

let add_names context = 
  Symbols.Name.iter (fun name _ ->
    let def = Symbols.get_name_data name context.table in
    let str = Symbols.to_string name in
    let symb =
      Why3.Term.create_fsymbol
        (id_fresh context str)
        (List.concat (List.map (convert_type_no_tuple context) 
        def.n_fty.fty_args))
        (convert_type context def.n_fty.fty_out)
      in
      Hashtbl.add context.names_tbl str (symb)

    
  ) context.table;
  context.uc:= Hashtbl.fold 
    (fun _ (symb) uc -> 
      Why3.Theory.add_decl_with_tuples uc (Why3.Decl.create_param_decl symb))
    context.names_tbl !(context.uc)
 
let rec vsymbol_list context c ty_list = match ty_list with 
  |[] -> []
  |t::q -> 
    (Why3.Term.create_vsymbol 
    (id_fresh context c) t)::(vsymbol_list context c q)
  
let rec equal_lists context tl1 tl2 = match tl1,tl2 with 
  |[],[] -> Why3.Term.t_true
  |[],_|_,[] -> Format.printf "Uneven arities@.";raise InternalError
  |h1::t1,h2::t2 -> match h1.t_ty with 
    |Some t when t=context.ts_ty -> Why3.Term.(t_and 
      (ts_equ context h1 h2) (equal_lists context t1 t2)) 
    |_ -> Why3.Term.(t_and (t_equ h1 h2) (equal_lists context t1 t2)) 
  
let add_timestamp_axioms context =  
  let distinct_actions_axioms = Hashtbl.fold (fun k (a,n) acc ->
    Hashtbl.fold (fun k' (a',n') acc' ->
        if k < k'
          then let l1,l2 = 
            vsymbol_list context "i" (List.init n (fun _ -> context.index_ty)),
            vsymbol_list context "j" (List.init n' (fun _ -> context.index_ty))
          in 
          let tl1,tl2 =
            List.map Why3.Term.t_var l1,List.map Why3.Term.t_var l2 
          in 
          Why3.Term.(t_forall_close l1 []
            (t_forall_close l2 [](
              t_implies 
                (t_app_infer context.happens_symb [t_app_infer a tl1]) (
                t_implies 
                  (t_app_infer context.happens_symb [t_app_infer a' tl2]) (
                  t_not 
                    ( ts_equ context (t_app_infer a tl1) (t_app_infer a' tl2))
            )))
          ))::acc'
          else acc'
    ) context.actions_tbl acc 
  ) context.actions_tbl [] 

  and injective_timestamps = 
    let axiom_injective_ts a n =
      let l1,l2 = 
        vsymbol_list context "i" (List.init n (fun _ -> context.index_ty)),
        vsymbol_list context "j" (List.init n (fun _ -> context.index_ty))
      in 
      let tl1,tl2 = List.map Why3.Term.t_var l1,List.map Why3.Term.t_var l2 in 
      Why3.Term.(t_forall_close l1 [](t_forall_close l2 [](
      t_implies (t_app_infer context.happens_symb [t_app_infer a tl1]) (
        t_implies (t_app_infer context.happens_symb [t_app_infer a tl2]) (
          t_implies (ts_equ context (t_app_infer a tl1) (t_app_infer a tl2)) (
            equal_lists context tl1 tl2
          )
        )
      )
      )))
    in

  Hashtbl.fold (fun _ (a,n) acc -> 
    (axiom_injective_ts a n)::acc
  ) context.actions_tbl []
  in
  (* RQ : = au lieu de ~~, c'est correct car on suppose que l'action happ, et ça permet de clore des buts*)
  (*Case disjunction for timestamps. TODO : only one version should remain*)
  (*First version : one axiom is generated for each timestamp variable*)
  let case_timestamps = 
    let axiom_case_ts t = 
      Why3.Term.t_implies (Why3.Term.t_app_infer context.happens_symb [t]) (
      Hashtbl.fold (fun _ (a,n) fml ->
        let l1 = 
          vsymbol_list context "i" (List.init n (fun _ -> context.index_ty)) 
        in let tl1 = List.map Why3.Term.t_var l1 in 
        Why3.Term.(t_or
          (t_exists_close l1 [](t_equ (t) (t_app_infer a tl1)))
          fml
        )
        ) context.actions_tbl (Why3.Term.t_false)
      )
    in
    Hashtbl.fold (fun _ t acc -> if t.Why3.Term.t_ty = Some(context.ts_ty)
        then (axiom_case_ts t)::acc
        else acc
      ) context.vars_tbl []
  in

  (*Second version : the axiom is universally quantified over timestamps*)
  let case_timestamp = 
    let t_vsymb = Why3.Term.create_vsymbol 
      (id_fresh context "t") 
      context.ts_ty 
    in 
    let t = Why3.Term.t_var t_vsymb in 
    Why3.Term.t_forall_close [t_vsymb] [] (
      Why3.Term.t_implies (Why3.Term.t_app_infer context.happens_symb [t]) (
      Hashtbl.fold (fun _ (a,n) fml ->
        let l1 = 
          vsymbol_list context "i" 
          (List.init n (fun _ -> context.index_ty)) 
        in let tl1 = List.map Why3.Term.t_var l1 in 
        Why3.Term.(t_or 
          (t_exists_close l1 [](t_equ (t) (t_app_infer a tl1) )) 
          fml
        )
        ) context.actions_tbl (Why3.Term.t_false)
      ))
  in

  (* Add axioms for action dependencies to above mutable list *)
  (* "depends" function from action.ml but weakened *)
  let depends = 
    SystemExpr.fold_descrs 
      (fun descr1 acc -> SystemExpr.fold_descrs (fun descr2 acc'->
        if descr1.name <> Symbols.init_action &&
          Action.depends
            (Action.get_shape_v descr1.action)
            (Action.get_shape_v descr2.action)
        then begin
          let action_indices = Hashtbl.create (List.length descr2.indices) in
          (* assume that all variables must occur in 2nd action *)
          let quantified_vars = descr2.indices |> List.map (fun i ->
              let vsymb =
                Why3.(Term.create_vsymbol
                        (Ident.id_fresh (Vars.name i))
                        (Ty.ty_app context.index_symb [])) in
              Hashtbl.add action_indices (Vars.hash i) vsymb;
              vsymb
            ) in
          let list_of_index_list (l : Vars.var list) : Why3.Term.term list =
            let open Why3.Term in
            List.fold_right (fun i acc ->
              (t_var (Hashtbl.find action_indices (Vars.hash i))):: acc) 
            l []
          in
          let f (d : Action.descr) =
            let symb = 
              fst (Hashtbl.find context.actions_tbl (Symbols.to_string d.name)) in
            let indices = List.take (List.length d.indices) descr2.indices in 
            Why3.Term.t_app_infer symb (list_of_index_list indices)
          in
          (* 1 <~ 2 **when 2 happens** *)
          let axiom = let open Why3.Term in
            t_app_infer context.leq_symb [f descr1; f descr2]
            |> t_implies (t_app_infer context.happens_symb [f descr2])
            |> t_forall_close quantified_vars [] in
          axiom::acc'
      end 
      else acc'
      ) context.table (Option.get context.system) acc
    ) 
    context.table (Option.get context.system) [] 
  in 
  context.uc:=List.fold_left 
    (fun acc (id_ax, ax) -> 
      Why3.Theory.add_decl_with_tuples acc 
      (Why3.Decl.create_prop_decl 
        Why3.Decl.Paxiom 
        (Why3.Decl.create_prsymbol @@ id_fresh context id_ax)
        ax
      )
    ) 
    !(context.uc) (List.map (fun x -> ("axiom_distinct", x)) 
                        (distinct_actions_axioms)
                        @ [("case_timestamp", case_timestamp)]
                        @ (List.map (fun x -> ("case_timsetamps", x))
                        case_timestamps) 
                        @ (List.map (fun x -> ("axiom_depends", x))
                        depends) 
                        @ (List.map (fun x -> ("axiom_injective", x))
                        injective_timestamps)
                  )

let add_equational_axioms context = 
  let axiom_pair =
    let vx = Why3.(Term.create_vsymbol (Ident.id_fresh "x")
                      (Ty.ty_app (Option.get context.msg_symb) [])) in
    let vy = Why3.(Term.create_vsymbol (Ident.id_fresh "y")
                      (Ty.ty_app (Option.get context.msg_symb) [])) in
    [(Symbols.fs_fst, vx); (Symbols.fs_snd, vy)]
    |> List.map (fun (proj, v) ->
        t_equ
          (t_app_infer
              (find_fn context proj)
              [t_app_infer
                (find_fn context Symbols.fs_pair)
                [t_var vx; t_var vy]])
          (t_var v))
    |> t_and_l
    |> t_forall_close [vx; vy] [] in

  let add_axiom
      (fname      : Symbols.fname)
      (def        : Symbols.OpData.abstract_def)
      (assoc_funs : Symbols.OpData.associated_fun)
    : (string * term) option
    =
    match def, assoc_funs with
    (* cases taken from Completion.init_erules *)
    | AEnc, [f1; f2] ->
      let dec, pk = (* from Completion.dec_pk *)
        match Symbols.OpData.get_abstract_data f1 context.table,
              Symbols.OpData.get_abstract_data f2 context.table with
        | (ADec     , _), (PublicKey, _) -> f1, f2
        | (PublicKey, _), (ADec     , _) -> f2, f1
        | _ -> assert false
      in
      (* we omit the check_zero_arities from Completion *)
      (* dec(enc(m, r, pk(k)), k) -> m *)
      let vars =
        List.map (fun str ->
            Why3.(Term.create_vsymbol (Ident.id_fresh str)
                    (Ty.ty_app 
                       (Option.get context.msg_symb) []
                    )
                 )
          ) ["m"; "r"; "k"]
      in
      let (vm, vr, vk) = as_seq3 vars in
      let term =
        t_equ (t_app_infer (find_fn context dec) 
                 [t_app_infer (find_fn context fname) (* fname = enc *)
                    [t_var vm; t_var vr;
                     t_app_infer (find_fn context pk)
                       [t_var vk]];
                  t_var vk])
          (t_var vm) |> t_forall_close vars []
      in
      Some ("axiom_aenc", term)

    | SEnc, [sdec] ->
      (* dec(enc(m, r, k), k) -> m *)
      let vars =
        List.map (fun str ->
            Why3.(Term.create_vsymbol (Ident.id_fresh str)
                    (Ty.ty_app 
                       (Option.get context.msg_symb) []
                    )
                 )
          ) ["m"; "r"; "k"]
      in
      let vm, vr, vk = as_seq3 vars in
      let term =
        t_equ (t_app_infer (find_fn context sdec)
                 [t_app_infer (find_fn context fname)
                    [t_var vm; t_var vr; t_var vk];
                  t_var vk])
          (t_var vm) |> t_forall_close vars []
      in
      Some ("axiom_senc", term)

    | CheckSign, [f1; f2] ->
      let msig, pk = (* from Completion.sig_pk *)
        match Symbols.OpData.get_abstract_data f1 context.table,
              Symbols.OpData.get_abstract_data f2 context.table with
        | (Sign     , _), (PublicKey, _) -> f1, f2
        | (PublicKey, _), (Sign     , _) -> f2, f1
        | _ -> assert false
      in
      (* mcheck(msig(m, k), pk(k)) -> true *)
      let vars =
        List.map (fun str ->
            Why3.(Term.create_vsymbol (Ident.id_fresh str)
                    (Ty.ty_app 
                       (Option.get context.msg_symb) 
                       []
                    )
                 )
          ) ["m"; "k"]
      in
      let vm, vk = as_seq2 vars in
      let term =
        t_equ (t_app_infer (find_fn context fname)
                 [t_app_infer (find_fn context msig)
                    [t_var vm; t_var vk];
                  t_app_infer (find_fn context pk)
                    [t_var vk]])
          (t_app_infer (find_fn context Symbols.fs_true) [])
        |> t_forall_close vars []
      in
      Some ("axiom_sig", term)

    | _ -> None
  in

  let equational_axioms =
    let open Symbols in
    Operator.fold (fun fname _ acc ->
        if OpData.is_abstract fname context.table then
          let def, assoc_funs = OpData.get_abstract_data fname context.table in
          Option.to_list (add_axiom fname def assoc_funs) @ acc
        else acc
      ) [("axiom_pair", axiom_pair)] context.table 
  in
  context.uc:=List.fold_left 
    (fun acc (id_ax, ax) ->
      Why3.Theory.add_decl_with_tuples acc 
      (Why3.Decl.create_prop_decl 
        Why3.Decl.Paxiom
        (Why3.Decl.create_prsymbol @@ id_fresh context id_ax)
        ax
      )
    ) 
    !(context.uc) (equational_axioms)
  
let add_macro_axioms context = 
  let macro_axioms = ref [] in
    SystemExpr.iter_descrs context.table (Option.get context.system) 
      (fun descr ->
        let name_str = Symbols.to_string descr.name in
        (* TODO: quantified_vars is a recurring pattern *)
        let quantified_vars = List.map (fun v ->
            let vsymb = create_vsymbol (id_fresh context (Vars.name v))
              (Why3.Ty.ty_app context.index_symb []) 
            in
            (* add to scope (shadow previous hash table binding) *)
            Hashtbl.add context.vars_tbl (Vars.hash v) (t_var vsymb);
            vsymb) descr.indices in
        (* the call to ilist_to_wterm below already requires
          * that the index variables be in scope *)
        let ts = t_app_infer
          (fst(Hashtbl.find context.actions_tbl name_str)) 
          (ilist_to_wterm_ts context descr.indices) in 
        (* special handling for cond@ because it's a boolean
          * -> translated to formula, not term of type message unlike other macros
          * happens(A(i,...)) => (cond@A(i,...) <=> <the definition>) *)
        let ax_cond = t_implies (t_app_infer context.happens_symb [ts])
            (t_iff 
                (t_app_infer (Option.get context.macro_cond_symb) [ts])
                (msg_to_fmla context (snd descr.Action.condition))) in 
        macro_axioms := ("expand_cond_" ^ name_str,
                          t_forall_close quantified_vars [] ax_cond) ::
                        !macro_axioms;
        
        Symbols.Macro.iter (fun mn _ ->
            let mdef = Symbols.get_macro_data mn context.table in
            let m_str  = Symbols.to_string mn in
            let m_symb = Hashtbl.find context.macros_tbl m_str in
            let macro_wterm_eq indices msg =
              t_equ (t_app_infer m_symb (indices@[ts])) msg in
            let ax_option =
              try begin match mdef with
              (* cond@ already handled above; exec@ defined in .why file *)
              | Symbols.Cond | Symbols.Exec -> None
              | Symbols.Output ->
                (* output@A(i1,...) = output *)
                Some (macro_wterm_eq
                        []
<<<<<<< HEAD
                        (msg_to_fmla context (snd descr.Action.output)))
              | Symbols.Global (arity, gty) -> begin
=======
                        (msg_to_wterm context (snd descr.Action.output)))
              | Symbols.Global (arity, gty, _) -> begin
>>>>>>> 279fe733
                  (* for now, handle only the case where the indices of the macro
                      coincide with those of the action TODO *)
                  let m_idx = Utils.List.take arity descr.indices in
                  match
                    Macros.get_definition_nocntxt 
                      (Option.get context.system) context.table
                      (Term.mk_symb mn gty) ~args:(Term.mk_vars m_idx)
                      descr.name (Term.mk_vars descr.indices)
                  with
                  | `Undef   -> None
                  | `Def msg ->
                    Some (macro_wterm_eq
                            (List.map (index_var_to_wterm context) m_idx) 
                            (
                              (if gty=Type.Boolean 
                                then prop_to_bool else (fun x -> x)
                              )
                              (msg_to_fmla context msg)
                            )
                          )
                end
<<<<<<< HEAD
              | Symbols.State (arity,sty) -> 
=======
              | Symbols.State (arity,_, _) ->
>>>>>>> 279fe733
                (* TODO: could probably be treated by calling
                    Macros.get_definition_nocntxt, instead of copying its code
                    (but it would be annoying to handle fresh index variables)*)
                let quantified_indices =
                  List.init arity
                    (fun _ ->
                        Why3.(Term.create_vsymbol 
                        (Ident.id_fresh "i") context.index_ty)
                    )
                in
                let indices = List.map t_var quantified_indices in
                let expansion =
                  let same_as_pred =
                    t_app_infer m_symb
                      (indices @ [t_app_infer context.pred_symb [ts]]) in
                  try
                    let (_ns, ns_args, msg) =
                      List.find
                        (fun (ns,_,_) -> ns = mn)
                        descr.Action.updates
                    in
                    let expansion_ok = 
                      (if sty=Type.Boolean then prop_to_bool else (fun x -> x)) 
                      (msg_to_fmla context msg) 
                    in
                    if descr.Action.name = Symbols.init_action then
                      expansion_ok
                    else
                      t_if
                        (t_equ
                            (t_tuple indices)
                            (t_tuple (List.map (msg_to_fmla context) ns_args)))
                        expansion_ok
                        same_as_pred
                  with Not_found -> same_as_pred in
                Some (t_forall_close quantified_indices []
                        (macro_wterm_eq indices expansion))
<<<<<<< HEAD
              | _ -> None 
            end with _ -> Format.printf "PAF %s@." m_str;None
=======
              | _ -> None (* input/frame, see earlier TODO *)
              end with _ -> None
              (* TODO: do not do an exception catch-all *)
>>>>>>> 279fe733
            in
            Format.printf "Macro %s option %a@." m_str (Format.pp_print_option Why3.Pretty.print_term) ax_option;
            match ax_option with
            | None -> ()
            | Some ax ->
              (* forall i1 ... in : index. happens(A(i1,...)) => ... *)
              macro_axioms := ("expand_" ^ m_str ^ "_" ^ name_str,
                                t_forall_close quantified_vars []
                                  (t_implies 
                                    (t_app_infer context.happens_symb [ts]) 
                                    ax
                                  )
                              )
                              :: !macro_axioms
          ) context.table;
        (* cleanup scope  *)
        List.iter
          (fun v -> Hashtbl.remove context.vars_tbl (Vars.hash v)) descr.indices;
      );
  context.uc:=List.fold_left 
    (fun acc (id_ax, ax) ->
      Why3.Theory.add_decl_with_tuples acc 
      (Why3.Decl.create_prop_decl 
        Why3.Decl.Paxiom
        (Why3.Decl.create_prsymbol @@ id_fresh context id_ax)
        ax
      )
    )
    !(context.uc) (!macro_axioms)

let add_name_axioms context = 
  let name_inj_axioms =
    Symbols.Name.fold (fun n1 _ acc1 ->
      let def1 = Symbols.get_name_data n1 context.table in
      Symbols.Name.fold (fun n2 _ acc2 ->
        let def2 = Symbols.get_name_data n1 context.table in
        if (
          (def1.n_fty.fty_out = def2.n_fty.fty_out) && 
          (Symbols.TyInfo.check_bty_info context.table def1.n_fty.fty_out Large)
        ) then begin 
        let ar1,ar2 = calc_arity def1.n_fty.fty_args,
          calc_arity def2.n_fty.fty_args 
        in
        if n1 > n2 then acc2 else (* to avoid redundancy *)
        let l1,l2 = 
          vsymbol_list context "i" (List.init ar1 (fun _ -> context.index_ty)), 
          vsymbol_list context "j" (List.init ar2 (fun _ -> context.index_ty)) 
        in 
        let tl1,tl2 = List.map Why3.Term.t_var l1,List.map Why3.Term.t_var l2 in
          let ineq = t_neq
              (t_app_infer (Hashtbl.find context.names_tbl
                              (Symbols.to_string n1)) tl1)
              (t_app_infer (Hashtbl.find context.names_tbl
                              (Symbols.to_string n2)) tl2) in
          t_forall_close (l1@l2) []
            (if n1 = n2
              then t_implies (t_not (equal_lists context tl1 tl2)) ineq
              else ineq)
          :: acc2
        end
        else acc2 
      ) acc1 context.table) [] context.table 
  in
  context.uc:=List.fold_left 
    (fun acc (id_ax, ax) ->
      Why3.Theory.add_decl_with_tuples acc 
      (Why3.Decl.create_prop_decl 
        Why3.Decl.Paxiom
        (Why3.Decl.create_prsymbol @@ id_fresh context id_ax)
        ax
      )
    )
    !(context.uc) 
    (List.map (fun x -> ("axiom_distinct", x)) (name_inj_axioms))
  

let build_task ~timestamp_style ~pure table system
                evars hypotheses conclusion tm_theory = 

  let context = context_init ~timestamp_style ~pure tm_theory evars table system
  in 
  if system<>None then (
      add_actions context; 
      add_timestamp_axioms context
  );
  add_var context;
  if not context.pure then (
    add_functions context;
    add_macros context;
    add_names context;
    add_equational_axioms context;
    if system<>None then add_macro_axioms context;
    add_name_axioms context
  );
    

(*Converts hypotheses with 'and' at top level to two hypotheses*)
  let rec convert_hypotheses hypotheses= match hypotheses with 
    |[]->[]
    |t::q -> match Term.destr_and t with
      |Some (t1, t2) -> t1::(convert_hypotheses (t2::q))
      |None -> t::(convert_hypotheses q)
  in 

  let decl = Why3.Decl.create_prop_decl 
    Why3.Decl.Pgoal
    (Why3.Decl.create_prsymbol @@ id_fresh context "GOAL")
    (Why3.Term.t_not
      (Why3.Term.t_and
        (Why3.Term.t_and_l
          (List.filter_map
            (fun h ->
              try Some (msg_to_fmla context h) with InternalError -> None)
            (convert_hypotheses hypotheses)))
        (Why3.Term.t_not 
          (try msg_to_fmla context conclusion with 
            InternalError -> Why3.Term.t_false))))
  in
  let uc : Why3.Theory.theory_uc =
    let module Mid = Why3.Ident.Mid in
    let module Sid = Why3.Ident.Sid in
    let used_syms : Sid.t = Why3.Decl.get_used_syms_decl decl in 
    let unknown_tsyms = Mid.set_diff used_syms !(context.uc).uc_known in
    Sid.fold
      (fun symb uc ->
         match Why3.Ty.is_ts_tuple_id symb with
         | Some n -> Why3.Theory.(use_export uc (tuple_theory n))
         | None ->
           assert (Why3.Term.is_fs_tuple_id symb <> None);
           uc)
      unknown_tsyms
      !(context.uc)
  in
  let task = Why3.Task.use_export None (Why3.Theory.close_theory uc) in
  Why3.Task.add_decl task decl


       (* }}} *)
let id_unique = ref 1
let is_valid
    ~timestamp_style ~pure ~slow ~prover
    table system evars hypotheses conclusion
  =
    let theory = match load_theory ~timestamp_style ~pure env with 
      |Some theory -> theory
      |None -> Format.printf "Load theory failed@."; raise InternalError
    in  
    let task = build_task 
      ~timestamp_style ~pure 
      table system 
      evars hypotheses conclusion 
      theory 
    in if Sys.getenv_opt "BENCHMARK_SMT" =Some "verbose" then begin
      (let oc = open_out_gen [Open_append;Open_creat] 1411 "/home/striou/Documents/temps_exec/logmoche.txt" in 
      let ppf = Format.formatter_of_out_channel (oc) in 
      Format.fprintf ppf "Id %d@." !id_unique;
      id_unique:=!id_unique+1;
      Format.fprintf ppf "%a@." Why3.Pretty.print_task task;
       close_out oc
      )
    end;
    let res  = run_all_async ~slow ~prover table task  in 
    Format.printf "Task is %a@." Why3.Pretty.print_task task;
    Format.printf "Res is %b@." res;
    res
    
    
(* Tactic registration *)

let sequent_is_valid ~timestamp_style ~slow ~pure ~prover (s:TraceSequent.t) =
  let env = TraceSequent.env s in
  let table = env.table in
  let system = match SystemExpr.to_fset env.system.set with 
    | exception SystemExpr.(Error (_,Expected_fset)) -> None 
    | fsys -> Some fsys 
  in
  let evars = Vars.to_vars_list env.vars in
  let hypotheses =
    Hint.get_smt_db table @
    List.filter_map
      (function
         | _, Hyps.LHyp (Equiv.Local h) -> Some h
         | _, Hyps.LHyp (Equiv.(Global Atom (Reach f))) -> Some f
         | _ -> None)
      (LowTraceSequent.Hyps.to_list s)
  in
  let conclusion = LowTraceSequent.conclusion s in
  Format.printf "%a@." TraceSequent.pp s;
  try is_valid ~timestamp_style ~slow ~pure ~prover
    table system evars hypotheses conclusion
  with 
    |e -> raise e

type parameters = {
  timestamp_style : timestamp_style;
  slow : bool;
  pure : bool;
  provers : string list
}

let default_parameters = {
  timestamp_style = Nat;
  slow = false;
  pure = false ;
  provers = []
}
let rec parse_arg parameters = function
  | TacticsArgs.NList ({Location.pl_desc="style"},[{Location.pl_desc="abstract"}]) ->
    { parameters with timestamp_style = Abstract }
  | TacticsArgs.NList ({Location.pl_desc="style"},[{Location.pl_desc="nat"}]) ->
    { parameters with timestamp_style = Nat }
  | TacticsArgs.NList ({Location.pl_desc="style"},[{Location.pl_desc="abstract_eq"}]) ->
    { parameters with timestamp_style = Abstract_eq }
  | TacticsArgs.NList ({Location.pl_desc="prover"} ,[]) ->
    parameters
  | TacticsArgs.NList ({Location.pl_desc="prover"} as p,{Location.pl_desc="cvc4"}::t) ->
    (parse_arg 
      {parameters with provers = "CVC4"::parameters.provers} 
      (TacticsArgs.NList (p,t))
    )
  | TacticsArgs.NList ({Location.pl_loc=loc;Location.pl_desc="prover"},{Location.pl_desc="z3"}::t) ->
    (parse_arg 
      {parameters with provers = "Z3"::parameters.provers} 
      (TacticsArgs.NList ({Location.pl_loc=loc;Location.pl_desc="prover"},t))
    )
  | TacticsArgs.NList ({Location.pl_loc=loc;Location.pl_desc="prover"},{Location.pl_desc="ae"}::t) ->
    (parse_arg 
      {parameters with provers = "Alt-Ergo"::parameters.provers} 
      (TacticsArgs.NList ({Location.pl_loc=loc;Location.pl_desc="prover"},t))
    )
  | TacticsArgs.NList ({Location.pl_desc="slow"},[{Location.pl_desc="true"}]) ->
    {parameters with slow=true}
  | TacticsArgs.NList ({Location.pl_desc="slow"},[{Location.pl_desc="false"}]) ->
    {parameters with slow=false}
  | TacticsArgs.NList ({Location.pl_desc="pure"},[{Location.pl_desc="true"}]) ->
    {parameters with pure=true}
  | TacticsArgs.NList ({Location.pl_desc="pure"},[{Location.pl_desc="false"}]) ->
    {parameters with pure=false}  
  | _ -> Tactics.(hard_failure (Failure "unrecognized argument"))
  
let parse_args args =
  List.fold_left parse_arg default_parameters args
  
let () =
  ProverTactics.register_general "smt" ~pq_sound:true
    (fun args s sk fk ->
       let args = match args with
         | [Named_args args] -> args
         | _ -> assert false
       in
       let s = match s with
         | Goal.Global _ -> Tactics.(hard_failure (Failure "SMT not available"))
         | Goal.Local s -> s
       in
       let {timestamp_style;slow;pure;provers} = parse_args args in
       if
         sequent_is_valid
          ~timestamp_style ~slow ~pure
          ~prover:(match provers with [] -> ["CVC4"] | l -> l)
          s
       then
         sk [] fk
       else
         fk (None, Tactics.Failure "SMT cannot prove sequent"))

let () =
  if Sys.getenv_opt "BENCHMARK_SMT" <> None then
    let timestamp_style = match Sys.getenv_opt "BENCHMARK_SMT" with
      | Some "Abs" -> Abstract
      | Some "Abs_Eq" -> Abstract_eq
      | _ -> Nat
    in
    List.iter (fun pr -> 
    TraceSequent.register_query_alternative
      ("Smt"^pr)
      (fun ~precise:_ s q ->
        let s =
          match q with
          | None -> s
          | Some q ->
            let conclusion = Term.mk_ands (List.map Term.Lit.lit_to_form q) in
            TraceSequent.set_conclusion conclusion s
        in
        sequent_is_valid
          ~timestamp_style
          ~slow:false
          ~pure:false
          ~prover:[pr]
          s) ;
    (*TraceTactics.AutoSimplBenchmark.register_alternative
      ("Smt"^pr)
      (fun s ->
        sequent_is_valid
          ~timestamp_style
          ~slow:false
          ~pure:false
          ~prover:[pr]
          s,
        None) ;
    TraceTactics.AutoBenchmark.register_alternative
      ("Smt"^pr)
      (fun (_,s) ->
        sequent_is_valid
          ~timestamp_style
          ~slow:false
          ~pure:false
          ~prover:[pr]
          s)
    *)) ["CVC4"(*;"Z3";"Alt-Ergo"*)]<|MERGE_RESOLUTION|>--- conflicted
+++ resolved
@@ -179,6 +179,7 @@
   functions_tbl : (string, Why3.Term.lsymbol) Hashtbl.t;
   macros_tbl : (string, Why3.Term.lsymbol) Hashtbl.t;
   names_tbl : (string, Why3.Term.lsymbol) Hashtbl.t;
+  unsupp_tbl : (Term.term, Why3.Term.lsymbol) Hashtbl.t;
 
   uc : Why3.Theory.theory_uc ref;
 
@@ -255,6 +256,7 @@
     functions_tbl = Hashtbl.create 12;
     macros_tbl = Hashtbl.create 12;
     names_tbl = Hashtbl.create 12;
+    unsupp_tbl = Hashtbl.create 12;
 
     uc = uc;
     timestamp_style = timestamp_style;
@@ -474,16 +476,22 @@
       (prop_list_to_bool context args)
     )
 
-  | Diff  _,_->
-    let symb =  
-      mk_const_symb context "unsupp_diff" (convert_type context (Term.ty fmla)) in 
-    Hashtbl.add context.vars_tbl 
-      (Hashtbl.hash ("unsupp_diff"^(string_of_int !(context.fresh)))) 
-      (Why3.Term.t_app_infer symb []);
-    context.uc := Why3.Theory.add_decl_with_tuples 
-      !(context.uc) 
-      (Why3.Decl.create_param_decl symb);
-    (Why3.Term.t_app_infer symb [])
+  | Diff  _,_ | Find _,_ -> 
+    let var_list = Hashtbl.fold (fun _ x acc -> x::acc) context.vars_tbl [] in
+    let symb = try Hashtbl.find context.unsupp_tbl fmla 
+    with Not_found -> begin let s =  
+      Why3.Term.create_fsymbol
+          (id_fresh context "unsupp")
+          (List.map t_type var_list)
+          (convert_type context (Term.ty fmla))
+      in Hashtbl.add context.unsupp_tbl fmla s;
+      context.uc := Why3.Theory.add_decl_with_tuples 
+        !(context.uc) 
+        (Why3.Decl.create_param_decl s);
+      s 
+      end
+    in
+    (Why3.Term.t_app_infer symb var_list)
 
   | Var v,_ -> 
     begin try Hashtbl.find context.vars_tbl (Vars.hash v) with
@@ -492,16 +500,6 @@
 
   | Tuple l,_ -> t_tuple (List.map (msg_to_fmla context) l)
 
-  | Find (_, _, t1, _),_ -> 
-    let symb =  
-      mk_const_symb context "unsupp_find" (convert_type context (Term.ty t1)) in 
-    Hashtbl.add context.vars_tbl 
-      (Hashtbl.hash ("unsupp_find"^(string_of_int !(context.fresh)))) 
-      (Why3.Term.t_app_infer symb []);
-    context.uc := Why3.Theory.add_decl_with_tuples 
-      !(context.uc) 
-      (Why3.Decl.create_param_decl symb);
-    (Why3.Term.t_app_infer symb [])
   | _ -> match Term.Lit.form_to_xatom fmla with 
     | Some at -> atom_to_fmla context at
     | None -> assert false 
@@ -640,16 +638,8 @@
     let str = Symbols.to_string mn in
     let indices = match def with
       | Input | Output | Cond | Exec | Frame -> 0
-<<<<<<< HEAD
-      | State (i,_) -> i
-      | Global (i,_) -> i
-=======
-      | State (i,Type.Message,_) -> i
-      | Global (i,Type.Message,_) -> i
-      | _ ->
-        Format.printf "smt: unsupported macro def@.";
-        raise InternalError
->>>>>>> 279fe733
+      | State (i,_,_) -> i
+      | Global (i,_,_) -> i
     in
     let indices = List.init indices (fun _ -> context.index_ty) in
     let symb ty =
@@ -1056,13 +1046,8 @@
                 (* output@A(i1,...) = output *)
                 Some (macro_wterm_eq
                         []
-<<<<<<< HEAD
                         (msg_to_fmla context (snd descr.Action.output)))
-              | Symbols.Global (arity, gty) -> begin
-=======
-                        (msg_to_wterm context (snd descr.Action.output)))
               | Symbols.Global (arity, gty, _) -> begin
->>>>>>> 279fe733
                   (* for now, handle only the case where the indices of the macro
                       coincide with those of the action TODO *)
                   let m_idx = Utils.List.take arity descr.indices in
@@ -1084,11 +1069,7 @@
                             )
                           )
                 end
-<<<<<<< HEAD
-              | Symbols.State (arity,sty) -> 
-=======
-              | Symbols.State (arity,_, _) ->
->>>>>>> 279fe733
+              | Symbols.State (arity,sty, _) ->
                 (* TODO: could probably be treated by calling
                     Macros.get_definition_nocntxt, instead of copying its code
                     (but it would be annoying to handle fresh index variables)*)
@@ -1126,16 +1107,10 @@
                   with Not_found -> same_as_pred in
                 Some (t_forall_close quantified_indices []
                         (macro_wterm_eq indices expansion))
-<<<<<<< HEAD
-              | _ -> None 
-            end with _ -> Format.printf "PAF %s@." m_str;None
-=======
               | _ -> None (* input/frame, see earlier TODO *)
               end with _ -> None
               (* TODO: do not do an exception catch-all *)
->>>>>>> 279fe733
             in
-            Format.printf "Macro %s option %a@." m_str (Format.pp_print_option Why3.Pretty.print_term) ax_option;
             match ax_option with
             | None -> ()
             | Some ax ->
@@ -1169,15 +1144,14 @@
     Symbols.Name.fold (fun n1 _ acc1 ->
       let def1 = Symbols.get_name_data n1 context.table in
       Symbols.Name.fold (fun n2 _ acc2 ->
-        let def2 = Symbols.get_name_data n1 context.table in
+        let def2 = Symbols.get_name_data n2 context.table in
         if (
           (def1.n_fty.fty_out = def2.n_fty.fty_out) && 
           (Symbols.TyInfo.check_bty_info context.table def1.n_fty.fty_out Large)
         ) then begin 
         let ar1,ar2 = calc_arity def1.n_fty.fty_args,
           calc_arity def2.n_fty.fty_args 
-        in
-        if n1 > n2 then acc2 else (* to avoid redundancy *)
+        in if n1 > n2 then acc2 else (* to avoid redundancy *)
         let l1,l2 = 
           vsymbol_list context "i" (List.init ar1 (fun _ -> context.index_ty)), 
           vsymbol_list context "j" (List.init ar2 (fun _ -> context.index_ty)) 
@@ -1297,7 +1271,6 @@
     end;
     let res  = run_all_async ~slow ~prover table task  in 
     Format.printf "Task is %a@." Why3.Pretty.print_task task;
-    Format.printf "Res is %b@." res;
     res
     
     
@@ -1321,7 +1294,6 @@
       (LowTraceSequent.Hyps.to_list s)
   in
   let conclusion = LowTraceSequent.conclusion s in
-  Format.printf "%a@." TraceSequent.pp s;
   try is_valid ~timestamp_style ~slow ~pure ~prover
     table system evars hypotheses conclusion
   with 
