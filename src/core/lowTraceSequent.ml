--- conflicted
+++ resolved
@@ -205,31 +205,6 @@
     | Some q -> Term.Lit.pps ch q
   let pp_result ch = function
     | Ok b -> Format.fprintf ch "%b" b
-<<<<<<< HEAD
-  let log (name,query,result,time) =
-    match Lazy.force log_chan with
-    | None -> ()
-    | Some ch ->
-      let query =
-        match query with
-        | None -> "false"
-        | Some q -> Format.asprintf "%a" Term.Lit.pps q
-      in
-      Format.fprintf ch
-        "%d:;%s:;%s:;%S:;%a:;%f@."
-        !query_id
-        !query_pos
-        name
-        query
-        pp_result result
-        time
-  let get_result ~precise s q (name,f) =
-    let t0 = Unix.gettimeofday () in
-    match f ~precise s q with
-    | r -> name, q, Ok r, Unix.gettimeofday () -. t0
-    | exception e -> name, q, Error e, Unix.gettimeofday () -. t0
-end
-=======
     | Error _ -> Format.fprintf ch "fail"
 end)
 
@@ -237,7 +212,6 @@
   ConstrBenchmark.register_alternative
     name
     (fun (precise,s,q) -> alt ~precise s q)
->>>>>>> aab0053a
 
 let query ~precise s q =
   ConstrBenchmark.run (precise,s,q)
