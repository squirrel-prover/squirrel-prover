(** Generic tactics *)

(** {2 Tactics} *)

(** A tactic ['a tac] is a non-deterministic computation
  * transforming a goal of type ['a] into a list of subgoals.
  *
  * This non-deterministic computation is encoded by means of success and
  * failure continuations. The success continuation takes as argument
  * a possible result (a list of new subgoals) and a failure continuation
  * that can be called to ask for other possible successes.

  * As an example, if a tactic [tac] simply needs to change a goal
  * [j] into a list of subgoals [l], [tac j sk fk] should simply be
  * [sk l fk]. In particular, if [l] is empty, the initial will
  * be considered proved.
  *
  * When a tactic cannot produce new results, it should call its failure
  * continuation with an error explaining the failure. This is also the
  * way to go when the tactic fails to apply.
  *
  * A tactic should raise an exception only if the tactic invocation
  * is not well-formed. For instance, a typing error or a syntax error
  * should raise an exception.
  *
  * We allow tactics to not make progress and not fail. *)

(** The multiple types of tactics error. Specific ones are defined so that they
    may be caught for unit testing. *)
type tac_error =
  | More
  | Failure of string
  | AndThen_Failure of tac_error
  | Cannot_convert of Theory.conversion_error
  | NotEqualArguments
  | Bad_SSC
  | NoSSC
  | NoAssumpSystem
  | NotDepends of string * string
  | Undefined of string
  | NotDDHContext
<<<<<<< HEAD
  | SEncNoRandom
  | SEncSharedRandom
  | SEncRandomNotFresh


=======
  | TacTimeout
    
>>>>>>> 2e4b98b4
(** Tactics should raise this exception if they are ill-formed. *)
exception Tactic_hard_failure of tac_error

(** This tactic should be raised by the evaluation of a tactic, based on the
    tac_error returned by its failure. *)
exception Tactic_soft_failure of tac_error

val pp_tac_error : Format.formatter -> tac_error -> unit

(** Purely abstract type "returned" by continuations and tactics *)
type a

type fk = tac_error -> a

type 'a sk = 'a -> fk -> a

(** A properly implemented tactic should always have its ['a]
  * parameter unconstrained. *)
type 'a tac = 'a -> 'a list sk -> fk -> a

(** {2 Generic tactics and tactic combinators} *)

val id : 'a tac

(** [orelse t1 t2] applies either [t1] or [t2]. *)
val orelse : 'a tac -> 'a tac -> 'a tac

(** [repeat t] applies [t] and applies it to the generated subgoals,
  * until [t] fails. This tactic never fails. *)
val repeat : 'a tac -> 'a tac

(** [andthen t1 t2] applies [t1] and then applies [t2] to each newly
  * created subgoal. *)
val andthen : ?cut:bool -> 'a tac -> 'a tac -> 'a tac

(** n-ary variant of [orelse]. *)
val orelse_list : 'a tac list -> 'a tac

(** n-ary variant of [andthen]. *)
val andthen_list : 'a tac list -> 'a tac

val try_tac : 'a tac -> 'a tac

(** {2 Generic tactic syntax trees} *)

module type S = sig

  type arg
  val pp_arg : Format.formatter -> arg -> unit

  type judgment

  val eval_abstract : string list -> string -> arg list -> judgment tac
  val pp_abstract : pp_args:(Format.formatter -> arg list -> unit) ->
    string -> arg list -> Format.formatter -> unit

end

(** AST for tactics, with abstract leaves corresponding to prover-specific
  * tactics, with prover-specific arguments. Modifiers have no internal
  * semantics: they are printed, but ignored during evaluation -- they
  * can only be used for cheap tricks now, but may be used to guide tactic
  * evaluation in richer ways in the future. *)
type 'a ast =
  | Abstract of string * 'a list
  | AndThen : 'a ast list -> 'a ast
  | OrElse : 'a ast list -> 'a ast
  | Try : 'a ast -> 'a ast
  | NotBranching : 'a ast -> 'a ast
  | Repeat : 'a ast -> 'a ast
  | Ident : 'a ast
  | Modifier : string * 'a ast -> 'a ast

module type AST_sig = sig

  type arg
  type judgment
  type t = arg ast

  val eval : string list -> t -> judgment tac

  val eval_judgment : t -> judgment -> judgment list

  val pp : Format.formatter -> t -> unit

end

module AST (M:S) : AST_sig
  with type arg = M.arg
  with type judgment = M.judgment

(** {2 Utilities} *)

(** Raise a soft failure. *)
val soft_failure : tac_error -> 'a

(** Unwrap the result of a computation that may timeout, or raise a soft 
    timeout failure. *)
val timeout_get : 'a Utils.timeout_r -> 'a
  
(** Raise a hard failure. *)
val hard_failure : tac_error -> 'a<|MERGE_RESOLUTION|>--- conflicted
+++ resolved
@@ -39,16 +39,11 @@
   | NotDepends of string * string
   | Undefined of string
   | NotDDHContext
-<<<<<<< HEAD
   | SEncNoRandom
   | SEncSharedRandom
   | SEncRandomNotFresh
-
-
-=======
   | TacTimeout
     
->>>>>>> 2e4b98b4
 (** Tactics should raise this exception if they are ill-formed. *)
 exception Tactic_hard_failure of tac_error
 
