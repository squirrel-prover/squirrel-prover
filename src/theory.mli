(** This module defines terms and facts used during parsing,
  * functions to type-check them, and convert them to proper
  * terms and formulas of the logic. *)

(** {2 Terms}
  *
  * We define here terms used for parsing. Their variables are strings,
  * they are not attached to sorts. It will be the job of the typechecker
  * to make sure that types make sense, and of the conversion to replace
  * strings by proper sorted variables.
  *
  * Although function symbols are known when a term is parsed, we use
  * here a very permissive [Fun] constructor which will be used to represent
  * both function applications and macros. *)

type term =
  | Var of string
  | Taction of string * term list
  | Name of string * term list
      (** A name, whose arguments will always be indices. *)
  | Get of string * term option * term list
      (** [Get (s,ots,terms)] reads the contents of memory cell
        * [(s,terms)] where [terms] are evaluated as indices.
        * The second argument [ots] is for the optional timestamp at which the
        * memory read is performed. This is used for the terms appearing in
        * goals. *)
  | Fun of string * term list * term option
      (** Function symbol application,
        * where terms will be evaluated as indices or messages
        * depending on the type of the function symbol.
        * The third argument is for the optional timestamp. This is used for
        * the terms appearing in goals.*)
  | Compare of Atom.ord*term*term

val pp_term : Format.formatter -> term -> unit

type fact = term Bformula.bformula

val pp_fact : Format.formatter -> fact -> unit

type formula = (term, (string * Sorts.esort) ) Formula.foformula

val formula_to_fact : formula -> fact

val formula_vars : formula -> (string * Sorts.esort) list

val pp_formula : Format.formatter -> formula -> unit

(** {2 Declaration of new symbols} *)


(** Declare a new function symbol of type message->message->message,
  * which satisfies PRF, and thus collision-resistance and EUF. *)
val declare_hash : string -> unit

(** Asymmetric encryption function symbols are of type
  * message->message->message->message. *)
val declare_aenc : string -> unit

(** [declare_name n i] declares a new name of type
  * [index^i -> message]. *)
val declare_name : string -> int -> unit

(** [declare_state n i s] declares a new name of type
  * [index^i -> s] where [s] is either [boolean] or [message]. *)
val declare_state : string -> int -> Sorts.esort -> unit

(** [declare_abstract n l s] declares a new function symbol
  * of type [l -> s]. *)
val declare_abstract : string -> Sorts.esort list -> Sorts.esort -> unit

(** [declare_macro n [(x1,s1);...;(xn;sn)] s t] a macro symbol [s]
  * of type [s1->...->sn->s]
  * such that [s(t1,...,tn)] expands to [t[x1:=t1,...,xn:=tn]]. *)
val declare_macro :
  string -> (string*Sorts.esort) list -> Sorts.esort -> term -> unit

(** {2 Term builders }
    Given a string [s] and a list of terms [l] build the term [s(l)]
  * according to what [s] refers to: if it is a declared primitive,
  * name or mutable cell, then its arity must be respected; otherwise
  * it is understood as a variable and [l] must be empty.
  * Raises [Type_error] if arities are not respected.
  * This function is intended for parsing, at a time where type
  * checking cannot be performed due to free variables. *)

val make_term : ?at_ts:term -> string -> term list -> term
val make_pair : term -> term -> term

(** {2 Type-checking} *)

exception Type_error

(** [Arity_error (s,i,j)] means that symbol [s] is used with
  * arity [i] when it actually has arity [j]. *)
exception Arity_error of string*int*int

type env = (string*Sorts.esort) list
val check_term : env -> term -> Sorts.esort -> unit
val check_state : string -> int -> Sorts.esort
val check_fact : env -> fact -> unit

val is_hash : Term.fname -> bool

(** {2 Conversions}
  * Convert terms inside the theory to terms of the prover. *)

val subst : term -> (string*term) list -> term
val subst_fact : fact -> (string*term) list -> fact

type esubst = ESubst : string * 'a Term.term -> esubst

type subst = esubst list

val subst_of_env : Vars.env -> subst

val parse_subst :
  Vars.env -> Vars.evar list -> term list -> Term.subst


val pp_subst : Format.formatter -> subst -> unit

val conv_index : subst -> term -> Vars.index

(** Convert to [Term.term], for local terms (i.e. with no timestamps). *)
val convert :
  Term.timestamp ->
  subst ->
  term ->
  Term.message

(** Convert to [Term.fact], for local terms (i.e. with no timestamps). *)
val convert_fact :
  Term.timestamp ->
  subst ->
  fact ->
  Bformula.fact

val convert_ts :
  subst ->
  term ->
  Term.timestamp

(** Convert to [Term.term], for global terms (i.e. with attached timestamps). *)
val convert_glob :
  subst ->
  term ->
  Term.message

<<<<<<< HEAD

(** Convert to [Formula.formula], for local terms (i.e. with no timestamps). *)
val convert_formula :
  env ->
  Term.timestamp ->
  tsubst ->
  formula ->
  Formula.formula


=======
(** Convert [fact] to [Bformula.constr],
  * for global terms (i.e. with attached timestamps). *)
val convert_trace_formula_glob :
  (string * Sorts.esort) list ->
  subst ->
  fact ->
  Bformula.trace_formula

(** Convert [fact] to [Bformula.fact],
  * for global terms (i.e. with attached timestamps). *)
val convert_fact_glob :
  subst ->
  fact ->
  Bformula.fact
>>>>>>> 6d6106c0

(** Convert to [formula] to [Formula.formula],
  * for global terms (i.e. with attached timestamps).
  * Requires a typing environment. *)
val convert_formula_glob :
  env ->
  subst ->
  formula ->
  Formula.formula

(** [convert_vars vars] Returns the timestamp and index variables substitution,
    in reverse order of declaration. By consequence, List.assoc properly handles
    the shadowing. *)
val convert_vars :
  Vars.env ref ->
  env ->
  subst * Vars.evar list<|MERGE_RESOLUTION|>--- conflicted
+++ resolved
@@ -147,25 +147,13 @@
   term ->
   Term.message
 
-<<<<<<< HEAD
-
 (** Convert to [Formula.formula], for local terms (i.e. with no timestamps). *)
 val convert_formula :
   env ->
   Term.timestamp ->
-  tsubst ->
+  subst ->
   formula ->
   Formula.formula
-
-
-=======
-(** Convert [fact] to [Bformula.constr],
-  * for global terms (i.e. with attached timestamps). *)
-val convert_trace_formula_glob :
-  (string * Sorts.esort) list ->
-  subst ->
-  fact ->
-  Bformula.trace_formula
 
 (** Convert [fact] to [Bformula.fact],
   * for global terms (i.e. with attached timestamps). *)
@@ -173,7 +161,6 @@
   subst ->
   fact ->
   Bformula.fact
->>>>>>> 6d6106c0
 
 (** Convert to [formula] to [Formula.formula],
   * for global terms (i.e. with attached timestamps).
