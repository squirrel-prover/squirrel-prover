open Utils

type lsymb = Theory.lsymb

(*------------------------------------------------------------------*)
type rw_hint = { 
  name : string; 
  rule : Rewrite.rw_erule;
}

val pp_rw_hint : Format.formatter -> rw_hint -> unit

(*------------------------------------------------------------------*)
type rewrite_db = rw_hint list Match.Hm.t

val pp_rewrite_db : Format.formatter -> rewrite_db -> unit

(*------------------------------------------------------------------*)
type hint_db

val empty_hint_db : hint_db 

val get_rewrite_db : hint_db -> rewrite_db
val get_smt_db     : hint_db -> Term.message list

(*------------------------------------------------------------------*)
type p_hint =
  | Hint_rewrite of lsymb
  | Hint_smt     of lsymb

val add_hint_rewrite : 
<<<<<<< HEAD
  lsymb -> Type.tvars -> Term.message -> hint_db -> hint_db

val add_hint_smt : Term.message -> hint_db -> hint_db
=======
  lsymb -> Type.tvars -> Term.term -> hint_db -> hint_db
>>>>>>> bf4a96c8
<|MERGE_RESOLUTION|>--- conflicted
+++ resolved
@@ -21,7 +21,7 @@
 val empty_hint_db : hint_db 
 
 val get_rewrite_db : hint_db -> rewrite_db
-val get_smt_db     : hint_db -> Term.message list
+val get_smt_db     : hint_db -> Term.term list
 
 (*------------------------------------------------------------------*)
 type p_hint =
@@ -29,10 +29,6 @@
   | Hint_smt     of lsymb
 
 val add_hint_rewrite : 
-<<<<<<< HEAD
-  lsymb -> Type.tvars -> Term.message -> hint_db -> hint_db
+  lsymb -> Type.tvars -> Term.term -> hint_db -> hint_db
 
-val add_hint_smt : Term.message -> hint_db -> hint_db
-=======
-  lsymb -> Type.tvars -> Term.term -> hint_db -> hint_db
->>>>>>> bf4a96c8
+val add_hint_smt : Term.term -> hint_db -> hint_db