--- conflicted
+++ resolved
@@ -623,31 +623,17 @@
   by apply ~inductive equiv_real_ideal_enrich tmax.
 Qed.
 
-
-<<<<<<< HEAD
 axiom sctr_nhap (i : index, t' : timestamp) : 
    not (happens(t')) => SCtr(i)@t' = empty.
 
 axiom yctr_nhap (i : index, t' : timestamp) : 
    not (happens(t')) => YCtr(i)@t' = empty.
-=======
-axiom sctr_nhap (i : index, t' : timestamp) :
-   not happens(t') => SCtr(i)@t' = empty.
-
-axiom yctr_nhap (i : index, t' : timestamp) :
-   not happens(t') => YCtr(i)@t' = empty.
->>>>>>> a152ed40
 
 (* default value of `exec` at timestamp not in the trace. Left arbitrary. *)
 abstract exec_dflt : boolean.
 
-<<<<<<< HEAD
 axiom exec_nhap (t' : timestamp) : 
    not (happens(t')) => exec@t' = exec_dflt.
-=======
-axiom exec_nhap (t' : timestamp) :
-   not happens(t') => exec@t' = exec_dflt.
->>>>>>> a152ed40
 
 global goal equiv_real_ideal_enrich_tmax :
   exists (t : timestamp),
