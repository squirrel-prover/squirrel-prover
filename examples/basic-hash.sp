--- conflicted
+++ resolved
@@ -176,61 +176,35 @@
       The other cases correspond to the 3 different actions of the protocol. *)
   induction t; 1: auto.
 
-  (** Case where t = R(j).
-<<<<<<< HEAD
-  We start by expanding the macros and splitting the pairs. *)
-  + expand frame. fa 0. fa 1.
-    expand exec, output.
-  (** Using the authentication goal `wa_R` previously proved, we replace the
-  formula `cond@R(j)` by an equivalent formula expressing the fact that
-  a tag `T(i,k)` has played before and that the output of this tag is
-  the message inputted by the reader. *)
-=======
+  (** **Case where t = R(j):**
       We start by expanding the macros and splitting the pairs. *)
   + expand frame, exec, output. fa !<_,_>.
     (** Using the authentication goal `wa_R` previously proved, we replace the
         formula `cond@R(j)` by an equivalent formula expressing the fact that
         a tag `T(i,k)` has played before and that the output of this tag is
         the message inputted by the reader. *)
->>>>>>> fc974743
     rewrite /cond (wa_R (R(j)) H).
   (** We are now able to remove this formula from the frame because
   the attacker is able to compute it using information obtained
   in the past. Indeed, each element of this formula is already available
   in `frame@pred(R(j))`. This is done by the `fadup` tactic. *)
     by fadup 1.
-<<<<<<< HEAD
     
   (** **Case where t = R1(j):**  
-  This case is similar to the previous one. *)
-  + expand frame. fa 0. fa 1.
-    expand exec, output.
-=======
-
-  (** Case where t = R1(j).
       This case is similar to the previous one. *)
   + expand frame, exec, output. fa !<_,_>.
->>>>>>> fc974743
     rewrite /cond (wa_R (R1(j)) H).
     by fadup 1.
 
   (** **Case where t = T(i,k):**  
   We start by expanding the macros and splitting the pairs. *)
   + expand frame, exec, cond, output.
-<<<<<<< HEAD
-    fa 0; fa 1; fa 1; fa 1.
-  (** We now apply the `prf` tactic, in order to replace the hash by a fresh
-  name. The tactic actually replaces the hash by a conditional term in which
-  the then branch is the fresh name.
-  The goal is now to prove that this condition always evaluate to `true`. *)
-=======
     fa !<_,_>, if _ then _, <_,_>.
     (** We now apply the `prf` tactic, in order to replace the hash by a fresh
         name. The tactic actually replaces the hash by a conditional term in
         which the then branch is the fresh name.
         The goal is now to prove that this condition always evaluates to
         `true`. *)
->>>>>>> fc974743
     prf 2. rewrite if_true. {
       split; 1: true.
   (** Several conjuncts must now be proved, the same tactic can be
