(**
# SIGNED DDH

The signed DDH protocol as described in [G] features two roles, P and S.
Each role is associated to a secret key (skP and skS).

* P -> S : <pk(skP), g^a>
* S -> P : <pk(skS),g^b>,sign(<<g^a,g^b>,pk(skP)>,skS)
* P -> S : sign(<<g^b,g^a>,pk(skS)>,skP)

We consider multiple sessions but two agents only (one agent for the role P and
one agent for the role S) and show the strong secrecy of the shared key.

* In this file `signed-ddh-P.sp`, we show that the key g^a^b as computed by P
  is indistinguishable from g^k with k fresh (system secretP).
* In another file `signed-ddh-S.sp`, we show that the key g^a^b as computed by S
  is indistinguishable from g^k with k fresh (system secretS).

[G] ISO/IEC 9798-3:2019, IT Security techniques – Entity authentication –
Part 3: Mechanisms using digital signature techniques.

*****************************************************************)

(**
We first declare some public constants, the secret keys for roles P and S,
the channels used by these two roles.
*)
abstract ok : message
abstract ko : message

name skP : message
name skS : message

channel cP
channel cS.

(**
Names `a` and `b` represent the random numbers used by roles P and S.
They are indexed so that each new session uses a new random name.
*)
name a : index -> message
name b : index -> message.
(**
The name `k` represents the random number used in the strong secrecy property.
It has 2 as index arity to model the fact that each interaction between
session `i` of role P and session `j` of role S uses a new random name.
*)
name k :  index -> index -> message.

(**
We declare a DDH context, using `g` for the generator element and `^` for the
power operator.
<<<<<<< HEAD
*)
ddh g, (^) where group:message exposants:message.
=======
**)
ddh g, (^) where group:message exponents:message.
>>>>>>> fc974743

(**
We also declare a signature scheme by specifying 3 function symbols.
*)
signature sign,checksign,pk.

(**
In the system `secretP`, we add an output at the end of the role of P.
This output is actually a bi-term:

* the left side of the system outputs the shared key as computed by P,
* the right side of the system outputs `g^k(i,j)` where `k(i,j)` is fresh.

The goal will be to prove that these two sides are indistinguishable.
*)
process Pchall(i:index) =
  out(cP, <pk(skP),g^a(i)>);
  in(cP, x2);
  let gS = snd(fst(x2)) in
  let pkS = fst(fst(x2)) in
  if checksign(snd(x2),pkS) = <<g^a(i),gS>,pk(skP)> && pkS = pk(skS) then
    out(cP,sign(<<gS,g^a(i)>,pkS>,skP));
    in(cP, challenge);
      try find j such that gS = g^b(j) in
        out(cP, diff(g^a(i)^b(j),g^k(i,j)))
      else
        (** The `try find` construct is needed to retrieve the index `j`,
        but this else branch should never be reachable.
        We thus output a bi-term with distinct public constants so that
        the equivalence for the strong secrecy could not hold if this else
        branch is reached. *)
        out(cP, diff(ok,ko))

process S(j:index) =
  in(cS, x1);
  let gP = snd(x1) in
  let pkP = fst(x1) in
  if pkP = pk(skP) then
    out(cS, < <pk(skS),g^b(j)>, sign(<<gP,g^b(j)>,pkP>,skS)>);
    in(cS, x3);
    if checksign(x3,pkP) = <<g^b(j),gP>,pk(skS)> then
      out(cS,ok)

system (!_i Pchall(i) | !_j S(j)).

include Basic.

(**
In the proof of strong secrecy for the system `secretP`, we will use
the following property, stating that whenever P accepts a message from S,
this message is of the form `<<_,x>,_>` where `x = g^b(j)`.
<<<<<<< HEAD
*)
goal [secretP] P_charac (i:index):
=======
**)
goal  P_charac (i:index):
>>>>>>> fc974743
  happens(Pchall1(i)) =>
    cond@Pchall1(i) =>
      exists (j:index), snd(fst(input@Pchall1(i))) = g^b(j).
(**
The high-level idea of the proof is to use the EUF cryptographic axiom:
only S can forge a correct signature that will be accepted by P since
the secret key is not known by the attacker.
*)
Proof.
  (** We start by introducing the hypotheses and expanding the macros. *)
  intro Hap Hcond.
  expand cond, pkS(i)@Pchall1(i).
<<<<<<< HEAD
  (** We then rewrite Meq using the message equality Meq0. *)
=======
  destruct Hcond as [Meq Meq0].

  (** We then rewrite Meq using the message equality Meq0. **)
>>>>>>> fc974743
  rewrite Meq0 in Meq.
  (** We are now able to apply the `euf` tactic, which will search for
  occurences of signatures with `skS`: the only possibility is the output
  of an action `S(j)`.  *)
  euf Meq.
<<<<<<< HEAD
  (** The conclusion is now trivial from the Meq1 and D1 hypotheses. *)
=======
  (** The conclusion is now trivial from the Meq1 and D1 hypotheses. **)
   intro *.
>>>>>>> fc974743
  by exists j.
Qed.

(**
We now show the strong secrecy of the shared key for the system `secretP`,
expressed by the logic formula `forall t:timestamp, frame@t` where `frame@t`
is actually a bi-frame. We will prove that the left projection of `frame@t`
(_i.e._ where the shared key `g^a^b` is outputted) is indistinguishable from the
right projection of `frame@t` (_i.e._ where `g^k` is outputted).
<<<<<<< HEAD
*)
equiv [secretP] strongSecP.
=======
**)
equiv strongSecP.
>>>>>>> fc974743
(**
The proof is done by induction, after having enriched the frame with some
additional (bi-)terms. Intuitively, the idea of enriching the frame is to
simplify the cases that are contexts built using applications of public
function symbols and terms added in the enriched frame.
It then remains to prove:

* the base case, _i.e._ prove that the enriched bi-frame is indistinguishable;
* the case corresponding to the output `diff(ok,ko)`, _i.e._ prove that this
output is never reached using the previous `P_charac` property.
*)
Proof.
  (** We start by enriching the frame. *)
  enrich
    skP, skS,
    seq(i:index ->g^a(i)),
    seq(j:index ->g^b(j)),
    seq(i,j:index ->diff( g ^ a(i), g) ^ diff( b(j), k(i,j))).

  (** We now apply the `induction` tactic, which generates several cases,
  one for each possible value that can be taken by the timestamp `t`.

  For most cases, applying the induction hypothesis `IH` allows to conclude
  because `frame@t` can be built from `frame@pred(t)` and elements added to
  the frame by the tactic `enrich`. *)
  induction t; try (by expandall; apply IH).

<<<<<<< HEAD
  (** **Case where `t = init`:**  
  We use here the DDH assumption. *)
  expandall.
  by ddh g,a,b,k.

  (** **Case where `t = Pchall3(i)`:**  
  We will show that this case is not possible, by showing that the formula
  `exec@pred(Pchall3(i)) && cond@Pchall3(i)` is equivalent to `False`, relying
  on the previous property `P_charac`. **)
  expand frame, exec, output.
  equivalent exec@pred(Pchall3(i)) && cond@Pchall3(i), False.
    expand cond.
    executable pred(Pchall3(i)).
    depends Pchall1(i), Pchall3(i).
    use H2 with Pchall1(i).
    expand exec.
    use P_charac with i.
    by use H1 with j.
  fa 5. fa 6.
  (** It now remains to simplify `if false then diff(ok,ko)`. *)
  by noif 6.
=======
    + (** Case where `t = init`.
      We use here the DDH assumption. **)
      expandall.
      by ddh g,a,b,k.
    
    + (** Case where `t = Pchall3(i)`.
      We will show that this case is not possible, by showing that the formula
      `exec@pred(Pchall3(i)) && cond@Pchall3(i)` is equivalent to `False`, relying
      on the previous property `P_charac`. **)
      expand frame, exec, output.
      have ->: (exec@pred(Pchall3(i)) && cond@Pchall3(i)) <=> false. {
        split => //.
        intro [Hexec Hcond].
        expand cond.
        depends Pchall1(i), Pchall3(i) => //.
        intro Ord.
        executable pred(Pchall3(i)) => //. 
        intro Hexec'.
        use Hexec' with Pchall1(i) as Hexec1 => //.
        expand exec.
        use P_charac with i as [j0 Hyp] => //.
        by use Hcond with j0.
      }

      fa 5. fa 6.
      (** It now remains to simplify `if false then diff(ok,ko)`. **)
      by rewrite if_false.
>>>>>>> fc974743
Qed.<|MERGE_RESOLUTION|>--- conflicted
+++ resolved
@@ -50,13 +50,8 @@
 (**
 We declare a DDH context, using `g` for the generator element and `^` for the
 power operator.
-<<<<<<< HEAD
 *)
-ddh g, (^) where group:message exposants:message.
-=======
-**)
 ddh g, (^) where group:message exponents:message.
->>>>>>> fc974743
 
 (**
 We also declare a signature scheme by specifying 3 function symbols.
@@ -108,13 +103,8 @@
 In the proof of strong secrecy for the system `secretP`, we will use
 the following property, stating that whenever P accepts a message from S,
 this message is of the form `<<_,x>,_>` where `x = g^b(j)`.
-<<<<<<< HEAD
 *)
-goal [secretP] P_charac (i:index):
-=======
-**)
 goal  P_charac (i:index):
->>>>>>> fc974743
   happens(Pchall1(i)) =>
     cond@Pchall1(i) =>
       exists (j:index), snd(fst(input@Pchall1(i))) = g^b(j).
@@ -127,24 +117,16 @@
   (** We start by introducing the hypotheses and expanding the macros. *)
   intro Hap Hcond.
   expand cond, pkS(i)@Pchall1(i).
-<<<<<<< HEAD
-  (** We then rewrite Meq using the message equality Meq0. *)
-=======
   destruct Hcond as [Meq Meq0].
 
-  (** We then rewrite Meq using the message equality Meq0. **)
->>>>>>> fc974743
+  (** We then rewrite Meq using the message equality Meq0. *)
   rewrite Meq0 in Meq.
   (** We are now able to apply the `euf` tactic, which will search for
   occurences of signatures with `skS`: the only possibility is the output
   of an action `S(j)`.  *)
   euf Meq.
-<<<<<<< HEAD
   (** The conclusion is now trivial from the Meq1 and D1 hypotheses. *)
-=======
-  (** The conclusion is now trivial from the Meq1 and D1 hypotheses. **)
    intro *.
->>>>>>> fc974743
   by exists j.
 Qed.
 
@@ -154,13 +136,8 @@
 is actually a bi-frame. We will prove that the left projection of `frame@t`
 (_i.e._ where the shared key `g^a^b` is outputted) is indistinguishable from the
 right projection of `frame@t` (_i.e._ where `g^k` is outputted).
-<<<<<<< HEAD
 *)
-equiv [secretP] strongSecP.
-=======
-**)
 equiv strongSecP.
->>>>>>> fc974743
 (**
 The proof is done by induction, after having enriched the frame with some
 additional (bi-)terms. Intuitively, the idea of enriching the frame is to
@@ -188,39 +165,16 @@
   the frame by the tactic `enrich`. *)
   induction t; try (by expandall; apply IH).
 
-<<<<<<< HEAD
-  (** **Case where `t = init`:**  
-  We use here the DDH assumption. *)
-  expandall.
-  by ddh g,a,b,k.
-
-  (** **Case where `t = Pchall3(i)`:**  
-  We will show that this case is not possible, by showing that the formula
-  `exec@pred(Pchall3(i)) && cond@Pchall3(i)` is equivalent to `False`, relying
-  on the previous property `P_charac`. **)
-  expand frame, exec, output.
-  equivalent exec@pred(Pchall3(i)) && cond@Pchall3(i), False.
-    expand cond.
-    executable pred(Pchall3(i)).
-    depends Pchall1(i), Pchall3(i).
-    use H2 with Pchall1(i).
-    expand exec.
-    use P_charac with i.
-    by use H1 with j.
-  fa 5. fa 6.
-  (** It now remains to simplify `if false then diff(ok,ko)`. *)
-  by noif 6.
-=======
-    + (** Case where `t = init`.
-      We use here the DDH assumption. **)
-      expandall.
+      (** Case where `t = init`.
+      We use here the DDH assumption. *)
+    + expandall.
       by ddh g,a,b,k.
     
-    + (** Case where `t = Pchall3(i)`.
+      (** Case where `t = Pchall3(i)`.
       We will show that this case is not possible, by showing that the formula
       `exec@pred(Pchall3(i)) && cond@Pchall3(i)` is equivalent to `False`, relying
-      on the previous property `P_charac`. **)
-      expand frame, exec, output.
+      on the previous property `P_charac`. *)
+    + expand frame, exec, output.
       have ->: (exec@pred(Pchall3(i)) && cond@Pchall3(i)) <=> false. {
         split => //.
         intro [Hexec Hcond].
@@ -236,7 +190,6 @@
       }
 
       fa 5. fa 6.
-      (** It now remains to simplify `if false then diff(ok,ko)`. **)
+      (** It now remains to simplify `if false then diff(ok,ko)`. *)
       by rewrite if_false.
->>>>>>> fc974743
 Qed.