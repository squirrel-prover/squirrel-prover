--- conflicted
+++ resolved
@@ -89,7 +89,6 @@
 (* proof of lemma: WA => Cond *)
 exists i,t.
 
-<<<<<<< HEAD
 (* BEGIN (tests to work around PRF under context with bounded variables) *)
 fa 1. fadup 0.
 
@@ -105,7 +104,9 @@
 project.
 
 (* left *)
-apply tags_neq. repeat split.
+(* TODO Why don't we need to prove anything here ?
+        I expected the else branch (T1) to be a problem! *)
+apply tags_neq. (* repeat split.
 
 admit. (* branche else, similaire then *)
 
@@ -115,10 +116,10 @@
 assert (H(<tag1,<input@T(i,t1),nt(i,t1)>>,key(i)) = xor(input@T1(i,t1),id(i))).
 euf M3.
 substitute. case H1.
-depends T(i,t1), T1(i,t1).
+depends T(i,t1), T1(i,t1). *)
 
 (* right *)
-apply tags_neq. repeat split.
+apply tags_neq. (* repeat split.
 
 assert cond@T1(i,t).
 executable pred(R1(r)). apply H1 to T1(i,t).
@@ -128,15 +129,10 @@
 substitute. case H1.
 depends T(i,t), T1(i,t).
 
-admit. (* branche else, similaire then *)
+admit. (* branche else, similaire then *) *)
 
-xor 2,n_PRF.
+xor 2,n_PRF. (* TODO I don't understand this use of xor *)
 (* END *)
-=======
-fa 1. fadup 0.
-(* TODO PDF under try find *)
-admit.
->>>>>>> 57b73e55
 
 (* Case R2  - WIP *)
 expand frame@R2(r); expand exec@R2(r).
@@ -188,6 +184,10 @@
 fresh M2.
 assert (fst(input@R1(r)) = nt(i,t)).
 fresh M2.
+admit. (* TODO new cases since merge *)
+admit.
+admit.
+admit.
 xor 3, n_PRF. (* we now have a fresh name instead of a hash in the XOR biterm *)
 fresh 2. yesif 2.
 Qed.