--- conflicted
+++ resolved
@@ -78,13 +78,8 @@
 In the proof of strong secrecy for the system `secretS`, we will use
 the following property, stating that whenever S accepts a message from P,
 this message is of the form `<<_,x>,_>` where `x = g^a(i)`.
-<<<<<<< HEAD
 *)
-goal [secretS] S_charac (j:index):
-=======
-**)
 goal  S_charac (j:index):
->>>>>>> fc974743
   happens(Schall1(j)) =>
     exec@Schall1(j) =>
       exists (i:index), snd(input@Schall(j)) = g^a(i).
@@ -105,13 +100,8 @@
 (**
 We show the counterpart of the property `strongSecP`, this time for the
 system `secretS`. The proof is carried out exactly in the same way.
-<<<<<<< HEAD
 *)
-equiv [secretS] strongSecS.
-=======
-**)
 equiv strongSecS.
->>>>>>> fc974743
 Proof.
   enrich
     skP, skS,
