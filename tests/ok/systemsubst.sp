set autoIntro=false.

hash h
name k:message
channel c

name n : message
name m : message

name secret : message

system !_a in(c,x); if True || x<> k then out(c,h(n,k)).

goal unforgeable :
  forall (tau:timestamp),
  happens(tau) => output@tau <> h(m,k).

Proof.
<<<<<<< HEAD
  intro tau Hap Heq.
  (* we cannot directly apply euf, as k appears as a condition.
=======
  intro tau Heq.
  (* we cannot directly use euf, as k appears as a condition.
>>>>>>> f4c5e194
     But the condition True || x<> k is equivalent to True, so we can remove it.
  *)
  systemsubstitute simplified,a,cond@A(a),True,cond@A1(a),False.
  intro a. 
  expand cond@A(a); expand cond@A1(a). split; split. 
  by auto. 
  by intro _; left. 
  by intro H; notleft H; auto.
  by auto.
  by euf Heq; auto.
Qed.<|MERGE_RESOLUTION|>--- conflicted
+++ resolved
@@ -16,13 +16,8 @@
   happens(tau) => output@tau <> h(m,k).
 
 Proof.
-<<<<<<< HEAD
   intro tau Hap Heq.
-  (* we cannot directly apply euf, as k appears as a condition.
-=======
-  intro tau Heq.
   (* we cannot directly use euf, as k appears as a condition.
->>>>>>> f4c5e194
      But the condition True || x<> k is equivalent to True, so we can remove it.
   *)
   systemsubstitute simplified,a,cond@A(a),True,cond@A1(a),False.
